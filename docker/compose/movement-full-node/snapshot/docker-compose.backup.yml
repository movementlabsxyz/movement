services:

  movement-backup-db:
    image: restic/restic
    container_name: movement-backup-db
    environment:
<<<<<<< HEAD
=======
      - AWS_REGION=${AWS_REGION}
>>>>>>> a33571d1
      - RESTIC_PASSWORD=${RESTIC_PASSWORD}
      - RESTIC_HOST=${RESTIC_HOST}
      - SYNC_BUCKET=${SYNC_BUCKET}
    command: -r s3:s3.${AWS_REGION}.amazonaws.com/${SYNC_BUCKET}/restic_node_backup --host ${RESTIC_HOST} backup .movement/maptos .movement/maptos-storage .movement/movement-da-db .movement/default_signer_address_whitelist  
    volumes:
      - ${DOT_MOVEMENT_PATH}:/.movement<|MERGE_RESOLUTION|>--- conflicted
+++ resolved
@@ -4,10 +4,7 @@
     image: restic/restic
     container_name: movement-backup-db
     environment:
-<<<<<<< HEAD
-=======
       - AWS_REGION=${AWS_REGION}
->>>>>>> a33571d1
       - RESTIC_PASSWORD=${RESTIC_PASSWORD}
       - RESTIC_HOST=${RESTIC_HOST}
       - SYNC_BUCKET=${SYNC_BUCKET}
