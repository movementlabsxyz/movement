--- conflicted
+++ resolved
@@ -25,8 +25,6 @@
 - [`util`](./util): Utility crates for the Movement SDK. These crates provide useful functions, macros, and types for use in Movement SDK projects. See the [util README](./util/README.md) for more information about the organization of utility crates.
 - [`proto`](./proto): Protocol buffer definitions for the Movement Network. These definitions are used to generate code for interacting with the Movement Network. See the [proto README](./proto/README.md) for more information about the organization of protocol buffer definitions.
 
-<<<<<<< HEAD
-
 ## Prerequisites (Development)
 - Nix package manager. Use nix to run and build Movement developer environments.  https://nix.dev/install-nix
 
@@ -35,14 +33,7 @@
 - just https://github.com/casey/just
 
 ## Running Natively (Nix required)
-=======
-### Prerequisites - Nix : the package manager
 
-https://nix.dev/install-nix
-
-
-## Running Natively
->>>>>>> 374e6694
 ### `m1-da-light-node`
 
 - **Features**:
