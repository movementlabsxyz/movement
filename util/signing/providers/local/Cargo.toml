[package]
name = "movement-signer-local"
version = { workspace = true }
edition = { workspace = true }
license = { workspace = true }
authors = { workspace = true }
repository = { workspace = true }
homepage = { workspace = true }
publish = { workspace = true }
rust-version = { workspace = true }

[dependencies]
movement-signer = { workspace = true }
anyhow = { workspace = true }
k256 = { workspace = true }
ed25519 = { workspace = true }
ecdsa = { workspace = true }
rand = { version = "0.8.5" }
async-trait = { workspace = true }
hex = { workspace = true }

[dev-dependencies]
tokio = { workspace = true }
<<<<<<< HEAD
=======
sha3 = "0.10.8"
>>>>>>> 3d971c66

[lints]
workspace = true<|MERGE_RESOLUTION|>--- conflicted
+++ resolved
@@ -21,10 +21,7 @@
 
 [dev-dependencies]
 tokio = { workspace = true }
-<<<<<<< HEAD
-=======
 sha3 = "0.10.8"
->>>>>>> 3d971c66
 
 [lints]
 workspace = true