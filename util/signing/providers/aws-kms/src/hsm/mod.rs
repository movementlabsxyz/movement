use crate::cryptography::AwsKmsCryptographySpec;
use anyhow::Context;
use aws_sdk_kms::primitives::Blob;
use aws_sdk_kms::Client;
use movement_signer::cryptography::secp256k1::{self as mvtsecp256k1, Secp256k1 as MvtSecp256k1};
use movement_signer::cryptography::TryFromBytes;
use movement_signer::{cryptography::Curve, SignerError, Signing};
<<<<<<< HEAD
use secp256k1::ecdsa::Signature as Secp256k1Signature;
=======

>>>>>>> 3d971c66
pub mod key;
use simple_asn1::{from_der, ASN1Block};

/// An AWS KMS HSM.
pub struct AwsKms<C: Curve + AwsKmsCryptographySpec> {
	client: Client,
	key_id: String,
	_cryptography_marker: std::marker::PhantomData<C>,
}

impl<C> AwsKms<C>
where
	C: Curve + AwsKmsCryptographySpec,
{
	/// Creates a new AWS KMS HSM
	pub fn new(client: Client, key_id: String) -> Self {
		Self { client, key_id, _cryptography_marker: std::marker::PhantomData }
	}

	/// Creates a randomly named key in AWS KMS
	pub async fn create_random_key() -> Result<Self, anyhow::Error> {
		let config = aws_config::load_from_env().await;
		let client = aws_sdk_kms::Client::new(&config);

		let res = client
			.create_key()
			.key_spec(C::key_spec())
			.key_usage(C::key_usage_type())
			.send()
			.await?;

		let key_id = res.key_metadata().context("No key metadata available")?.key_id().to_string();

		Ok(Self::new(client, key_id))
	}

	/// Tries to create a new AWS KMS HSM from the environment
	pub async fn try_from_env_with_key(key_id: String) -> Result<Self, anyhow::Error> {
		let config = aws_config::load_from_env().await;
		let client = aws_sdk_kms::Client::new(&config);
		Ok(AwsKms::new(client, key_id))
	}

	/// Sets the key id
	pub fn set_key_id(&mut self, key_id: String) {
		self.key_id = key_id;
	}

	/// Tries to create a new AWS KMS HSM from the environment
	pub async fn try_from_env() -> Result<Self, anyhow::Error> {
		let key_id = std::env::var("AWS_KMS_KEY_ID").unwrap_or_default();

		let config = aws_config::load_from_env().await;
		let client = aws_sdk_kms::Client::new(&config);

		Ok(Self::new(client, key_id))
	}

	/// Creates in AWS KMS matching the provided key id.
	pub async fn create_key(self) -> Result<Self, anyhow::Error> {
		let res = self
			.client
			.create_key()
			.key_spec(C::key_spec())
			.key_usage(C::key_usage_type())
			.send()
			.await?;

		let key_id = res.key_metadata().context("No key metadata available")?.key_id().to_string();

		Ok(Self::new(self.client, key_id))
	}

	pub async fn resolve_key_id(&self) -> Result<String, SignerError> {
		let alias_name = format!("alias/{}", self.key_id); // Ensure the alias format is correct

		let key_metadata =
			self.client.describe_key().key_id(&alias_name).send().await.map_err(|e| {
				println!("Error resolving key ID from alias: {:?}", e);
				SignerError::Internal(format!("Failed to resolve key ID: {:?}", e))
			})?;

		let key_id = key_metadata
			.key_metadata()
			.and_then(|metadata| Some(metadata.key_id()))
			.map(|key_id| key_id.to_string())
			.ok_or_else(|| SignerError::Internal("Failed to retrieve key ID".to_string()))?;

		Ok(key_id)
	}
}

// The implementation is specific to Secp256k1 for the signature and private key.
#[async_trait::async_trait]
impl Signing<MvtSecp256k1> for AwsKms<MvtSecp256k1> {
	async fn sign(&self, message: &[u8]) -> Result<mvtsecp256k1::Signature, SignerError> {
		let blob = Blob::new(message);
		let request = self
			.client
			.sign()
			.key_id(self.key_id.clone())
<<<<<<< HEAD
			.signing_algorithm(C::signing_algorithm_spec())
=======
			.message_type(aws_sdk_kms::types::MessageType::Digest)
			.signing_algorithm(MvtSecp256k1::signing_algorithm_spec())
>>>>>>> 3d971c66
			.message(blob);

		let res = request
			.send()
			.await
			.map_err(|e| SignerError::Internal(format!("Failed to sign: {}", e.to_string())))?;

		// Convert DER signature to raw format using secp256k1
		let der_signature = res
			.signature()
			.context("No signature available")
			.map_err(|e| SignerError::Internal(e.to_string()))?;

<<<<<<< HEAD
		let secp_signature = Secp256k1Signature::from_der(der_signature.as_ref())
			.map_err(|e| SignerError::Internal(format!("Failed to parse DER signature: {}", e)))?;

		let raw_signature = secp_signature.serialize_compact();
=======
		let secp_signature = k256::ecdsa::Signature::from_der(der_signature.as_ref())
			.map_err(|e| SignerError::Decode(e.into()))?;

		let secp_signature = secp_signature.normalize_s().unwrap_or(secp_signature);
>>>>>>> 3d971c66

		// Convert the raw signature into the appropriate curve type
		let signature = mvtsecp256k1::Signature::try_from_bytes(&secp_signature.to_bytes())
			.map_err(|e| {
				SignerError::Internal(format!("Failed to convert signature: {}", e.to_string()))
			})?;

		Ok(signature)
	}

<<<<<<< HEAD
	async fn public_key(&self) -> Result<C::PublicKey, SignerError> {
		// Resolve the Key ID
		let key_id = self.resolve_key_id().await.map_err(|e| {
			println!("Error resolving key ID: {:?}", e);
			SignerError::Internal(format!("Failed to resolve key ID: {:?}", e))
		})?;

		let res = self
			.client
			.get_public_key()
			.key_id(&key_id) // Use the resolved Key ID
			.send()
			.await
			.map_err(|e| {
				println!("Error calling get_public_key: {:?}", e);
				SignerError::Internal(format!("Failed to retrieve public key: {:?}", e))
			})?;

		let public_key_der = res.public_key().context("No public key available").map_err(|e| {
			println!("Error extracting public key: {:?}", e);
			SignerError::Internal(e.to_string())
		})?;

		// Convert the DER-encoded public key to raw format
		let raw_public_key = extract_raw_public_key(public_key_der.as_ref()).map_err(|e| {
			println!("Error decoding DER-encoded public key: {:?}", e);
			SignerError::Internal(e.to_string())
		})?;

		let public_key = C::PublicKey::try_from_bytes(raw_public_key.as_ref()).map_err(|e| {
=======
	async fn public_key(&self) -> Result<mvtsecp256k1::PublicKey, SignerError> {
		println!("AwsKms public_key key_id: {:?}", self.key_id);
		let res = self.client.get_public_key().key_id(&self.key_id).send().await.map_err(|e| {
			SignerError::Internal(format!("failed to get public key: {}", e.to_string()))
		})?;
		let public_key = mvtsecp256k1::PublicKey::try_from_bytes(
			res.public_key()
				.context("No public key available")
				//Decode pubic key
				.map_err(|e| {
					SignerError::Internal(format!("failed to read public key: {}", e.to_string()))
				})
				.and_then(|key| {
					spki::SubjectPublicKeyInfoRef::try_from(key.as_ref())
						.map(|spki| spki.subject_public_key.raw_bytes())
						.map_err(|e| {
							SignerError::Internal(format!(
								"failed to convert public key: {}",
								e.to_string()
							))
						})
				})?
				.as_ref(),
		)
		.map_err(|e| {
>>>>>>> 3d971c66
			SignerError::Internal(format!("Failed to convert public key: {}", e.to_string()))
		})?;

		Ok(public_key)
	}
}

// Utility function for DER-to-raw signature conversion
// It' never used?
pub fn der_to_raw_signature(der: &[u8]) -> Result<[u8; 64], String> {
	if der.len() < 8 || der[0] != 0x30 {
		return Err("Invalid DER signature".to_string());
	}

	let r_len = der[3] as usize;
	let r_start = 4;
	let r_end = r_start + r_len;

	let s_len = der[r_end + 1] as usize;
	let s_start = r_end + 2;
	let s_end = s_start + s_len;

	if r_end > der.len() || s_end > der.len() {
		return Err("Invalid DER signature length".to_string());
	}

	// Extract `r` and `s`
	let r = &der[r_start..r_end];
	let s = &der[s_start..s_end];

	// Ensure `r` and `s` are 32 bytes by trimming leading zeros
	let mut raw_r = [0u8; 32];
	let mut raw_s = [0u8; 32];

	if r.len() > 32 {
		return Err("Invalid r length".to_string());
	}
	if s.len() > 32 {
		return Err("Invalid s length".to_string());
	}

	raw_r[32 - r.len()..].copy_from_slice(r);
	raw_s[32 - s.len()..].copy_from_slice(s);

	// Combine `r` and `s` into a 64-byte raw signature
	let mut raw_signature = [0u8; 64];
	raw_signature[..32].copy_from_slice(&raw_r);
	raw_signature[32..].copy_from_slice(&raw_s);

	Ok(raw_signature)
}

fn extract_raw_public_key(der: &[u8]) -> Result<Vec<u8>, anyhow::Error> {
	let asn1_blocks = from_der(der).context("Failed to parse DER-encoded public key")?;

	if let Some(ASN1Block::Sequence(_, blocks)) = asn1_blocks.get(0) {
		if let Some(ASN1Block::BitString(_, _, key_bytes)) = blocks.get(1) {
			// Ensure the key is in uncompressed format
			if key_bytes.len() == 65 && key_bytes[0] == 4 {
				return Ok(key_bytes[0..].to_vec()); // Return the X and Y coordinate only
			} else {
				return Err(anyhow::anyhow!(
					"Unexpected public key format or length: {:?}",
					key_bytes
				));
			}
		}
	}

	Err(anyhow::anyhow!("Failed to extract raw public key from DER"))
}

#[cfg(test)]
pub mod test {

	use super::*;
	use movement_signer::cryptography::secp256k1::Secp256k1;
	use movement_signer::{Signing, Verify};

	#[tokio::test]
	async fn test_signing_and_verifying_secp256k1() -> Result<(), anyhow::Error> {
		let key = AwsKms::<Secp256k1>::create_random_key().await?;
		let message = b"Hello, world!";
		let signature = key.sign(message).await?;
		let public_key = key.public_key().await?;

		assert!(Secp256k1::verify(message, &signature, &public_key)?);

		Ok(())
	}
}<|MERGE_RESOLUTION|>--- conflicted
+++ resolved
@@ -2,14 +2,10 @@
 use anyhow::Context;
 use aws_sdk_kms::primitives::Blob;
 use aws_sdk_kms::Client;
-use movement_signer::cryptography::secp256k1::{self as mvtsecp256k1, Secp256k1 as MvtSecp256k1};
 use movement_signer::cryptography::TryFromBytes;
 use movement_signer::{cryptography::Curve, SignerError, Signing};
-<<<<<<< HEAD
 use secp256k1::ecdsa::Signature as Secp256k1Signature;
-=======
-
->>>>>>> 3d971c66
+use secp256k1::Error as Secp256k1Error;
 pub mod key;
 use simple_asn1::{from_der, ASN1Block};
 
@@ -82,41 +78,22 @@
 
 		Ok(Self::new(self.client, key_id))
 	}
-
-	pub async fn resolve_key_id(&self) -> Result<String, SignerError> {
-		let alias_name = format!("alias/{}", self.key_id); // Ensure the alias format is correct
-
-		let key_metadata =
-			self.client.describe_key().key_id(&alias_name).send().await.map_err(|e| {
-				println!("Error resolving key ID from alias: {:?}", e);
-				SignerError::Internal(format!("Failed to resolve key ID: {:?}", e))
-			})?;
-
-		let key_id = key_metadata
-			.key_metadata()
-			.and_then(|metadata| Some(metadata.key_id()))
-			.map(|key_id| key_id.to_string())
-			.ok_or_else(|| SignerError::Internal("Failed to retrieve key ID".to_string()))?;
-
-		Ok(key_id)
-	}
-}
-
-// The implementation is specific to Secp256k1 for the signature and private key.
+}
+
 #[async_trait::async_trait]
-impl Signing<MvtSecp256k1> for AwsKms<MvtSecp256k1> {
-	async fn sign(&self, message: &[u8]) -> Result<mvtsecp256k1::Signature, SignerError> {
+impl<C> Signing<C> for AwsKms<C>
+where
+	C: Curve + AwsKmsCryptographySpec + Sync,
+{
+	async fn sign(&self, message: &[u8]) -> Result<C::Signature, SignerError> {
+		println!("Preparing to sign message. Message bytes: {:?}", message);
+
 		let blob = Blob::new(message);
 		let request = self
 			.client
 			.sign()
 			.key_id(self.key_id.clone())
-<<<<<<< HEAD
 			.signing_algorithm(C::signing_algorithm_spec())
-=======
-			.message_type(aws_sdk_kms::types::MessageType::Digest)
-			.signing_algorithm(MvtSecp256k1::signing_algorithm_spec())
->>>>>>> 3d971c66
 			.message(blob);
 
 		let res = request
@@ -130,45 +107,25 @@
 			.context("No signature available")
 			.map_err(|e| SignerError::Internal(e.to_string()))?;
 
-<<<<<<< HEAD
-		let secp_signature = Secp256k1Signature::from_der(der_signature.as_ref())
-			.map_err(|e| SignerError::Internal(format!("Failed to parse DER signature: {}", e)))?;
+		let secp_signature =
+			Secp256k1Signature::from_der(der_signature.as_ref()).map_err(|e: Secp256k1Error| {
+				SignerError::Internal(format!("Failed to parse DER signature: {}", e))
+			})?;
 
 		let raw_signature = secp_signature.serialize_compact();
-=======
-		let secp_signature = k256::ecdsa::Signature::from_der(der_signature.as_ref())
-			.map_err(|e| SignerError::Decode(e.into()))?;
-
-		let secp_signature = secp_signature.normalize_s().unwrap_or(secp_signature);
->>>>>>> 3d971c66
 
 		// Convert the raw signature into the appropriate curve type
-		let signature = mvtsecp256k1::Signature::try_from_bytes(&secp_signature.to_bytes())
-			.map_err(|e| {
-				SignerError::Internal(format!("Failed to convert signature: {}", e.to_string()))
-			})?;
+		let signature = <C as Curve>::Signature::try_from_bytes(&raw_signature).map_err(|e| {
+			SignerError::Internal(format!("Failed to convert signature: {}", e.to_string()))
+		})?;
 
 		Ok(signature)
 	}
 
-<<<<<<< HEAD
 	async fn public_key(&self) -> Result<C::PublicKey, SignerError> {
-		// Resolve the Key ID
-		let key_id = self.resolve_key_id().await.map_err(|e| {
-			println!("Error resolving key ID: {:?}", e);
-			SignerError::Internal(format!("Failed to resolve key ID: {:?}", e))
-		})?;
-
-		let res = self
-			.client
-			.get_public_key()
-			.key_id(&key_id) // Use the resolved Key ID
-			.send()
-			.await
-			.map_err(|e| {
-				println!("Error calling get_public_key: {:?}", e);
-				SignerError::Internal(format!("Failed to retrieve public key: {:?}", e))
-			})?;
+		let res = self.client.get_public_key().key_id(&self.key_id).send().await.map_err(|e| {
+			SignerError::Internal(format!("failed to get public key: {}", e.to_string()))
+		})?;
 
 		let public_key_der = res.public_key().context("No public key available").map_err(|e| {
 			println!("Error extracting public key: {:?}", e);
@@ -182,33 +139,6 @@
 		})?;
 
 		let public_key = C::PublicKey::try_from_bytes(raw_public_key.as_ref()).map_err(|e| {
-=======
-	async fn public_key(&self) -> Result<mvtsecp256k1::PublicKey, SignerError> {
-		println!("AwsKms public_key key_id: {:?}", self.key_id);
-		let res = self.client.get_public_key().key_id(&self.key_id).send().await.map_err(|e| {
-			SignerError::Internal(format!("failed to get public key: {}", e.to_string()))
-		})?;
-		let public_key = mvtsecp256k1::PublicKey::try_from_bytes(
-			res.public_key()
-				.context("No public key available")
-				//Decode pubic key
-				.map_err(|e| {
-					SignerError::Internal(format!("failed to read public key: {}", e.to_string()))
-				})
-				.and_then(|key| {
-					spki::SubjectPublicKeyInfoRef::try_from(key.as_ref())
-						.map(|spki| spki.subject_public_key.raw_bytes())
-						.map_err(|e| {
-							SignerError::Internal(format!(
-								"failed to convert public key: {}",
-								e.to_string()
-							))
-						})
-				})?
-				.as_ref(),
-		)
-		.map_err(|e| {
->>>>>>> 3d971c66
 			SignerError::Internal(format!("Failed to convert public key: {}", e.to_string()))
 		})?;
 
@@ -217,7 +147,6 @@
 }
 
 // Utility function for DER-to-raw signature conversion
-// It' never used?
 pub fn der_to_raw_signature(der: &[u8]) -> Result<[u8; 64], String> {
 	if der.len() < 8 || der[0] != 0x30 {
 		return Err("Invalid DER signature".to_string());
