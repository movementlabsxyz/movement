<<<<<<< HEAD
use aptos_types::state_proof::StateProof;

use rand::RngCore;
use sha2::Digest;

use core::fmt;
use serde::{Deserialize, Serialize};

#[derive(Serialize, Deserialize, Clone, Default, Debug, PartialEq, Eq, Hash, PartialOrd, Ord)]
pub struct Id(pub [u8; 32]);

impl Id {
	pub fn test() -> Self {
		Self([0; 32])
	}

	pub fn to_vec(&self) -> Vec<u8> {
		self.0.into()
	}

	pub fn genesis_block() -> Self {
		Self([0; 32])
	}

	pub fn random() -> Self {
		let mut bytes = [0; 32];
		rand::thread_rng().fill_bytes(&mut bytes);
		Self(bytes)
	}
}

impl AsRef<[u8]> for Id {
	fn as_ref(&self) -> &[u8] {
		&self.0
	}
}

impl fmt::Display for Id {
	fn fmt(&self, f: &mut fmt::Formatter<'_>) -> fmt::Result {
		for byte in &self.0 {
			write!(f, "{:02x}", byte)?;
		}
		Ok(())
	}
}

#[derive(Serialize, Deserialize, Clone, Default, Debug, PartialEq, Eq, Hash, PartialOrd, Ord)]
pub struct Transaction {
	pub data: Vec<u8>,
	pub sequence_number: u64,
	pub id: Id,
}

impl Transaction {
	pub fn new(data: Vec<u8>, sequence_number: u64) -> Self {
		let mut hasher = blake3::Hasher::new();
		hasher.update(&data);
		hasher.update(&sequence_number.to_le_bytes());
		let id = Id(hasher.finalize().into());
		Self { data, sequence_number, id }
	}

	pub fn id(&self) -> Id {
		self.id.clone()
	}

	pub fn test() -> Self {
		Self::new(vec![0], 0)
	}
}

#[derive(Serialize, Deserialize, Clone, Default, Debug, PartialEq, Eq, Hash, PartialOrd, Ord)]
pub struct TransactionEntry {
	pub consumer_id: Id,
	pub data: Transaction,
}

#[derive(Serialize, Deserialize, Clone, Default, Debug, PartialEq, Eq, Hash, PartialOrd, Ord)]
pub struct AtomicTransactionBundle {
	pub sequencer_id: Id,
	pub transactions: Vec<TransactionEntry>,
}

impl TryFrom<AtomicTransactionBundle> for Transaction {
	type Error = anyhow::Error;

	fn try_from(value: AtomicTransactionBundle) -> Result<Self, Self::Error> {
		if value.transactions.len() == 1 {
			Ok(value.transactions[0].data.clone())
		} else {
			Err(anyhow::anyhow!("AtomicTransactionBundle must contain exactly one transaction"))
		}
	}
}

impl From<Transaction> for AtomicTransactionBundle {
	fn from(transaction: Transaction) -> Self {
		Self {
			sequencer_id: Id::default(),
			transactions: vec![TransactionEntry { consumer_id: Id::default(), data: transaction }],
		}
	}
}

#[derive(Serialize, Deserialize, Clone, Default, Debug, PartialEq, Eq, Hash, PartialOrd, Ord)]
pub enum BlockMetadata {
	#[default]
	BlockMetadata,
}

#[derive(Serialize, Deserialize, Clone, Default, Debug, PartialEq, Eq, Hash, PartialOrd, Ord)]
pub struct Block {
	pub metadata: BlockMetadata,
	pub parent: Vec<u8>,
	pub transactions: Vec<Transaction>,
	pub id: Id,
}

impl Block {
	pub fn new(metadata: BlockMetadata, parent: Vec<u8>, transactions: Vec<Transaction>) -> Self {
		let mut hasher = blake3::Hasher::new();
		hasher.update(&parent);
		for transaction in &transactions {
			hasher.update(&transaction.id().as_ref());
		}
		let id = Id(hasher.finalize().into());

		Self { metadata, parent, transactions, id }
	}

	pub fn id(&self) -> Id {
		self.id.clone()
	}

	pub fn test() -> Self {
		Self::new(BlockMetadata::BlockMetadata, vec![0], vec![Transaction::test()])
	}

	pub fn add_transaction(&mut self, transaction: Transaction) {
		self.transactions.push(transaction);
	}
}

#[derive(Serialize, Deserialize, Clone, Default, Debug, PartialEq, Eq, Hash, PartialOrd, Ord)]
pub struct Commitment(pub [u8; 32]);

impl Commitment {
	pub fn test() -> Self {
		Self([0; 32])
	}

	/// Creates a commitment by making a cryptographic digest of the state proof.
	pub fn digest_state_proof(state_proof: &StateProof) -> Self {
		let mut hasher = blake3::Hasher::new();
		bcs::serialize_into(&mut hasher, &state_proof).expect("unexpected serialization error");
		Self(hasher.finalize().into())
	}
}

impl TryFrom<Vec<u8>> for Commitment {
	type Error = std::array::TryFromSliceError;

	fn try_from(data: Vec<u8>) -> Result<Self, Self::Error> {
		Ok(Self(data[..32].try_into()?))
	}
}

impl From<[u8; 32]> for Commitment {
	fn from(data: [u8; 32]) -> Self {
		Self(data)
	}
}

impl From<Commitment> for [u8; 32] {
	fn from(commitment: Commitment) -> [u8; 32] {
		commitment.0
	}
}

impl From<Commitment> for Vec<u8> {
	fn from(commitment: Commitment) -> Vec<u8> {
		commitment.0.into()
	}
}

impl fmt::Display for Commitment {
	fn fmt(&self, f: &mut fmt::Formatter<'_>) -> fmt::Result {
		for byte in &self.0 {
			write!(f, "{:02x}", byte)?;
		}
		Ok(())
	}
}

#[derive(Serialize, Deserialize, Clone, Default, Debug, PartialEq, Eq, Hash, PartialOrd, Ord)]
pub struct BlockCommitment {
	pub height: u64,
	pub block_id: Id,
	pub commitment: Commitment,
}

#[derive(Serialize, Deserialize, Clone, Debug, PartialEq, Eq, Hash, PartialOrd, Ord)]
pub enum BlockCommitmentRejectionReason {
	InvalidBlockId,
	InvalidCommitment,
	InvalidHeight,
	ContractError,
}

#[derive(Serialize, Deserialize, Clone, Debug, PartialEq, Eq, Hash, PartialOrd, Ord)]
pub enum BlockCommitmentEvent {
	Accepted(BlockCommitment),
	Rejected { height: u64, reason: BlockCommitmentRejectionReason },
}
=======
pub mod atomic_transaction_bundle;
pub mod block;
pub mod transaction;
>>>>>>> c5f3ea74
<|MERGE_RESOLUTION|>--- conflicted
+++ resolved
@@ -1,220 +1,3 @@
-<<<<<<< HEAD
-use aptos_types::state_proof::StateProof;
-
-use rand::RngCore;
-use sha2::Digest;
-
-use core::fmt;
-use serde::{Deserialize, Serialize};
-
-#[derive(Serialize, Deserialize, Clone, Default, Debug, PartialEq, Eq, Hash, PartialOrd, Ord)]
-pub struct Id(pub [u8; 32]);
-
-impl Id {
-	pub fn test() -> Self {
-		Self([0; 32])
-	}
-
-	pub fn to_vec(&self) -> Vec<u8> {
-		self.0.into()
-	}
-
-	pub fn genesis_block() -> Self {
-		Self([0; 32])
-	}
-
-	pub fn random() -> Self {
-		let mut bytes = [0; 32];
-		rand::thread_rng().fill_bytes(&mut bytes);
-		Self(bytes)
-	}
-}
-
-impl AsRef<[u8]> for Id {
-	fn as_ref(&self) -> &[u8] {
-		&self.0
-	}
-}
-
-impl fmt::Display for Id {
-	fn fmt(&self, f: &mut fmt::Formatter<'_>) -> fmt::Result {
-		for byte in &self.0 {
-			write!(f, "{:02x}", byte)?;
-		}
-		Ok(())
-	}
-}
-
-#[derive(Serialize, Deserialize, Clone, Default, Debug, PartialEq, Eq, Hash, PartialOrd, Ord)]
-pub struct Transaction {
-	pub data: Vec<u8>,
-	pub sequence_number: u64,
-	pub id: Id,
-}
-
-impl Transaction {
-	pub fn new(data: Vec<u8>, sequence_number: u64) -> Self {
-		let mut hasher = blake3::Hasher::new();
-		hasher.update(&data);
-		hasher.update(&sequence_number.to_le_bytes());
-		let id = Id(hasher.finalize().into());
-		Self { data, sequence_number, id }
-	}
-
-	pub fn id(&self) -> Id {
-		self.id.clone()
-	}
-
-	pub fn test() -> Self {
-		Self::new(vec![0], 0)
-	}
-}
-
-#[derive(Serialize, Deserialize, Clone, Default, Debug, PartialEq, Eq, Hash, PartialOrd, Ord)]
-pub struct TransactionEntry {
-	pub consumer_id: Id,
-	pub data: Transaction,
-}
-
-#[derive(Serialize, Deserialize, Clone, Default, Debug, PartialEq, Eq, Hash, PartialOrd, Ord)]
-pub struct AtomicTransactionBundle {
-	pub sequencer_id: Id,
-	pub transactions: Vec<TransactionEntry>,
-}
-
-impl TryFrom<AtomicTransactionBundle> for Transaction {
-	type Error = anyhow::Error;
-
-	fn try_from(value: AtomicTransactionBundle) -> Result<Self, Self::Error> {
-		if value.transactions.len() == 1 {
-			Ok(value.transactions[0].data.clone())
-		} else {
-			Err(anyhow::anyhow!("AtomicTransactionBundle must contain exactly one transaction"))
-		}
-	}
-}
-
-impl From<Transaction> for AtomicTransactionBundle {
-	fn from(transaction: Transaction) -> Self {
-		Self {
-			sequencer_id: Id::default(),
-			transactions: vec![TransactionEntry { consumer_id: Id::default(), data: transaction }],
-		}
-	}
-}
-
-#[derive(Serialize, Deserialize, Clone, Default, Debug, PartialEq, Eq, Hash, PartialOrd, Ord)]
-pub enum BlockMetadata {
-	#[default]
-	BlockMetadata,
-}
-
-#[derive(Serialize, Deserialize, Clone, Default, Debug, PartialEq, Eq, Hash, PartialOrd, Ord)]
-pub struct Block {
-	pub metadata: BlockMetadata,
-	pub parent: Vec<u8>,
-	pub transactions: Vec<Transaction>,
-	pub id: Id,
-}
-
-impl Block {
-	pub fn new(metadata: BlockMetadata, parent: Vec<u8>, transactions: Vec<Transaction>) -> Self {
-		let mut hasher = blake3::Hasher::new();
-		hasher.update(&parent);
-		for transaction in &transactions {
-			hasher.update(&transaction.id().as_ref());
-		}
-		let id = Id(hasher.finalize().into());
-
-		Self { metadata, parent, transactions, id }
-	}
-
-	pub fn id(&self) -> Id {
-		self.id.clone()
-	}
-
-	pub fn test() -> Self {
-		Self::new(BlockMetadata::BlockMetadata, vec![0], vec![Transaction::test()])
-	}
-
-	pub fn add_transaction(&mut self, transaction: Transaction) {
-		self.transactions.push(transaction);
-	}
-}
-
-#[derive(Serialize, Deserialize, Clone, Default, Debug, PartialEq, Eq, Hash, PartialOrd, Ord)]
-pub struct Commitment(pub [u8; 32]);
-
-impl Commitment {
-	pub fn test() -> Self {
-		Self([0; 32])
-	}
-
-	/// Creates a commitment by making a cryptographic digest of the state proof.
-	pub fn digest_state_proof(state_proof: &StateProof) -> Self {
-		let mut hasher = blake3::Hasher::new();
-		bcs::serialize_into(&mut hasher, &state_proof).expect("unexpected serialization error");
-		Self(hasher.finalize().into())
-	}
-}
-
-impl TryFrom<Vec<u8>> for Commitment {
-	type Error = std::array::TryFromSliceError;
-
-	fn try_from(data: Vec<u8>) -> Result<Self, Self::Error> {
-		Ok(Self(data[..32].try_into()?))
-	}
-}
-
-impl From<[u8; 32]> for Commitment {
-	fn from(data: [u8; 32]) -> Self {
-		Self(data)
-	}
-}
-
-impl From<Commitment> for [u8; 32] {
-	fn from(commitment: Commitment) -> [u8; 32] {
-		commitment.0
-	}
-}
-
-impl From<Commitment> for Vec<u8> {
-	fn from(commitment: Commitment) -> Vec<u8> {
-		commitment.0.into()
-	}
-}
-
-impl fmt::Display for Commitment {
-	fn fmt(&self, f: &mut fmt::Formatter<'_>) -> fmt::Result {
-		for byte in &self.0 {
-			write!(f, "{:02x}", byte)?;
-		}
-		Ok(())
-	}
-}
-
-#[derive(Serialize, Deserialize, Clone, Default, Debug, PartialEq, Eq, Hash, PartialOrd, Ord)]
-pub struct BlockCommitment {
-	pub height: u64,
-	pub block_id: Id,
-	pub commitment: Commitment,
-}
-
-#[derive(Serialize, Deserialize, Clone, Debug, PartialEq, Eq, Hash, PartialOrd, Ord)]
-pub enum BlockCommitmentRejectionReason {
-	InvalidBlockId,
-	InvalidCommitment,
-	InvalidHeight,
-	ContractError,
-}
-
-#[derive(Serialize, Deserialize, Clone, Debug, PartialEq, Eq, Hash, PartialOrd, Ord)]
-pub enum BlockCommitmentEvent {
-	Accepted(BlockCommitment),
-	Rejected { height: u64, reason: BlockCommitmentRejectionReason },
-}
-=======
 pub mod atomic_transaction_bundle;
 pub mod block;
-pub mod transaction;
->>>>>>> c5f3ea74
+pub mod transaction;