use crate::transaction::Transaction;
use aptos_types::state_proof::StateProof;
use serde::{Deserialize, Serialize};
use std::collections::btree_set;
use std::collections::BTreeSet;
use std::fmt;
use std::result::Result;
<<<<<<< HEAD

const MAX_TRANSACTIONS: usize = 1000;
=======
>>>>>>> feature/da-sequencer-node

pub type Transactions<'a> = btree_set::Iter<'a, Transaction>;

#[derive(Debug, thiserror::Error)]
pub enum BlockError {
	#[error("Error Block Full")]
	BlockFull,
}

#[derive(
	Serialize, Deserialize, Clone, Copy, Default, Debug, PartialEq, Eq, Hash, PartialOrd, Ord,
)]
pub struct Id([u8; 32]);

impl Id {
	pub fn new(data: [u8; 32]) -> Self {
		Self(data)
	}

	pub fn as_bytes(&self) -> &[u8; 32] {
		&self.0
	}

	pub fn test() -> Self {
		Self([0; 32])
	}

	pub fn to_vec(&self) -> Vec<u8> {
		self.0.into()
	}

	pub fn genesis_block() -> Self {
		Self([0; 32])
	}
}

impl AsRef<[u8]> for Id {
	fn as_ref(&self) -> &[u8] {
		&self.0
	}
}

impl fmt::Display for Id {
	fn fmt(&self, f: &mut fmt::Formatter<'_>) -> fmt::Result {
		for byte in &self.0 {
			write!(f, "{:02x}", byte)?;
		}
		Ok(())
	}
}

#[derive(Serialize, Deserialize, Clone, Default, Debug, PartialEq, Eq, Hash, PartialOrd, Ord)]
pub enum BlockMetadata {
	#[default]
	BlockMetadata,
}

#[derive(Serialize, Deserialize, Clone, Default, Debug, PartialEq, Eq, Hash, PartialOrd, Ord)]
pub struct Block {
	metadata: BlockMetadata,
	parent: Id,
	transactions: BTreeSet<Transaction>,
	id: Id,
}

impl Block {
	pub fn new(metadata: BlockMetadata, parent: Id, transactions: BTreeSet<Transaction>) -> Self {
		let mut hasher = blake3::Hasher::new();
		hasher.update(parent.as_bytes());
		for transaction in &transactions {
			hasher.update(&transaction.id().as_ref());
		}
		let id = Id(hasher.finalize().into());

		Self { metadata, parent, transactions, id }
	}

	pub fn into_parts(self) -> (BlockMetadata, Id, BTreeSet<Transaction>, Id) {
		(self.metadata, self.parent, self.transactions, self.id)
	}

	pub fn id(&self) -> Id {
		self.id
	}

	pub fn parent(&self) -> Id {
		self.parent
	}

	pub fn transactions(&self) -> Transactions {
		self.transactions.iter()
	}

	pub fn metadata(&self) -> &BlockMetadata {
		&self.metadata
	}

	pub fn test() -> Self {
		Self::new(
			BlockMetadata::BlockMetadata,
			Id::test(),
			BTreeSet::from_iter(vec![Transaction::test()]),
		)
	}

	pub fn add_transaction(&mut self, transaction: Transaction) -> Result<(), BlockError> {
<<<<<<< HEAD
		if self.transactions.len() >= MAX_TRANSACTIONS {
			return Err(BlockError::BlockFull);
		}
=======
>>>>>>> feature/da-sequencer-node
		self.transactions.insert(transaction);
		Ok(())
	}

	pub fn collapse(blocks: Vec<Block>) -> Block {
		let mut transactions = BTreeSet::new();
		let parent = if let Some(first_block) = blocks.first() {
			first_block.parent
		} else {
			Id::genesis_block()
		};

		for block in blocks {
			for transaction in block.transactions {
				transactions.insert(transaction);
			}
		}

		Block::new(BlockMetadata::BlockMetadata, parent, transactions)
	}
}

#[derive(
	Serialize, Deserialize, Clone, Copy, Default, Debug, PartialEq, Eq, Hash, PartialOrd, Ord,
)]
pub struct Commitment([u8; 32]);

impl Commitment {
	pub fn new(data: [u8; 32]) -> Self {
		Self(data)
	}

	pub fn test() -> Self {
		Self([0; 32])
	}

	pub fn as_bytes(&self) -> &[u8; 32] {
		&self.0
	}

	/// Creates a commitment by making a cryptographic digest of the state proof.
	pub fn digest_state_proof(state_proof: &StateProof) -> Self {
		let mut hasher = blake3::Hasher::new();
		bcs::serialize_into(&mut hasher, &state_proof).expect("unexpected serialization error");
		Self(hasher.finalize().into())
	}
}

impl fmt::Display for Commitment {
	fn fmt(&self, f: &mut fmt::Formatter<'_>) -> fmt::Result {
		for byte in &self.0 {
			write!(f, "{:02x}", byte)?;
		}
		Ok(())
	}
}

impl From<Commitment> for [u8; 32] {
	fn from(commitment: Commitment) -> [u8; 32] {
		commitment.0
	}
}

impl From<Commitment> for Vec<u8> {
	fn from(commitment: Commitment) -> Vec<u8> {
		commitment.0.into()
	}
}

#[derive(Serialize, Deserialize, Clone, Default, Debug, PartialEq, Eq, Hash, PartialOrd, Ord)]
pub struct BlockCommitment {
	height: u64,
	block_id: Id,
	commitment: Commitment,
}

impl BlockCommitment {
	pub fn new(height: u64, block_id: Id, commitment: Commitment) -> Self {
		Self { height, block_id, commitment }
	}

	pub fn height(&self) -> u64 {
		self.height
	}

	pub fn block_id(&self) -> &Id {
		&self.block_id
	}

	pub fn commitment(&self) -> Commitment {
		self.commitment
	}

	pub fn test() -> Self {
		Self::new(0, Id::test(), Commitment::test())
	}
}

impl fmt::Display for BlockCommitment {
	fn fmt(&self, f: &mut fmt::Formatter<'_>) -> fmt::Result {
		write!(
			f,
			"BlockCommitment {{ height: {}, block_id: {}, commitment: {} }}",
			self.height, self.block_id, self.commitment
		)
	}
}

#[derive(Serialize, Deserialize, Clone, Debug, PartialEq, Eq, Hash, PartialOrd, Ord)]
pub enum BlockCommitmentRejectionReason {
	InvalidBlockId,
	InvalidCommitment,
	InvalidHeight,
	ContractError,
}

#[derive(Serialize, Deserialize, Clone, Debug, PartialEq, Eq, Hash, PartialOrd, Ord)]
pub enum BlockCommitmentEvent {
	Accepted(BlockCommitment),
	Rejected { height: u64, reason: BlockCommitmentRejectionReason },
}

pub mod test {

	#[test]
	fn test_collapse_blocks() {
		// check transactions are deduplicated
		let block1 = super::Block::test();
		let block2 = super::Block::test();

		let collapsed_block = super::Block::collapse(vec![block1.clone(), block2]);

		// assert transactions equals test transactions
		let test = super::Block::test();
		assert_eq!(collapsed_block.transactions().count(), 1);
		assert_eq!(collapsed_block.transactions().next(), test.transactions().next());

		// check transactions are preserved
		// construct a different block
		let mut diff_block1 = super::Block::test();
		let new_transaction = super::Transaction::new(vec![4, 5, 6], 0, 0);
		diff_block1.add_transaction(new_transaction.clone());
		let collapsed = super::Block::collapse(vec![block1, diff_block1]);
		assert_eq!(collapsed.transactions().count(), 2);
		assert_eq!(collapsed.transactions().next(), Some(&new_transaction));
		assert_eq!(collapsed.transactions().nth(1), test.transactions().next());
	}
}<|MERGE_RESOLUTION|>--- conflicted
+++ resolved
@@ -5,11 +5,6 @@
 use std::collections::BTreeSet;
 use std::fmt;
 use std::result::Result;
-<<<<<<< HEAD
-
-const MAX_TRANSACTIONS: usize = 1000;
-=======
->>>>>>> feature/da-sequencer-node
 
 pub type Transactions<'a> = btree_set::Iter<'a, Transaction>;
 
@@ -116,12 +111,6 @@
 	}
 
 	pub fn add_transaction(&mut self, transaction: Transaction) -> Result<(), BlockError> {
-<<<<<<< HEAD
-		if self.transactions.len() >= MAX_TRANSACTIONS {
-			return Err(BlockError::BlockFull);
-		}
-=======
->>>>>>> feature/da-sequencer-node
 		self.transactions.insert(transaction);
 		Ok(())
 	}
