--- conflicted
+++ resolved
@@ -1,30 +1,23 @@
-use opentelemetry::{
-    global,
-    metrics::MeterProvider,
-    KeyValue,
-};
+use godfig::env_default;
+use opentelemetry::{global, metrics::MeterProvider, KeyValue};
 use opentelemetry_sdk::metrics::SdkMeterProvider;
 use prometheus::{Encoder, Registry, TextEncoder};
+use serde::{Deserialize, Serialize};
 use std::{net::SocketAddr, sync::Arc};
-use tokio::{
-    net::TcpListener,
-    sync::broadcast,
+use tokio::{net::TcpListener, sync::broadcast};
+use tracing::error;
+use tracing_subscriber::{
+	filter::{EnvFilter, LevelFilter},
+	fmt,
+	prelude::*,
+	Layer,
 };
-use tracing_subscriber::{
-    fmt,
-    prelude::*,
-    filter::{EnvFilter, LevelFilter},
-    Layer,
-};
-use godfig::env_default;
-use serde::{Deserialize, Serialize};
-use tracing::error;
 // The default metrics address hostname
 env_default!(
-    default_metrics_hostname,
-    "MOVEMENT_METRICS_HOSTNAME",
-    String,
-    "127.0.0.1".to_string()
+	default_metrics_hostname,
+	"MOVEMENT_METRICS_HOSTNAME",
+	String,
+	"127.0.0.1".to_string()
 );
 
 // The default metrics address port
@@ -32,321 +25,253 @@
 
 #[derive(Default, Serialize, Deserialize, Clone)]
 pub struct Config {
-    #[serde(default = "default_metrics_hostname")]
-    pub metrics_hostname: String,
-    #[serde(default = "default_metrics_port")]
-    pub metrics_port: u16,
+	#[serde(default = "default_metrics_hostname")]
+	pub metrics_hostname: String,
+	#[serde(default = "default_metrics_port")]
+	pub metrics_port: u16,
 }
 
 impl Config {
-    pub fn default() -> Self {
-        Self {
-            metrics_hostname: default_metrics_hostname(),
-            metrics_port: default_metrics_port(),
-        }
-    }
-
-    pub fn with_metrics_addr(mut self, addr: impl Into<String>) -> Self {
-        let addr_str = addr.into();
-        if let Ok(socket_addr) = addr_str.parse::<SocketAddr>() {
-            self.metrics_hostname = socket_addr.ip().to_string();
-            self.metrics_port = socket_addr.port();
-        } else if let Some((host, port)) = addr_str.split_once(':') {
-            if let Ok(port) = port.parse() {
-                self.metrics_hostname = host.to_string();
-                self.metrics_port = port;
-            }
-        }
-        self
-    }
-
-    pub fn get_socket_addr(&self) -> String {
-        format!("{}:{}", self.metrics_hostname, self.metrics_port)
-    }
+	pub fn default() -> Self {
+		Self { metrics_hostname: default_metrics_hostname(), metrics_port: default_metrics_port() }
+	}
+
+	pub fn with_metrics_addr(mut self, addr: impl Into<String>) -> Self {
+		let addr_str = addr.into();
+		if let Ok(socket_addr) = addr_str.parse::<SocketAddr>() {
+			self.metrics_hostname = socket_addr.ip().to_string();
+			self.metrics_port = socket_addr.port();
+		} else if let Some((host, port)) = addr_str.split_once(':') {
+			if let Ok(port) = port.parse() {
+				self.metrics_hostname = host.to_string();
+				self.metrics_port = port;
+			}
+		}
+		self
+	}
+
+	pub fn get_socket_addr(&self) -> String {
+		format!("{}:{}", self.metrics_hostname, self.metrics_port)
+	}
 }
 
 pub struct TelemetryGuard {
-    _meter_provider: SdkMeterProvider,
-    metrics_server: Option<tokio::task::JoinHandle<()>>,
+	_meter_provider: SdkMeterProvider,
+	metrics_server: Option<tokio::task::JoinHandle<()>>,
 }
 
 pub type WorkerGuard = TelemetryGuard;
 
 impl Drop for TelemetryGuard {
-    fn drop(&mut self) {
-        if let Some(server) = self.metrics_server.take() {
-            tokio::spawn(async move {
-                let _ = server.await;
-            });
-        }
-    }
+	fn drop(&mut self) {
+		if let Some(server) = self.metrics_server.take() {
+			tokio::spawn(async move {
+				let _ = server.await;
+			});
+		}
+	}
 }
 
 pub fn init_tracing_subscriber(config: Config) -> WorkerGuard {
-<<<<<<< HEAD
-	// TODO: compose console_subscriber as a layer
+	let in_tokio_runtime = tokio::runtime::Handle::try_current().is_ok();
+
+	if in_tokio_runtime {
+		initialize_sync(config)
+	} else {
+		tokio::runtime::Runtime::new()
+			.expect("Failed to create tokio runtime")
+			.block_on(init_telemetry(config))
+	}
+}
+
+fn initialize_sync(config: Config) -> WorkerGuard {
+	let registry = Registry::new();
+	let exporter = opentelemetry_prometheus::exporter()
+		.with_registry(registry.clone())
+		.build()
+		.unwrap();
+
+	let meter_provider = SdkMeterProvider::builder().with_reader(exporter).build();
+
+	let meter = meter_provider.meter("movement");
+
+	let uptime_counter = meter
+		.u64_counter("movement.uptime.seconds")
+		.with_description("Service uptime in seconds")
+		.build();
+
+	let requests_histogram = meter
+		.u64_histogram("movement.requests.duration")
+		.with_description("Request duration in milliseconds")
+		.build();
+
+	uptime_counter.add(0, &[KeyValue::new("service", "movement")]);
+	requests_histogram.record(0, &[KeyValue::new("service", "movement")]);
+
+	global::set_meter_provider(meter_provider.clone());
+
 	let env_filter = EnvFilter::builder()
 		.with_default_directive(LevelFilter::INFO.into())
 		.from_env_lossy();
-	let log_layer = tracing_subscriber::fmt::layer().with_filter(env_filter);
-
-	let (timing_layer, timing_writer_guard) = match env::var(TIMING_ENV) {
-		Err(env::VarError::NotPresent) => {
-			// Disable timing
-			(None, None)
-		}
-		Ok(timing_directives) => {
-			let env_filter = EnvFilter::new(timing_directives);
-			let timing_log_path = config
-				.timing_log_path
-				.as_deref()
-				.unwrap_or_else(|| DEFAULT_TIMING_LOG_FILE.as_ref());
-			match File::create(timing_log_path) {
-				Ok(file) => {
-					let (writer, guard) = tracing_appender::non_blocking(file);
-					let layer = tracing_subscriber::fmt::layer()
-						.with_writer(writer)
-						.json()
-						.with_span_events(FmtSpan::CLOSE)
-						.with_filter(env_filter)
-						.with_filter(filter::filter_fn(|meta| meta.target() == "movement_timing"));
-					(Some(layer), Some(guard))
+
+	let subscriber = tracing_subscriber::registry().with(fmt::layer().with_filter(env_filter));
+
+	tracing::subscriber::set_global_default(subscriber).expect("Failed to set tracing subscriber");
+
+	let config_clone = config.clone();
+	let registry = Arc::new(registry);
+	let registry_clone = registry.clone();
+	let metrics_server = tokio::spawn(async move {
+		if let Err(e) = serve_metrics(&config_clone, registry_clone).await {
+			tracing::error!("Metrics server error: {}", e);
+		}
+	});
+
+	TelemetryGuard { _meter_provider: meter_provider, metrics_server: Some(metrics_server) }
+}
+
+pub async fn init_telemetry(config: Config) -> TelemetryGuard {
+	let registry = Registry::new();
+	let exporter = opentelemetry_prometheus::exporter()
+		.with_registry(registry.clone())
+		.build()
+		.unwrap();
+
+	let meter_provider = SdkMeterProvider::builder().with_reader(exporter).build();
+
+	let meter = meter_provider.meter("movement");
+
+	let uptime_counter = meter
+		.u64_counter("movement.uptime.seconds")
+		.with_description("Service uptime in seconds")
+		.build();
+
+	let requests_histogram = meter
+		.u64_histogram("movement.requests.duration")
+		.with_description("Request duration in milliseconds")
+		.build();
+
+	uptime_counter.add(0, &[KeyValue::new("service", "movement")]);
+	requests_histogram.record(0, &[KeyValue::new("service", "movement")]);
+
+	global::set_meter_provider(meter_provider.clone());
+
+	let env_filter = EnvFilter::builder()
+		.with_default_directive(LevelFilter::INFO.into())
+		.from_env_lossy();
+
+	let subscriber = tracing_subscriber::registry().with(fmt::layer().with_filter(env_filter));
+
+	tracing::subscriber::set_global_default(subscriber).expect("Failed to set tracing subscriber");
+
+	let config_clone = config.clone();
+	let registry = Arc::new(registry);
+	let registry_clone = registry.clone();
+	let metrics_server = tokio::spawn(async move {
+		if let Err(e) = serve_metrics(&config_clone, registry_clone).await {
+			tracing::error!("Metrics server error: {}", e);
+		}
+	});
+
+	TelemetryGuard { _meter_provider: meter_provider, metrics_server: Some(metrics_server) }
+}
+
+pub async fn serve_metrics(
+	config: &Config,
+	registry: Arc<Registry>,
+) -> Result<(), Box<dyn std::error::Error + Send + Sync>> {
+	let addr = match config.get_socket_addr().parse::<SocketAddr>() {
+		Ok(addr) => addr,
+		Err(e) => {
+			error!("Failed to parse metrics address: {}", e);
+			return Err(Box::new(e));
+		}
+	};
+
+	println!("Attempting to bind metrics server to {}", addr);
+
+	let listener = match TcpListener::bind(addr).await {
+		Ok(l) => {
+			println!("Metrics server successfully bound to {}", addr);
+			l
+		}
+		Err(e) => {
+			tracing::error!("CRITICAL ERROR: Failed to bind metrics server to {}: {}", addr, e);
+			tracing::error!(
+				"This may be because the port is already in use or you don't have permission."
+			);
+			return Err(Box::new(e));
+		}
+	};
+
+	println!("Metrics server listening on {}", addr);
+
+	let (shutdown_tx, mut shutdown_rx) = broadcast::channel(1);
+
+	let shutdown_tx_clone = shutdown_tx.clone();
+	tokio::spawn(async move {
+		if let Err(e) = tokio::signal::ctrl_c().await {
+			tracing::error!("Failed to listen for Ctrl+C: {}", e);
+		}
+		let _ = shutdown_tx_clone.send(());
+	});
+
+	loop {
+		tokio::select! {
+			accept_result = listener.accept() => {
+				match accept_result {
+					Ok((stream, client_addr)) => {
+						let registry = Arc::clone(&registry);
+						let shutdown_rx = shutdown_tx.subscribe();
+
+						tokio::spawn(async move {
+							if let Err(e) = handle_metrics_request(stream, client_addr, registry, shutdown_rx).await {
+								tracing::error!("Error handling metrics request from {}: {}", client_addr, e);
+							}
+						});
+					},
+					Err(e) => {
+						tracing::error!("Error accepting connection: {}", e);
+					}
 				}
-				Err(e) => {
-					eprintln!("can't create `{}`: {}", timing_log_path.display(), e);
-					(None, None)
-				}
+			},
+
+			_ = shutdown_rx.recv() => {
+				println!("Metrics server received shutdown signal, exiting...");
+				break;
 			}
 		}
-		Err(e) => {
-			eprintln!("invalid {TIMING_ENV}: {e}");
-			(None, None)
-		}
-	};
-
-	let console_layer = console_subscriber::spawn();
-
-	tracing_subscriber::registry()
-		.with(console_layer)
-		.with(log_layer)
-		.with(timing_layer)
-		.init();
-
-	WorkerGuard { _drop_me: timing_writer_guard }
-}
-=======
-    let in_tokio_runtime = tokio::runtime::Handle::try_current().is_ok();
-    
-    if in_tokio_runtime {
-        initialize_sync(config)
-    } else {
-        tokio::runtime::Runtime::new()
-            .expect("Failed to create tokio runtime")
-            .block_on(init_telemetry(config))
-    }
-}
-
-fn initialize_sync(config: Config) -> WorkerGuard {
-    let registry = Registry::new();
-    let exporter = opentelemetry_prometheus::exporter()
-        .with_registry(registry.clone())
-        .build()
-        .unwrap();
-
-    let meter_provider = SdkMeterProvider::builder()
-        .with_reader(exporter)
-        .build();
-
-    let meter = meter_provider.meter("movement");
-
-    let uptime_counter = meter
-        .u64_counter("movement.uptime.seconds")
-        .with_description("Service uptime in seconds")
-        .build();
-
-    let requests_histogram = meter
-        .u64_histogram("movement.requests.duration")
-        .with_description("Request duration in milliseconds")
-        .build();
-
-    uptime_counter.add(0, &[KeyValue::new("service", "movement")]);
-    requests_histogram.record(0, &[KeyValue::new("service", "movement")]);
-
-    global::set_meter_provider(meter_provider.clone());
-
-    let env_filter = EnvFilter::builder()
-        .with_default_directive(LevelFilter::INFO.into())
-        .from_env_lossy();
-
-    let subscriber = tracing_subscriber::registry()
-        .with(fmt::layer().with_filter(env_filter));
-
-    tracing::subscriber::set_global_default(subscriber)
-        .expect("Failed to set tracing subscriber");
-
-    let config_clone = config.clone();
-    let registry = Arc::new(registry);
-    let registry_clone = registry.clone();
-    let metrics_server = tokio::spawn(async move {
-        if let Err(e) = serve_metrics(&config_clone, registry_clone).await {
-            tracing::error!("Metrics server error: {}", e);
-        }
-    });
-
-    TelemetryGuard {
-        _meter_provider: meter_provider,
-        metrics_server: Some(metrics_server),
-    }
-}
-
-pub async fn init_telemetry(config: Config) -> TelemetryGuard {
-    let registry = Registry::new();
-    let exporter = opentelemetry_prometheus::exporter()
-        .with_registry(registry.clone())
-        .build()
-        .unwrap();
-
-    let meter_provider = SdkMeterProvider::builder()
-        .with_reader(exporter)
-        .build();
-
-    let meter = meter_provider.meter("movement");
-
-    let uptime_counter = meter
-        .u64_counter("movement.uptime.seconds")
-        .with_description("Service uptime in seconds")
-        .build();
-
-    let requests_histogram = meter
-        .u64_histogram("movement.requests.duration")
-        .with_description("Request duration in milliseconds")
-        .build();
-
-    uptime_counter.add(0, &[KeyValue::new("service", "movement")]);
-    requests_histogram.record(0, &[KeyValue::new("service", "movement")]);
-
-    global::set_meter_provider(meter_provider.clone());
-
-    let env_filter = EnvFilter::builder()
-        .with_default_directive(LevelFilter::INFO.into())
-        .from_env_lossy();
-
-    let subscriber = tracing_subscriber::registry()
-        .with(fmt::layer().with_filter(env_filter));
-
-    tracing::subscriber::set_global_default(subscriber)
-        .expect("Failed to set tracing subscriber");
-
-    let config_clone = config.clone();
-    let registry = Arc::new(registry);
-    let registry_clone = registry.clone();
-    let metrics_server = tokio::spawn(async move {
-        if let Err(e) = serve_metrics(&config_clone, registry_clone).await {
-            tracing::error!("Metrics server error: {}", e);
-        }
-    });
-
-    TelemetryGuard {
-        _meter_provider: meter_provider,
-        metrics_server: Some(metrics_server),
-    }
-}
-
-pub async fn serve_metrics(
-    config: &Config,
-    registry: Arc<Registry>,
+	}
+
+	println!("Metrics server has shut down gracefully");
+	Ok(())
+}
+
+async fn handle_metrics_request(
+	mut stream: tokio::net::TcpStream,
+	_client_addr: std::net::SocketAddr,
+	registry: Arc<Registry>,
+	mut _shutdown_rx: broadcast::Receiver<()>,
 ) -> Result<(), Box<dyn std::error::Error + Send + Sync>> {
-    let addr = match config.get_socket_addr().parse::<SocketAddr>() {
-        Ok(addr) => addr,
-        Err(e) => {
-            error!("Failed to parse metrics address: {}", e);
-            return Err(Box::new(e));
-        }
-    };
-    
-    println!("Attempting to bind metrics server to {}", addr);
-    
-    let listener = match TcpListener::bind(addr).await {
-        Ok(l) => {
-            println!("Metrics server successfully bound to {}", addr);
-            l
-        },
-        Err(e) => {
-            tracing::error!("CRITICAL ERROR: Failed to bind metrics server to {}: {}", addr, e);
-            tracing::error!("This may be because the port is already in use or you don't have permission.");
-            return Err(Box::new(e));
-        }
-    };
-    
-    println!("Metrics server listening on {}", addr);
-
-    let (shutdown_tx, mut shutdown_rx) = broadcast::channel(1);
-    
-    let shutdown_tx_clone = shutdown_tx.clone();
-    tokio::spawn(async move {
-        if let Err(e) = tokio::signal::ctrl_c().await {
-            tracing::error!("Failed to listen for Ctrl+C: {}", e);
-        }
-        let _ = shutdown_tx_clone.send(());
-    });
-
-    loop {
-        tokio::select! {
-            accept_result = listener.accept() => {
-                match accept_result {
-                    Ok((stream, client_addr)) => {
-                        let registry = Arc::clone(&registry);
-                        let shutdown_rx = shutdown_tx.subscribe();
-                        
-                        tokio::spawn(async move {
-                            if let Err(e) = handle_metrics_request(stream, client_addr, registry, shutdown_rx).await {
-                                tracing::error!("Error handling metrics request from {}: {}", client_addr, e);
-                            }
-                        });
-                    },
-                    Err(e) => {
-                        tracing::error!("Error accepting connection: {}", e);
-                    }
-                }
-            },
-            
-            _ = shutdown_rx.recv() => {
-                println!("Metrics server received shutdown signal, exiting...");
-                break;
-            }
-        }
-    }
-    
-    println!("Metrics server has shut down gracefully");
-    Ok(())
-}
-
-async fn handle_metrics_request(
-    mut stream: tokio::net::TcpStream,
-    _client_addr: std::net::SocketAddr,
-    registry: Arc<Registry>,
-    mut _shutdown_rx: broadcast::Receiver<()>,
-) -> Result<(), Box<dyn std::error::Error + Send + Sync>> {
-    let metrics = registry.gather();
-    let encoder = TextEncoder::new();
-    let mut buffer = vec![];
-    encoder.encode(&metrics, &mut buffer)?;
-    
-    let response = format!(
-        "HTTP/1.1 200 OK\r\n\
+	let metrics = registry.gather();
+	let encoder = TextEncoder::new();
+	let mut buffer = vec![];
+	encoder.encode(&metrics, &mut buffer)?;
+
+	let response = format!(
+		"HTTP/1.1 200 OK\r\n\
         Content-Type: text/plain; charset=utf-8\r\n\
         Content-Length: {}\r\n\
         \r\n",
-        buffer.len()
-    );
-    
-    use tokio::io::AsyncWriteExt;
-    
-    stream.write_all(response.as_bytes()).await?;
-    stream.write_all(&buffer).await?;
-    stream.flush().await?;
-    stream.shutdown().await?;
-    
-    Ok(())
-}
->>>>>>> 236c2bea
+		buffer.len()
+	);
+
+	use tokio::io::AsyncWriteExt;
+
+	stream.write_all(response.as_bytes()).await?;
+	stream.write_all(&buffer).await?;
+	stream.flush().await?;
+	stream.shutdown().await?;
+
+	Ok(())
+}