--- conflicted
+++ resolved
@@ -140,11 +140,7 @@
 
 	pub fn moveth_value(&self) -> u64 {
 		match self.0 {
-<<<<<<< HEAD
 			AssetType::EthAndWeth((_, _)) => 0,
-=======
-			AssetType::EthAndWeth((eth_value, weth_value)) => weth_value + eth_value,
->>>>>>> 2f7f7914
 			AssetType::Moveth(value) => value,
 		}
 	}
