use super::types::{
	AlloyProvider, AssetKind, AtomicBridgeCounterparty, AtomicBridgeCounterpartyMOVE,
	AtomicBridgeInitiator, AtomicBridgeInitiatorMOVE, CounterpartyContract, EthAddress,
	InitiatorContract, WETH9Contract, WETH9,
};
use super::utils::{calculate_storage_slot, send_transaction, send_transaction_rules};
use crate::chains::bridge_contracts::BridgeContractError;
use crate::chains::bridge_contracts::BridgeContractResult;
use crate::types::{
	Amount, AssetType, BridgeAddress, BridgeTransferDetails, BridgeTransferDetailsCounterparty,
	BridgeTransferId, HashLock, HashLockPreImage, TimeLock,
};
use alloy::primitives::{Address, FixedBytes, U256};
use alloy::providers::{Provider, ProviderBuilder};
use alloy::signers::local::PrivateKeySigner;
use alloy::{
	network::EthereumWallet,
	rlp::{RlpDecodable, RlpEncodable},
};
use alloy_rlp::Decodable;
use bridge_config::common::eth::EthConfig;
use bridge_grpc::{
	bridge_server::{Bridge, BridgeServer},
	BridgeTransferDetailsResponse, GetBridgeTransferDetailsRequest,
};
use std::fmt::{self, Debug};
use std::net::SocketAddr;
use tonic::transport::Server;
use tracing::info;
use url::Url;

impl fmt::Debug for AtomicBridgeInitiator::wethReturn {
	fn fmt(&self, f: &mut fmt::Formatter<'_>) -> fmt::Result {
		// Assuming the return type is an address, for example:
		write!(f, "{:?}", self._0)
	}
}

/// Configuration for the Ethereum Bridge Client
#[derive(Clone, Debug)]
pub struct Config {
	pub rpc_url: Url,
	pub signer_private_key: PrivateKeySigner,
	pub initiator_contract: Address,
	pub counterparty_contract: Address,
	pub weth_contract: Address,
	pub gas_limit: u128,
	pub transaction_send_retries: u32,
	pub asset: AssetKind,
}
impl TryFrom<&EthConfig> for Config {
	type Error = anyhow::Error;

	fn try_from(conf: &EthConfig) -> Result<Self, Self::Error> {
		let signer_private_key = conf.signer_private_key.parse::<PrivateKeySigner>()?;
		let rpc_url = conf.eth_rpc_connection_url().parse()?;

		Ok(Config {
			rpc_url,
			signer_private_key,
			initiator_contract: conf.eth_initiator_contract.parse()?,
			counterparty_contract: conf.eth_counterparty_contract.parse()?,
			weth_contract: conf.eth_weth_contract.parse()?,
			gas_limit: conf.gas_limit.into(),
			transaction_send_retries: conf.transaction_send_retries,
			asset: conf.asset.clone().into(),
		})
	}
}

#[derive(RlpDecodable, RlpEncodable)]
struct EthBridgeTransferDetails {
	pub amount: U256,
	pub originator: EthAddress,
	pub recipient: [u8; 32],
	pub hash_lock: [u8; 32],
	pub time_lock: U256,
	pub state: u8,
}

#[derive(RlpDecodable, RlpEncodable)]
struct EthBridgeTransferDetailsCounterparty {
	pub amount: U256,
	pub originator: [u8; 32],
	pub recipient: EthAddress,
	pub hash_lock: [u8; 32],
	pub time_lock: U256,
	pub state: u8,
}

// We need to be able to build the client and deploy the contracts
//  therfore the `initiator_contract` and `counterparty_contract`
// should be optional, as their values will be unknown at the time of building the client.
// This is true for the integration tests.
#[allow(dead_code)]
#[derive(Clone)]
pub struct EthClient {
	pub rpc_provider: AlloyProvider,
	initiator_contract: InitiatorContract,
	counterparty_contract: CounterpartyContract,
	weth_contract: WETH9Contract,
	pub config: Config,
}

impl EthClient {
	pub async fn new(config: &EthConfig) -> Result<Self, anyhow::Error> {
		let config: Config = config.try_into()?;
		let rpc_provider = ProviderBuilder::new()
			.with_recommended_fillers()
			.wallet(EthereumWallet::from(config.signer_private_key.clone()))
			.on_builtin(config.rpc_url.as_str())
			.await?;

<<<<<<< HEAD
		//load smart contract
		let initiator_contract =
			AtomicBridgeInitiator::new(config.initiator_contract, rpc_provider.clone());
		let counterparty_contract =
			CounterpartyContract::new(config.counterparty_contract, rpc_provider.clone());
=======
		//Load the smart contracts based on the asset type
		let (initiator_contract, counterparty_contract) = match config.asset {
			AssetKind::Weth => {
				let initiator_contract =
					AtomicBridgeInitiator::new(config.initiator_contract, rpc_provider.clone());
				let counterparty_contract = AtomicBridgeCounterparty::new(
					config.counterparty_contract,
					rpc_provider.clone(),
				);
				(
					InitiatorContract::Weth(initiator_contract),
					CounterpartyContract::Weth(counterparty_contract),
				)
			}
			AssetKind::Move => {
				let initiator_contract =
					AtomicBridgeInitiatorMOVE::new(config.initiator_contract, rpc_provider.clone());
				let counterparty_contract = AtomicBridgeCounterpartyMOVE::new(
					config.counterparty_contract,
					rpc_provider.clone(),
				);
				(
					InitiatorContract::Move(initiator_contract),
					CounterpartyContract::Move(counterparty_contract),
				)
			}
		};

>>>>>>> e545a3ac
		let weth_contract = WETH9Contract::new(config.weth_contract, rpc_provider.clone());

		Ok(EthClient {
			rpc_provider,
			initiator_contract,
			counterparty_contract,
			weth_contract,
			config: config.clone(),
		})
	}

	/// Start the gRPC server
	/// internally this passes a cloned self `EthClient` as the service.
	pub async fn serve_grpc(
		&self,
		grpc_addr: SocketAddr,
	) -> Result<(), Box<dyn std::error::Error>> {
		tracing::info!("Starting gRPC server at: {:?}", grpc_addr);
		Server::builder()
			.add_service(BridgeServer::new(self.clone()))
			.serve(grpc_addr)
			.await?;

		Ok(())
	}

	pub async fn initialize_initiator_contract(
		&self,
		weth: EthAddress,
		owner: EthAddress,
		timelock: TimeLock,
	) -> Result<(), anyhow::Error> {
		match &self.initiator_contract {
			InitiatorContract::Weth(contract) => {
				let call =
					contract.initialize(weth.0, owner.0, U256::from(timelock.0), U256::from(100));
				send_transaction(
					call.to_owned(),
					&send_transaction_rules(),
					self.config.transaction_send_retries,
					self.config.gas_limit,
				)
				.await?;
			}
			InitiatorContract::Move(contract) => {
				let call =
					contract.initialize(weth.0, owner.0, U256::from(timelock.0), U256::from(100));
				send_transaction(
					call.to_owned(),
					&send_transaction_rules(),
					self.config.transaction_send_retries,
					self.config.gas_limit,
				)
				.await?;
			}
		}

		Ok(())
	}

	pub async fn deposit_weth_and_approve(
		&mut self,
		_caller: Address,
		amount: U256,
	) -> Result<(), anyhow::Error> {
		let deposit_weth_signer = self.get_signer_address();
		let call = self.weth_contract.deposit().value(amount);
		send_transaction(
			call,
			&send_transaction_rules(),
			self.config.transaction_send_retries,
			self.config.gas_limit,
		)
		.await?;

		let approve_call: alloy::contract::CallBuilder<_, &_, _> =
			self.weth_contract.approve(self.initiator_contract_address(), amount);
		let WETH9::balanceOfReturn { _0: _balance } =
			self.weth_contract.balanceOf(deposit_weth_signer).call().await?;

		send_transaction(
			approve_call,
			&send_transaction_rules(),
			self.config.transaction_send_retries,
			self.config.gas_limit,
		)
		.await?;
		Ok(())
	}

	pub async fn get_block_number(&self) -> Result<u64, anyhow::Error> {
		self.rpc_provider
			.get_block_number()
			.await
			.map_err(|e| anyhow::anyhow!("Failed to get block number: {}", e))
	}

	// pub fn set_signer_address(&mut self, key: SecretKey<Secp256k1>) {
	// 	self.config.signer_private_key = LocalSigner::from(key);
	// }

	pub fn get_signer_address(&self) -> Address {
		self.config.signer_private_key.address()
	}

	pub fn set_initiator_contract(&mut self, contract: InitiatorContract) {
		self.initiator_contract = contract;
	}

	pub fn initiator_contract_address(&self) -> Address {
		self.config.initiator_contract
	}

	// pub fn set_weth_contract(&mut self, contract: WETH9Contract) {
	// 	self.weth_contract = contract;
	// }

	pub fn weth_contract_address(&self) -> Address {
		self.config.weth_contract
	}

	pub fn counterparty_contract_address(&self) -> Address {
		self.config.counterparty_contract
	}
}

#[async_trait::async_trait]
impl crate::chains::bridge_contracts::BridgeContract<EthAddress> for EthClient {
	// `_initiator_address`, or in the contract, `originator` is set
	// via the `msg.sender`, which is stored in the `rpc_provider`.
	// So `initiator_address` arg is not used here.
	async fn initiate_bridge_transfer(
		&mut self,
		initiator_address: BridgeAddress<EthAddress>,
		recipient_address: BridgeAddress<Vec<u8>>,
		hash_lock: HashLock,
		amount: Amount, // the ETH amount
	) -> BridgeContractResult<()> {
		let recipient_bytes: [u8; 32] = recipient_address.0.try_into().map_err(|e| {
			BridgeContractError::ConversionFailed(format!(
				"Failed to convert in [u8; 32] recipient_address: {e:?}"
			))
		})?;

		// While these match arms may look the same, the underlying contract type
		// is different as it's initalized with a different ABI. So therefor we must explicitly
		// call the correct one
		match &self.initiator_contract {
			InitiatorContract::Weth(weth_contract) => {
				let call = weth_contract
					.initiateBridgeTransfer(
						U256::from(amount.weth_value()),
						FixedBytes(recipient_bytes),
						FixedBytes(hash_lock.0),
					)
					.value(U256::from(amount.eth_value()))
					.from(*initiator_address.0);
				let _ = send_transaction(
					call,
					&send_transaction_rules(),
					self.config.transaction_send_retries,
					self.config.gas_limit,
				)
				.await
				.map_err(|e| {
					BridgeContractError::GenericError(format!("Failed to send transaction: {}", e))
				})?;
			}
			InitiatorContract::Move(move_contract) => {
				let call = move_contract
					.initiateBridgeTransfer(
						U256::from(amount.weth_value()),
						FixedBytes(recipient_bytes),
						FixedBytes(hash_lock.0),
					)
					.value(U256::from(amount.eth_value()))
					.from(*initiator_address.0);
				let _ = send_transaction(
					call,
					&send_transaction_rules(),
					self.config.transaction_send_retries,
					self.config.gas_limit,
				)
				.await
				.map_err(|e| {
					BridgeContractError::GenericError(format!("Failed to send transaction: {}", e))
				})?;
			}
		}
		Ok(())
	}

	async fn initiator_complete_bridge_transfer(
		&mut self,
		bridge_transfer_id: BridgeTransferId,
		pre_image: HashLockPreImage,
	) -> BridgeContractResult<()> {
		// The Alloy generated type for smart contract`pre_image` arg is `FixedBytes<32>`
		// so it must be converted to `[u8; 32]`.
		let generic_error = |desc| BridgeContractError::GenericError(String::from(desc));
		let pre_image: [u8; 32] = pre_image
			.0
			.get(0..32)
			.ok_or(generic_error("Could not get required slice from pre-image"))?
			.try_into()
			.map_err(|_| generic_error("Could not convert pre-image to [u8; 32]"))?;
		info! {"Pre-image: {:?}", pre_image};
		match &self.initiator_contract {
			InitiatorContract::Weth(weth_contract) => {
				let call = weth_contract.completeBridgeTransfer(
					FixedBytes(bridge_transfer_id.0),
					FixedBytes(pre_image),
				);
				send_transaction(
					call,
					&send_transaction_rules(),
					self.config.transaction_send_retries,
					self.config.gas_limit,
				)
				.await
				.map_err(|e| {
					BridgeContractError::GenericError(format!("Failed to send transaction: {}", e))
				})?;
			}
			InitiatorContract::Move(move_contract) => {
				let call = move_contract.completeBridgeTransfer(
					FixedBytes(bridge_transfer_id.0),
					FixedBytes(pre_image),
				);
				send_transaction(
					call,
					&send_transaction_rules(),
					self.config.transaction_send_retries,
					self.config.gas_limit,
				)
				.await
				.map_err(|e| {
					BridgeContractError::GenericError(format!("Failed to send transaction: {}", e))
				})?;
			}
		}

		Ok(())
	}

	async fn counterparty_complete_bridge_transfer(
		&mut self,
		bridge_transfer_id: BridgeTransferId,
		pre_image: HashLockPreImage,
	) -> BridgeContractResult<()> {
		// The Alloy generated type for smart contract`pre_image` arg is `FixedBytes<32>`
		// so it must be converted to `[u8; 32]`.
		let generic_error = |desc| BridgeContractError::GenericError(String::from(desc));
		let pre_image: [u8; 32] = pre_image
			.0
			.get(0..32)
			.ok_or(generic_error("Could not get required slice from pre-image"))?
			.try_into()
			.map_err(|_| generic_error("Could not convert pre-image to [u8; 32]"))?;

		match &self.counterparty_contract {
			CounterpartyContract::Weth(weth_contract) => {
				let call = weth_contract.completeBridgeTransfer(
					FixedBytes(bridge_transfer_id.0),
					FixedBytes(pre_image),
				);
				send_transaction(
					call,
					&send_transaction_rules(),
					self.config.transaction_send_retries,
					self.config.gas_limit,
				)
				.await
				.map_err(|e| {
					BridgeContractError::GenericError(format!("Failed to send transaction: {}", e))
				})?;
			}
			CounterpartyContract::Move(move_contract) => {
				let call = move_contract.completeBridgeTransfer(
					FixedBytes(bridge_transfer_id.0),
					FixedBytes(pre_image),
				);
				send_transaction(
					call,
					&send_transaction_rules(),
					self.config.transaction_send_retries,
					self.config.gas_limit,
				)
				.await
				.map_err(|e| {
					BridgeContractError::GenericError(format!("Failed to send transaction: {}", e))
				})?;
			}
		}

		Ok(())
	}

	async fn refund_bridge_transfer(
		&mut self,
		bridge_transfer_id: BridgeTransferId,
	) -> BridgeContractResult<()> {
		match &self.initiator_contract {
			InitiatorContract::Weth(weth_contract) => {
				let call = weth_contract.refundBridgeTransfer(FixedBytes(bridge_transfer_id.0));
				send_transaction(
					call,
					&send_transaction_rules(),
					self.config.transaction_send_retries,
					self.config.gas_limit,
				)
				.await
				.map_err(|e| {
					BridgeContractError::GenericError(format!("Failed to send transaction: {}", e))
				})?;
			}
			InitiatorContract::Move(move_contract) => {
				let call = move_contract.refundBridgeTransfer(FixedBytes(bridge_transfer_id.0));
				send_transaction(
					call,
					&send_transaction_rules(),
					self.config.transaction_send_retries,
					self.config.gas_limit,
				)
				.await
				.map_err(|e| {
					BridgeContractError::GenericError(format!("Failed to send transaction: {}", e))
				})?;
			}
		}

		Ok(())
	}

	// function lockBridgeTransfer(
	//     bytes32 originator,
	//     bytes32 bridgeTransferId,
	//     bytes32 hashLock,
	//     address recipient,
	//     uint256 amount
	// ) external onlyOwner returns (bool) {
	async fn lock_bridge_transfer(
		&mut self,
		bridge_transfer_id: BridgeTransferId,
		hash_lock: HashLock,
		initiator: BridgeAddress<Vec<u8>>,
		recipient: BridgeAddress<EthAddress>,
		amount: Amount,
	) -> BridgeContractResult<()> {
<<<<<<< HEAD
		let contract =
			AtomicBridgeCounterparty::new(self.counterparty_contract_address(), &self.rpc_provider);
		let initiator: [u8; 32] = initiator.0.try_into().map_err(|_| {
			BridgeContractError::ConversionFailed("Lock initiator vec<u8>".to_string())
		})?;
		tracing::info!("LOCK: signer_address: {:?}", self.config.signer_private_key);
		println!("bridge_transfer_id: {:?}", bridge_transfer_id);
		println!("hash_lock: {:?}", hash_lock);
		println!("initiator: {:?}", initiator);
		println!("recipient: {:?}", recipient);
		println!("amount: {:?}", amount.weth_value());
		let call = contract.lockBridgeTransfer(
			FixedBytes(initiator),
			FixedBytes(bridge_transfer_id.0),
			FixedBytes(hash_lock.0),
			*recipient.0,
			U256::try_from(amount.weth_value())
				.map_err(|_| BridgeContractError::ConversionFailed("U256".to_string()))?,
		);
		let owner = contract.owner().call().await.map_err(|e| {
			BridgeContractError::GenericError(format!("Failed to get owner: {}", e))
		})?;
		tracing::info!("Signer Address: {:?}", self.config.signer_private_key);
		tracing::info!("Counterparty Owner: {:?}", owner._0);
		send_transaction(
			call,
			&send_transaction_rules(),
			self.config.transaction_send_retries,
			self.config.gas_limit,
		)
		.await
		.map_err(|e| {
			BridgeContractError::GenericError(format!("Failed to send transaction: {}", e))
		})?;
=======
		let initiator: [u8; 32] = initiator.0.try_into().unwrap();
		match &self.counterparty_contract {
			CounterpartyContract::Weth(weth_contract) => {
				let call = weth_contract.lockBridgeTransfer(
					FixedBytes(initiator),
					FixedBytes(bridge_transfer_id.0),
					FixedBytes(hash_lock.0),
					*recipient.0,
					U256::try_from(amount.0)
						.map_err(|_| BridgeContractError::ConversionFailed("U256".to_string()))?,
				);
				send_transaction(
					call,
					&send_transaction_rules(),
					self.config.transaction_send_retries,
					self.config.gas_limit,
				)
				.await
				.map_err(|e| {
					BridgeContractError::GenericError(format!("Failed to send transaction: {}", e))
				})?;
			}
			CounterpartyContract::Move(move_contract) => {
				let call = move_contract.lockBridgeTransfer(
					FixedBytes(initiator),
					FixedBytes(bridge_transfer_id.0),
					FixedBytes(hash_lock.0),
					*recipient.0,
					U256::try_from(amount.0)
						.map_err(|_| BridgeContractError::ConversionFailed("U256".to_string()))?,
				);
				send_transaction(
					call,
					&send_transaction_rules(),
					self.config.transaction_send_retries,
					self.config.gas_limit,
				)
				.await
				.map_err(|e| {
					BridgeContractError::GenericError(format!("Failed to send transaction: {}", e))
				})?;
			}
		}

>>>>>>> e545a3ac
		Ok(())
	}

	async fn abort_bridge_transfer(
		&mut self,
		bridge_transfer_id: BridgeTransferId,
	) -> BridgeContractResult<()> {
		match &self.counterparty_contract {
			CounterpartyContract::Weth(weth_contract) => {
				let call = weth_contract.abortBridgeTransfer(FixedBytes(bridge_transfer_id.0));
				send_transaction(
					call,
					&send_transaction_rules(),
					self.config.transaction_send_retries,
					self.config.gas_limit,
				)
				.await
				.map_err(|e| {
					BridgeContractError::GenericError(format!("Failed to send transaction: {}", e))
				})?;
			}
			CounterpartyContract::Move(move_contract) => {
				let call = move_contract.abortBridgeTransfer(FixedBytes(bridge_transfer_id.0));
				send_transaction(
					call,
					&send_transaction_rules(),
					self.config.transaction_send_retries,
					self.config.gas_limit,
				)
				.await
				.map_err(|e| {
					BridgeContractError::GenericError(format!("Failed to send transaction: {}", e))
				})?;
			}
		}

		Ok(())
	}

	async fn get_bridge_transfer_details_initiator(
		&mut self,
		bridge_transfer_id: BridgeTransferId,
	) -> BridgeContractResult<Option<BridgeTransferDetails<EthAddress>>> {
		let generic_error = |desc| BridgeContractError::GenericError(String::from(desc));

		let mapping_slot = U256::from(0); // the mapping is the zeroth slot in the contract
		let key = bridge_transfer_id.0.clone();
		let storage_slot = calculate_storage_slot(key, mapping_slot);
		let storage: U256 = self
			.rpc_provider
			.get_storage_at(self.initiator_contract_address(), storage_slot)
			.await
			.map_err(|_| generic_error("could not find storage"))?;
		let storage_bytes = storage.to_be_bytes::<32>();

		println!("storage_bytes: {:?}", storage_bytes);
		let mut storage_slice = &storage_bytes[..];
		let eth_details = EthBridgeTransferDetails::decode(&mut storage_slice)
			.map_err(|_| generic_error("could not decode storage"))?;

		Ok(Some(BridgeTransferDetails {
			bridge_transfer_id,
			initiator_address: BridgeAddress(eth_details.originator),
			recipient_address: BridgeAddress(eth_details.recipient.to_vec()),
			hash_lock: HashLock(eth_details.hash_lock),
			//@TODO unit test these wrapping to check for any nasty side effects.
			time_lock: TimeLock(eth_details.time_lock.wrapping_to::<u64>()),
			amount: Amount(AssetType::EthAndWeth((0, eth_details.amount.wrapping_to::<u64>()))),
			state: eth_details.state,
		}))
	}

	async fn get_bridge_transfer_details_counterparty(
		&mut self,
		bridge_transfer_id: BridgeTransferId,
	) -> BridgeContractResult<Option<BridgeTransferDetailsCounterparty<EthAddress>>> {
		let generic_error = |desc| BridgeContractError::GenericError(String::from(desc));

		let mapping_slot = U256::from(0); // the mapping is the zeroth slot in the contract
		let key = bridge_transfer_id.0.clone();
		let storage_slot = calculate_storage_slot(key, mapping_slot);
		let storage: U256 = self
			.rpc_provider
			.get_storage_at(self.initiator_contract_address(), storage_slot)
			.await
			.map_err(|_| generic_error("could not find storage"))?;
		let storage_bytes = storage.to_be_bytes::<32>();

		println!("storage_bytes: {:?}", storage_bytes);
		let mut storage_slice = &storage_bytes[..];
		let eth_details = EthBridgeTransferDetailsCounterparty::decode(&mut storage_slice)
			.map_err(|_| generic_error("could not decode storage"))?;

		Ok(Some(BridgeTransferDetailsCounterparty {
			bridge_transfer_id,
			initiator_address: BridgeAddress(eth_details.originator.to_vec()),
			recipient_address: BridgeAddress(eth_details.recipient),
			hash_lock: HashLock(eth_details.hash_lock),
			//@TODO unit test these wrapping to check for any nasty side effects.
			time_lock: TimeLock(eth_details.time_lock.wrapping_to::<u64>()),
			amount: Amount(AssetType::EthAndWeth((0, eth_details.amount.wrapping_to::<u64>()))),
			state: eth_details.state,
		}))
	}
}

#[cfg(test)]
fn test_wrapping_to(a: &U256, b: u64) {
	assert_eq!(a.wrapping_to::<u64>(), b);
}

#[cfg(test)]
mod tests {
	use super::*;
	use std::time::{SystemTime, UNIX_EPOCH};

	#[test]
	fn test_wrapping_to_on_eth_details() {
		let current_time = SystemTime::now().duration_since(UNIX_EPOCH).unwrap().as_secs();
		let eth_details = EthBridgeTransferDetails {
			amount: U256::from(10u64.pow(18)),
			originator: EthAddress([0; 20].into()),
			recipient: [0; 32],
			hash_lock: [0; 32],
			time_lock: U256::from(current_time + 84600), // 1 day
			state: 1,
		};
		test_wrapping_to(&eth_details.amount, 10u64.pow(18));
		test_wrapping_to(&eth_details.time_lock, current_time + 84600);
	}

	#[test]
	fn fuzz_test_wrapping_to_on_eth_details() {
		for _ in 0..100 {
			let current_time = SystemTime::now().duration_since(UNIX_EPOCH).unwrap().as_secs();
			let additional_time = rand::random::<u64>();
			let random_amount = rand::random::<u64>();
			let eth_details = EthBridgeTransferDetails {
				amount: U256::from(random_amount),
				originator: EthAddress([0; 20].into()),
				recipient: [0; 32],
				hash_lock: [0; 32],
				time_lock: U256::from(current_time + additional_time),
				state: 1,
			};
			test_wrapping_to(&eth_details.amount, random_amount);
			test_wrapping_to(&eth_details.time_lock, current_time + additional_time);
		}
	}
}<|MERGE_RESOLUTION|>--- conflicted
+++ resolved
@@ -111,13 +111,6 @@
 			.on_builtin(config.rpc_url.as_str())
 			.await?;
 
-<<<<<<< HEAD
-		//load smart contract
-		let initiator_contract =
-			AtomicBridgeInitiator::new(config.initiator_contract, rpc_provider.clone());
-		let counterparty_contract =
-			CounterpartyContract::new(config.counterparty_contract, rpc_provider.clone());
-=======
 		//Load the smart contracts based on the asset type
 		let (initiator_contract, counterparty_contract) = match config.asset {
 			AssetKind::Weth => {
@@ -146,7 +139,6 @@
 			}
 		};
 
->>>>>>> e545a3ac
 		let weth_contract = WETH9Contract::new(config.weth_contract, rpc_provider.clone());
 
 		Ok(EthClient {
@@ -496,42 +488,6 @@
 		recipient: BridgeAddress<EthAddress>,
 		amount: Amount,
 	) -> BridgeContractResult<()> {
-<<<<<<< HEAD
-		let contract =
-			AtomicBridgeCounterparty::new(self.counterparty_contract_address(), &self.rpc_provider);
-		let initiator: [u8; 32] = initiator.0.try_into().map_err(|_| {
-			BridgeContractError::ConversionFailed("Lock initiator vec<u8>".to_string())
-		})?;
-		tracing::info!("LOCK: signer_address: {:?}", self.config.signer_private_key);
-		println!("bridge_transfer_id: {:?}", bridge_transfer_id);
-		println!("hash_lock: {:?}", hash_lock);
-		println!("initiator: {:?}", initiator);
-		println!("recipient: {:?}", recipient);
-		println!("amount: {:?}", amount.weth_value());
-		let call = contract.lockBridgeTransfer(
-			FixedBytes(initiator),
-			FixedBytes(bridge_transfer_id.0),
-			FixedBytes(hash_lock.0),
-			*recipient.0,
-			U256::try_from(amount.weth_value())
-				.map_err(|_| BridgeContractError::ConversionFailed("U256".to_string()))?,
-		);
-		let owner = contract.owner().call().await.map_err(|e| {
-			BridgeContractError::GenericError(format!("Failed to get owner: {}", e))
-		})?;
-		tracing::info!("Signer Address: {:?}", self.config.signer_private_key);
-		tracing::info!("Counterparty Owner: {:?}", owner._0);
-		send_transaction(
-			call,
-			&send_transaction_rules(),
-			self.config.transaction_send_retries,
-			self.config.gas_limit,
-		)
-		.await
-		.map_err(|e| {
-			BridgeContractError::GenericError(format!("Failed to send transaction: {}", e))
-		})?;
-=======
 		let initiator: [u8; 32] = initiator.0.try_into().unwrap();
 		match &self.counterparty_contract {
 			CounterpartyContract::Weth(weth_contract) => {
@@ -576,7 +532,6 @@
 			}
 		}
 
->>>>>>> e545a3ac
 		Ok(())
 	}
 
