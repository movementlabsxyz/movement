use super::types::{
	AlloyProvider, AssetKind, AtomicBridgeCounterpartyMOVE, AtomicBridgeInitiatorMOVE,
	CounterpartyContract, EthAddress, InitiatorContract,
};
use super::utils::{calculate_storage_slot, send_transaction, send_transaction_rules};
use crate::chains::bridge_contracts::{BridgeContractError, BridgeContractResult};
use crate::types::{
	Amount, AssetType, BridgeAddress, BridgeTransferDetails, BridgeTransferDetailsCounterparty,
	BridgeTransferId, HashLock, HashLockPreImage, TimeLock,
};
use alloy::{
	network::EthereumWallet,
	primitives::{Address, FixedBytes, U256},
	providers::{Provider, ProviderBuilder},
	rlp::{RlpDecodable, RlpEncodable},
	signers::local::PrivateKeySigner,
};
use alloy_rlp::Decodable;
use bridge_config::common::eth::EthConfig;
use bridge_grpc::bridge_server::BridgeServer;
use std::{fmt::Debug, net::SocketAddr};
use tonic::transport::Server;
use tracing::info;
use url::Url;

/// Configuration for the Ethereum Bridge Client
#[derive(Clone, Debug)]
pub struct Config {
	pub rpc_url: Url,
	pub signer_private_key: PrivateKeySigner,
	pub initiator_contract: Address,
	pub counterparty_contract: Address,
	pub movetoken_contract: Address,
	pub gas_limit: u128,
	pub transaction_send_retries: u32,
	pub asset: AssetKind,
}
impl TryFrom<&EthConfig> for Config {
	type Error = anyhow::Error;

	fn try_from(conf: &EthConfig) -> Result<Self, Self::Error> {
		let signer_private_key = conf.signer_private_key.parse::<PrivateKeySigner>()?;
		let rpc_url = conf.eth_rpc_connection_url().parse()?;

		Ok(Config {
			rpc_url,
			signer_private_key,
			initiator_contract: conf.eth_initiator_contract.parse()?,
			counterparty_contract: conf.eth_counterparty_contract.parse()?,
			movetoken_contract: conf.eth_move_token_contract.parse()?,
			gas_limit: conf.gas_limit.into(),
			transaction_send_retries: conf.transaction_send_retries,
			asset: conf.asset.clone().into(),
		})
	}
}

#[derive(RlpDecodable, RlpEncodable)]
struct EthBridgeTransferDetails {
	pub amount: U256,
	pub originator: EthAddress,
	pub recipient: [u8; 32],
	pub hash_lock: [u8; 32],
	pub time_lock: U256,
	pub state: u8,
}

#[derive(RlpDecodable, RlpEncodable)]
struct EthBridgeTransferDetailsCounterparty {
	pub amount: U256,
	pub originator: [u8; 32],
	pub recipient: EthAddress,
	pub hash_lock: [u8; 32],
	pub time_lock: U256,
	pub state: u8,
}

// We need to be able to build the client and deploy the contracts
//  therfore the `initiator_contract` and `counterparty_contract`
// should be optional, as their values will be unknown at the time of building the client.
// This is true for the integration tests.
#[allow(dead_code)]
#[derive(Clone)]
pub struct EthClient {
	rpc_provider: AlloyProvider,
	initiator_contract: InitiatorContract,
	counterparty_contract: CounterpartyContract,
	pub config: Config,
	signer_address: Address,
}

impl EthClient {
	pub async fn new(config: &EthConfig) -> Result<Self, anyhow::Error> {
		let config: Config = config.try_into()?;
		let signer_address = config.signer_private_key.address();
		let rpc_provider = ProviderBuilder::new()
			.with_recommended_fillers()
			.wallet(EthereumWallet::from(config.signer_private_key.clone()))
			.on_builtin(config.rpc_url.as_str())
			.await?;

		let initiator_contract =
			AtomicBridgeInitiatorMOVE::new(config.initiator_contract, rpc_provider.clone());
		let counterparty_contract =
			AtomicBridgeCounterpartyMOVE::new(config.counterparty_contract, rpc_provider.clone());

		Ok(EthClient {
			rpc_provider,
			initiator_contract,
			counterparty_contract,
			config: config.clone(),
			signer_address,
		})
	}

	/// Start the gRPC server
	/// internally this passes a cloned self `EthClient` as the service.
	pub async fn serve_grpc(
		&self,
		grpc_addr: SocketAddr,
	) -> Result<(), Box<dyn std::error::Error>> {
		tracing::info!("Starting gRPC server at: {:?}", grpc_addr);
		Server::builder()
			.add_service(BridgeServer::new(self.clone()))
			.serve(grpc_addr)
			.await?;

		Ok(())
	}

	pub async fn initialize_initiator_contract(
		&self,
		weth: EthAddress,
		owner: EthAddress,
		timelock: TimeLock,
	) -> Result<(), anyhow::Error> {
		let contract = AtomicBridgeInitiatorMOVE::new(
			self.config.initiator_contract,
			self.rpc_provider.clone(),
		);
		let call = contract.initialize(weth.0, owner.0, U256::from(timelock.0), U256::from(100));
		send_transaction(
			call.to_owned(),
			self.signer_address,
			&send_transaction_rules(),
			self.config.transaction_send_retries,
			self.config.gas_limit,
		)
		.await?;

		Ok(())
	}

	pub async fn get_block_number(&self) -> Result<u64, anyhow::Error> {
		self.rpc_provider
			.get_block_number()
			.await
			.map_err(|e| anyhow::anyhow!("Failed to get block number: {}", e))
	}

	pub fn get_signer_address(&self) -> Address {
		self.config.signer_private_key.address()
	}

	pub fn set_initiator_contract(&mut self, contract: InitiatorContract) {
		self.initiator_contract = contract;
	}

	pub fn initiator_contract_address(&self) -> Address {
		self.config.initiator_contract
	}

	pub fn counterparty_contract_address(&self) -> Address {
		self.config.counterparty_contract
	}
}

#[async_trait::async_trait]
impl crate::chains::bridge_contracts::BridgeContract<EthAddress> for EthClient {
	async fn initiate_bridge_transfer(
		&mut self,
		initiator_address: BridgeAddress<EthAddress>,
		recipient_address: BridgeAddress<Vec<u8>>,
		hash_lock: HashLock,
		amount: Amount, // the ETH amount
	) -> BridgeContractResult<()> {
		let recipient_bytes: [u8; 32] = recipient_address.0.try_into().map_err(|e| {
			BridgeContractError::ConversionFailed(format!(
				"Failed to convert in [u8; 32] recipient_address: {e:?}"
			))
		})?;
		let contract = AtomicBridgeInitiatorMOVE::new(
			self.config.initiator_contract,
			self.rpc_provider.clone(),
		);
		let call = contract
			.initiateBridgeTransfer(
				U256::from(amount.weth_value()),
				FixedBytes(recipient_bytes),
				FixedBytes(hash_lock.0),
			)
			.value(U256::from(amount.eth_value()))
			.from(*initiator_address.0);
		let _ = send_transaction(
			call,
			self.signer_address,
			&send_transaction_rules(),
			self.config.transaction_send_retries,
			self.config.gas_limit,
		)
		.await
		.map_err(|e| {
			BridgeContractError::GenericError(format!("Failed to send transaction: {}", e))
		})?;

		Ok(())
	}

	async fn initiator_complete_bridge_transfer(
		&mut self,
		bridge_transfer_id: BridgeTransferId,
		pre_image: HashLockPreImage,
	) -> BridgeContractResult<()> {
		// The Alloy generated type for smart contract`pre_image` arg is `FixedBytes<32>`
		// so it must be converted to `[u8; 32]`.
		let generic_error = |desc| BridgeContractError::GenericError(String::from(desc));
		let pre_image: [u8; 32] = pre_image
			.0
			.get(0..32)
			.ok_or(generic_error("Could not get required slice from pre-image"))?
			.try_into()
			.map_err(|_| generic_error("Could not convert pre-image to [u8; 32]"))?;
		info! {"Pre-image: {:?}", pre_image};
		let contract = AtomicBridgeInitiatorMOVE::new(
			self.config.initiator_contract,
			self.rpc_provider.clone(),
		);
		let call = contract
			.completeBridgeTransfer(FixedBytes(bridge_transfer_id.0), FixedBytes(pre_image));
		send_transaction(
			call,
			self.signer_address,
			&send_transaction_rules(),
			self.config.transaction_send_retries,
			self.config.gas_limit,
		)
		.await
		.map_err(|e| {
			BridgeContractError::GenericError(format!("Failed to send transaction: {}", e))
		})?;

		Ok(())
	}

	async fn counterparty_complete_bridge_transfer(
		&mut self,
		bridge_transfer_id: BridgeTransferId,
		pre_image: HashLockPreImage,
	) -> BridgeContractResult<()> {
		// The Alloy generated type for smart contract`pre_image` arg is `FixedBytes<32>`
		// so it must be converted to `[u8; 32]`.
		let generic_error = |desc| BridgeContractError::GenericError(String::from(desc));
		let pre_image: [u8; 32] = pre_image
			.0
			.get(0..32)
			.ok_or(generic_error("Could not get required slice from pre-image"))?
			.try_into()
			.map_err(|_| generic_error("Could not convert pre-image to [u8; 32]"))?;

		let contract = AtomicBridgeCounterpartyMOVE::new(
			self.config.counterparty_contract,
			self.rpc_provider.clone(),
		);

		let call = contract
			.completeBridgeTransfer(FixedBytes(bridge_transfer_id.0), FixedBytes(pre_image));
		send_transaction(
			call,
			self.signer_address,
			&send_transaction_rules(),
			self.config.transaction_send_retries,
			self.config.gas_limit,
		)
		.await
		.map_err(|e| {
			BridgeContractError::GenericError(format!("Failed to send transaction: {}", e))
		})?;

		Ok(())
	}

	async fn refund_bridge_transfer(
		&mut self,
		bridge_transfer_id: BridgeTransferId,
	) -> BridgeContractResult<()> {
		let contract = AtomicBridgeInitiatorMOVE::new(
			self.config.counterparty_contract,
			self.rpc_provider.clone(),
		);
		let call = contract.refundBridgeTransfer(FixedBytes(bridge_transfer_id.0));
		send_transaction(
			call,
			self.signer_address,
			&send_transaction_rules(),
			self.config.transaction_send_retries,
			self.config.gas_limit,
		)
		.await
		.map_err(|e| {
			BridgeContractError::GenericError(format!("Failed to send transaction: {}", e))
		})?;

		Ok(())
	}

	async fn lock_bridge_transfer(
		&mut self,
		bridge_transfer_id: BridgeTransferId,
		hash_lock: HashLock,
		initiator: BridgeAddress<Vec<u8>>,
		recipient: BridgeAddress<EthAddress>,
		amount: Amount,
	) -> BridgeContractResult<()> {
<<<<<<< HEAD
		let initiator: [u8; 32] = initiator.0.try_into().map_err(|_| {
			BridgeContractError::ConversionFailed("lock_bridge_transfer initiator".to_string())
		})?;
		match &self.counterparty_contract {
			CounterpartyContract::Weth(weth_contract) => {
				let call = weth_contract.lockBridgeTransfer(
					FixedBytes(initiator),
					FixedBytes(bridge_transfer_id.0),
					FixedBytes(hash_lock.0),
					*recipient.0,
					U256::try_from(amount.0).map_err(|_| {
						BridgeContractError::ConversionFailed(
							"lock_bridge_transfer U256".to_string(),
						)
					})?,
				);
				send_transaction(
					call,
					self.signer_address,
					&send_transaction_rules(),
					self.config.transaction_send_retries,
					self.config.gas_limit,
				)
				.await
				.map_err(|e| {
					BridgeContractError::GenericError(format!("Failed to send transaction: {}", e))
				})?;
			}
			CounterpartyContract::Move(move_contract) => {
				let call = move_contract.lockBridgeTransfer(
					FixedBytes(initiator),
					FixedBytes(bridge_transfer_id.0),
					FixedBytes(hash_lock.0),
					*recipient.0,
					U256::try_from(amount.0)
						.map_err(|_| BridgeContractError::ConversionFailed("U256".to_string()))?,
				);
				let receipt = send_transaction(
					call,
					self.signer_address,
					&send_transaction_rules(),
					self.config.transaction_send_retries,
					self.config.gas_limit,
				)
				.await
				.map_err(|e| {
					BridgeContractError::GenericError(format!("Failed to send transaction: {}", e))
				})?;

				tracing::info!("LockBridgeTransfer receipt: {:?}", receipt);
			}
		}
=======
		let initiator: [u8; 32] = initiator.0.try_into().unwrap();
		let contract = AtomicBridgeCounterpartyMOVE::new(
			self.config.counterparty_contract,
			self.rpc_provider.clone(),
		);
		let call = contract.lockBridgeTransfer(
			FixedBytes(initiator),
			FixedBytes(bridge_transfer_id.0),
			FixedBytes(hash_lock.0),
			*recipient.0,
			U256::try_from(amount.0)
				.map_err(|_| BridgeContractError::ConversionFailed("U256".to_string()))?,
		);
		send_transaction(
			call,
			self.signer_address,
			&send_transaction_rules(),
			self.config.transaction_send_retries,
			self.config.gas_limit,
		)
		.await
		.map_err(|e| {
			BridgeContractError::GenericError(format!("Failed to send transaction: {}", e))
		})?;
>>>>>>> 200c9f9d

		Ok(())
	}

	async fn abort_bridge_transfer(
		&mut self,
		bridge_transfer_id: BridgeTransferId,
	) -> BridgeContractResult<()> {
		let contract = AtomicBridgeCounterpartyMOVE::new(
			self.config.counterparty_contract,
			self.rpc_provider.clone(),
		);
		let call = contract.abortBridgeTransfer(FixedBytes(bridge_transfer_id.0));
		send_transaction(
			call,
			self.signer_address,
			&send_transaction_rules(),
			self.config.transaction_send_retries,
			self.config.gas_limit,
		)
		.await
		.map_err(|e| {
			BridgeContractError::GenericError(format!("Failed to send transaction: {}", e))
		})?;
		let call = contract.abortBridgeTransfer(FixedBytes(bridge_transfer_id.0));
		send_transaction(
			call,
			self.signer_address,
			&send_transaction_rules(),
			self.config.transaction_send_retries,
			self.config.gas_limit,
		)
		.await
		.map_err(|e| {
			BridgeContractError::GenericError(format!("Failed to send transaction: {}", e))
		})?;

		Ok(())
	}

	async fn get_bridge_transfer_details_initiator(
		&mut self,
		bridge_transfer_id: BridgeTransferId,
	) -> BridgeContractResult<Option<BridgeTransferDetails<EthAddress>>> {
		let generic_error = |desc| BridgeContractError::GenericError(String::from(desc));

		let mapping_slot = U256::from(0); // the mapping is the zeroth slot in the contract
		let key = bridge_transfer_id.0.clone();
		let storage_slot = calculate_storage_slot(key, mapping_slot);
		let storage: U256 = self
			.rpc_provider
			.get_storage_at(self.initiator_contract_address(), storage_slot)
			.await
			.map_err(|_| generic_error("could not find storage"))?;
		let storage_bytes = storage.to_be_bytes::<32>();

		println!("storage_bytes: {:?}", storage_bytes);
		let mut storage_slice = &storage_bytes[..];
		let eth_details = EthBridgeTransferDetails::decode(&mut storage_slice)
			.map_err(|_| generic_error("could not decode storage"))?;

		Ok(Some(BridgeTransferDetails {
			bridge_transfer_id,
			initiator_address: BridgeAddress(eth_details.originator),
			recipient_address: BridgeAddress(eth_details.recipient.to_vec()),
			hash_lock: HashLock(eth_details.hash_lock),
			//@TODO unit test these wrapping to check for any nasty side effects.
			time_lock: TimeLock(eth_details.time_lock.wrapping_to::<u64>()),
			amount: Amount(AssetType::EthAndWeth((0, eth_details.amount.wrapping_to::<u64>()))),
			state: eth_details.state,
		}))
	}

	async fn get_bridge_transfer_details_counterparty(
		&mut self,
		bridge_transfer_id: BridgeTransferId,
	) -> BridgeContractResult<Option<BridgeTransferDetailsCounterparty<EthAddress>>> {
		let generic_error = |desc| BridgeContractError::GenericError(String::from(desc));

		let mapping_slot = U256::from(0); // the mapping is the zeroth slot in the contract
		let key = bridge_transfer_id.0.clone();
		let storage_slot = calculate_storage_slot(key, mapping_slot);
		let storage: U256 = self
			.rpc_provider
			.get_storage_at(self.initiator_contract_address(), storage_slot)
			.await
			.map_err(|_| generic_error("could not find storage"))?;
		let storage_bytes = storage.to_be_bytes::<32>();

		println!("storage_bytes: {:?}", storage_bytes);
		let mut storage_slice = &storage_bytes[..];
		let eth_details = EthBridgeTransferDetailsCounterparty::decode(&mut storage_slice)
			.map_err(|_| generic_error("could not decode storage"))?;

		Ok(Some(BridgeTransferDetailsCounterparty {
			bridge_transfer_id,
			initiator_address: BridgeAddress(eth_details.originator.to_vec()),
			recipient_address: BridgeAddress(eth_details.recipient),
			hash_lock: HashLock(eth_details.hash_lock),
			//@TODO unit test these wrapping to check for any nasty side effects.
			time_lock: TimeLock(eth_details.time_lock.wrapping_to::<u64>()),
			amount: Amount(AssetType::EthAndWeth((0, eth_details.amount.wrapping_to::<u64>()))),
			state: eth_details.state,
		}))
	}
}

#[cfg(test)]
fn test_wrapping_to(a: &U256, b: u64) {
	assert_eq!(a.wrapping_to::<u64>(), b);
}

#[cfg(test)]
mod tests {
	use super::*;
	use std::time::{SystemTime, UNIX_EPOCH};

	#[test]
	fn test_wrapping_to_on_eth_details() {
		let current_time = SystemTime::now().duration_since(UNIX_EPOCH).unwrap().as_secs();
		let eth_details = EthBridgeTransferDetails {
			amount: U256::from(10u64.pow(18)),
			originator: EthAddress([0; 20].into()),
			recipient: [0; 32],
			hash_lock: [0; 32],
			time_lock: U256::from(current_time + 84600), // 1 day
			state: 1,
		};
		test_wrapping_to(&eth_details.amount, 10u64.pow(18));
		test_wrapping_to(&eth_details.time_lock, current_time + 84600);
	}

	#[test]
	fn fuzz_test_wrapping_to_on_eth_details() {
		for _ in 0..100 {
			let current_time = SystemTime::now().duration_since(UNIX_EPOCH).unwrap().as_secs();
			let additional_time = rand::random::<u64>();
			let random_amount = rand::random::<u64>();
			let eth_details = EthBridgeTransferDetails {
				amount: U256::from(random_amount),
				originator: EthAddress([0; 20].into()),
				recipient: [0; 32],
				hash_lock: [0; 32],
				time_lock: U256::from(current_time + additional_time),
				state: 1,
			};
			test_wrapping_to(&eth_details.amount, random_amount);
			test_wrapping_to(&eth_details.time_lock, current_time + additional_time);
		}
	}
}<|MERGE_RESOLUTION|>--- conflicted
+++ resolved
@@ -321,66 +321,10 @@
 		recipient: BridgeAddress<EthAddress>,
 		amount: Amount,
 	) -> BridgeContractResult<()> {
-<<<<<<< HEAD
 		let initiator: [u8; 32] = initiator.0.try_into().map_err(|_| {
 			BridgeContractError::ConversionFailed("lock_bridge_transfer initiator".to_string())
 		})?;
-		match &self.counterparty_contract {
-			CounterpartyContract::Weth(weth_contract) => {
-				let call = weth_contract.lockBridgeTransfer(
-					FixedBytes(initiator),
-					FixedBytes(bridge_transfer_id.0),
-					FixedBytes(hash_lock.0),
-					*recipient.0,
-					U256::try_from(amount.0).map_err(|_| {
-						BridgeContractError::ConversionFailed(
-							"lock_bridge_transfer U256".to_string(),
-						)
-					})?,
-				);
-				send_transaction(
-					call,
-					self.signer_address,
-					&send_transaction_rules(),
-					self.config.transaction_send_retries,
-					self.config.gas_limit,
-				)
-				.await
-				.map_err(|e| {
-					BridgeContractError::GenericError(format!("Failed to send transaction: {}", e))
-				})?;
-			}
-			CounterpartyContract::Move(move_contract) => {
-				let call = move_contract.lockBridgeTransfer(
-					FixedBytes(initiator),
-					FixedBytes(bridge_transfer_id.0),
-					FixedBytes(hash_lock.0),
-					*recipient.0,
-					U256::try_from(amount.0)
-						.map_err(|_| BridgeContractError::ConversionFailed("U256".to_string()))?,
-				);
-				let receipt = send_transaction(
-					call,
-					self.signer_address,
-					&send_transaction_rules(),
-					self.config.transaction_send_retries,
-					self.config.gas_limit,
-				)
-				.await
-				.map_err(|e| {
-					BridgeContractError::GenericError(format!("Failed to send transaction: {}", e))
-				})?;
-
-				tracing::info!("LockBridgeTransfer receipt: {:?}", receipt);
-			}
-		}
-=======
-		let initiator: [u8; 32] = initiator.0.try_into().unwrap();
-		let contract = AtomicBridgeCounterpartyMOVE::new(
-			self.config.counterparty_contract,
-			self.rpc_provider.clone(),
-		);
-		let call = contract.lockBridgeTransfer(
+		let call = self.counterparty_contract.lockBridgeTransfer(
 			FixedBytes(initiator),
 			FixedBytes(bridge_transfer_id.0),
 			FixedBytes(hash_lock.0),
@@ -388,19 +332,20 @@
 			U256::try_from(amount.0)
 				.map_err(|_| BridgeContractError::ConversionFailed("U256".to_string()))?,
 		);
-		send_transaction(
-			call,
-			self.signer_address,
-			&send_transaction_rules(),
-			self.config.transaction_send_retries,
-			self.config.gas_limit,
-		)
-		.await
-		.map_err(|e| {
-			BridgeContractError::GenericError(format!("Failed to send transaction: {}", e))
-		})?;
->>>>>>> 200c9f9d
-
+		let receipt = send_transaction(
+			call,
+			self.signer_address,
+			&send_transaction_rules(),
+			self.config.transaction_send_retries,
+			self.config.gas_limit,
+		)
+		.await
+		.map_err(|e| {
+			BridgeContractError::GenericError(format!("Failed to send transaction: {}", e))
+		})?;
+
+		tracing::info!("LockBridgeTransfer receipt: {:?}", receipt);
+			
 		Ok(())
 	}
 
