use super::types::{
	AlloyProvider, AssetKind, AtomicBridgeCounterpartyMOVE, AtomicBridgeInitiatorMOVE,
	CounterpartyContract, EthAddress, InitiatorContract,
};
use super::utils::{calculate_storage_slot, send_transaction, send_transaction_rules};
use alloy::{
	network::EthereumWallet,
	primitives::{Address, FixedBytes, U256},
	providers::{Provider, ProviderBuilder},
	rlp::{RlpDecodable, RlpEncodable},
	signers::local::PrivateKeySigner,
};
use alloy_primitives::Uint;
use alloy_rlp::Decodable;
use bridge_config::common::eth::EthConfig;
use bridge_grpc::bridge_server::BridgeServer;
use bridge_util::chains::bridge_contracts::{BridgeContractError, BridgeContractResult};
use bridge_util::types::{
	Amount, BridgeAddress, BridgeTransferDetails, BridgeTransferDetailsCounterparty,
	BridgeTransferId, HashLock, HashLockPreImage, TimeLock,
};
use std::{fmt::Debug, net::SocketAddr};
use tonic::transport::Server;
use tracing::info;
use url::Url;

/// Configuration for the Ethereum Bridge Client
#[derive(Clone, Debug)]
pub struct Config {
	pub rpc_url: Url,
	pub signer_private_key: PrivateKeySigner,
	pub initiator_contract: Address,
	pub counterparty_contract: Address,
	pub movetoken_contract: Address,
	pub gas_limit: u128,
	pub transaction_send_retries: u32,
	pub asset: AssetKind,
}
impl TryFrom<&EthConfig> for Config {
	type Error = anyhow::Error;

	fn try_from(conf: &EthConfig) -> Result<Self, Self::Error> {
		let signer_private_key = conf.signer_private_key.parse::<PrivateKeySigner>()?;
		let rpc_url = conf.eth_rpc_connection_url().parse()?;

		Ok(Config {
			rpc_url,
			signer_private_key,
			initiator_contract: conf.eth_initiator_contract.parse()?,
			counterparty_contract: conf.eth_counterparty_contract.parse()?,
			movetoken_contract: conf.eth_move_token_contract.parse()?,
			gas_limit: conf.gas_limit.into(),
			transaction_send_retries: conf.transaction_send_retries,
			asset: conf.asset.clone().into(),
		})
	}
}

#[derive(RlpDecodable, RlpEncodable)]
struct EthBridgeTransferDetails {
	pub amount: U256,
	pub originator: EthAddress,
	pub recipient: [u8; 32],
	pub hash_lock: [u8; 32],
	pub time_lock: U256,
	pub state: u8,
}

#[derive(RlpDecodable, RlpEncodable)]
struct EthBridgeTransferDetailsCounterparty {
	pub amount: U256,
	pub originator: [u8; 32],
	pub recipient: EthAddress,
	pub hash_lock: [u8; 32],
	pub time_lock: U256,
	pub state: u8,
}

#[derive(Clone)]
pub struct EthClient {
	pub rpc_provider: AlloyProvider,
	initiator_contract: InitiatorContract,
	counterparty_contract: CounterpartyContract,
	pub config: Config,
	signer_address: Address,
}

impl EthClient {
	pub async fn new(config: &EthConfig) -> Result<Self, anyhow::Error> {
		let config: Config = config.try_into()?;
		let signer_address = config.signer_private_key.address();
		let rpc_provider = ProviderBuilder::new()
			.with_recommended_fillers()
			.wallet(EthereumWallet::from(config.signer_private_key.clone()))
			.on_builtin(config.rpc_url.as_str())
			.await?;

		let initiator_contract =
			AtomicBridgeInitiatorMOVE::new(config.initiator_contract, rpc_provider.clone());
		let counterparty_contract =
			AtomicBridgeCounterpartyMOVE::new(config.counterparty_contract, rpc_provider.clone());

		Ok(EthClient {
			rpc_provider,
			initiator_contract,
			counterparty_contract,
			config: config.clone(),
			signer_address,
		})
	}

	/// Start the gRPC server
	/// internally this passes a cloned self `EthClient` as the service.
	pub async fn serve_grpc(
		&self,
		grpc_addr: SocketAddr,
	) -> Result<(), Box<dyn std::error::Error>> {
		tracing::info!("Starting gRPC server at: {:?}", grpc_addr);
		Server::builder()
			.add_service(BridgeServer::new(self.clone()))
			.serve(grpc_addr)
			.await?;

		Ok(())
	}

	pub async fn initialize_counterparty_contract(
		&self,
		initiator_address: Address,
		contract_address: Address,
		timelock: TimeLock,
	) -> Result<(), anyhow::Error> {
		// Create the counterparty contract instance
		let contract =
			AtomicBridgeCounterpartyMOVE::new(contract_address, self.rpc_provider.clone());

		// Prepare the initialize transaction
		let call =
			contract.initialize(self.signer_address, initiator_address, U256::from(timelock.0));

		// Send the transaction
		send_transaction(
			call.to_owned(),
			self.signer_address,
			&send_transaction_rules(),
			self.config.transaction_send_retries,
			self.config.gas_limit,
		)
		.await?;

		Ok(())
	}
<<<<<<< HEAD

	pub async fn initialize_initiator_contract(
		&self,
		weth: EthAddress,
		owner: EthAddress,
		timelock: TimeLock,
	) -> Result<(), anyhow::Error> {
		let contract = AtomicBridgeInitiatorMOVE::new(
			self.config.initiator_contract,
			self.rpc_provider.clone(),
		);
		let call = contract.initialize(weth.0, owner.0, U256::from(timelock.0));
		send_transaction(
			call.to_owned(),
			self.signer_address,
			&send_transaction_rules(),
			self.config.transaction_send_retries,
			self.config.gas_limit,
		)
		.await?;

		Ok(())
	}
=======
>>>>>>> eb0ac5bd

	pub async fn get_block_number(&self) -> Result<u64, anyhow::Error> {
		self.rpc_provider
			.get_block_number()
			.await
			.map_err(|e| anyhow::anyhow!("Failed to get block number: {}", e))
	}

	pub fn get_signer_address(&self) -> Address {
		self.config.signer_private_key.address()
	}

	pub fn set_initiator_contract(&mut self, contract: InitiatorContract) {
		self.initiator_contract = contract;
	}

	pub fn initiator_contract_address(&self) -> Address {
		self.config.initiator_contract
	}

	pub fn counterparty_contract_address(&self) -> Address {
		self.config.counterparty_contract
	}
}

#[async_trait::async_trait]
impl bridge_util::chains::bridge_contracts::BridgeContract<EthAddress> for EthClient {
	// `_initiator_address`, or in the contract, `originator` is set
	// via the `msg.sender`, which is stored in the `rpc_provider`.
	// So `initiator_address` arg is not used here.
	async fn initiate_bridge_transfer(
		&mut self,
		initiator_address: BridgeAddress<EthAddress>,
		recipient_address: BridgeAddress<Vec<u8>>,
		hash_lock: HashLock,
		amount: Amount, // the ETH amount
	) -> BridgeContractResult<()> {
		let recipient_bytes: [u8; 32] = recipient_address.0.try_into().map_err(|e| {
			BridgeContractError::ConversionFailed(format!(
				"Failed to convert in [u8; 32] recipient_address: {e:?}"
			))
		})?;
		let contract = AtomicBridgeInitiatorMOVE::new(
			self.config.initiator_contract,
			self.rpc_provider.clone(),
		);
		let call = contract
			.initiateBridgeTransfer(
				U256::from(amount.0),
				FixedBytes(recipient_bytes),
				FixedBytes(hash_lock.0),
			)
			//			.value(U256::from(amount.0))
			.from(*initiator_address.0);
		let _ = send_transaction(
			call,
			self.signer_address,
			&send_transaction_rules(),
			self.config.transaction_send_retries,
			self.config.gas_limit,
		)
		.await
		.map_err(|e| {
			BridgeContractError::GenericError(format!("Failed to send transaction: {}", e))
		})?;

		Ok(())
	}

	async fn initiator_complete_bridge_transfer(
		&mut self,
		bridge_transfer_id: BridgeTransferId,
		pre_image: HashLockPreImage,
	) -> BridgeContractResult<()> {
		// The Alloy generated type for smart contract`pre_image` arg is `FixedBytes<32>`
		// so it must be converted to `[u8; 32]`.
		let generic_error = |desc| BridgeContractError::GenericError(String::from(desc));
		let pre_image: [u8; 32] = pre_image
			.0
			.get(0..32)
			.ok_or(generic_error("Could not get required slice from pre-image"))?
			.try_into()
			.map_err(|_| generic_error("Could not convert pre-image to [u8; 32]"))?;
		info! {"Pre-image: {:?}", pre_image};
		let contract = AtomicBridgeInitiatorMOVE::new(
			self.config.initiator_contract,
			self.rpc_provider.clone(),
		);
		let call = contract
			.completeBridgeTransfer(FixedBytes(bridge_transfer_id.0), FixedBytes(pre_image));
		send_transaction(
			call,
			self.signer_address,
			&send_transaction_rules(),
			self.config.transaction_send_retries,
			self.config.gas_limit,
		)
		.await
		.map_err(|e| {
			BridgeContractError::GenericError(format!("Failed to send transaction: {}", e))
		})?;

		Ok(())
	}

	async fn counterparty_complete_bridge_transfer(
		&mut self,
		bridge_transfer_id: BridgeTransferId,
		pre_image: HashLockPreImage,
	) -> BridgeContractResult<()> {
		// The Alloy generated type for smart contract`pre_image` arg is `FixedBytes<32>`
		// so it must be converted to `[u8; 32]`.
		let generic_error = |desc| BridgeContractError::GenericError(String::from(desc));
		let pre_image: [u8; 32] = pre_image
			.0
			.get(0..32)
			.ok_or(generic_error("Could not get required slice from pre-image"))?
			.try_into()
			.map_err(|_| generic_error("Could not convert pre-image to [u8; 32]"))?;

		let contract = AtomicBridgeCounterpartyMOVE::new(
			self.config.counterparty_contract,
			self.rpc_provider.clone(),
		);

		let call = contract
			.completeBridgeTransfer(FixedBytes(bridge_transfer_id.0), FixedBytes(pre_image));
		send_transaction(
			call,
			self.signer_address,
			&send_transaction_rules(),
			self.config.transaction_send_retries,
			self.config.gas_limit,
		)
		.await
		.map_err(|e| {
			BridgeContractError::GenericError(format!("Failed to send transaction: {}", e))
		})?;

		Ok(())
	}

	async fn refund_bridge_transfer(
		&mut self,
		bridge_transfer_id: BridgeTransferId,
	) -> BridgeContractResult<()> {
		let contract = AtomicBridgeInitiatorMOVE::new(
			self.config.initiator_contract,
			self.rpc_provider.clone(),
		);
		tracing::info!("Bridge transfer ID: {:?}", bridge_transfer_id);
		let call = contract.refundBridgeTransfer(FixedBytes(bridge_transfer_id.0));

		call.send().await.unwrap().get_receipt().await.unwrap();

		// send_transaction(
		// 	call,
		// 	self.signer_address,
		// 	&send_transaction_rules(),
		// 	self.config.transaction_send_retries,
		// 	self.config.gas_limit,
		// )
		// .await
		// .map_err(|e| {
		// 	BridgeContractError::GenericError(format!("Failed to send transaction: {}", e))
		// })?;

		Ok(())
	}

	async fn lock_bridge_transfer(
		&mut self,
		bridge_transfer_id: BridgeTransferId,
		hash_lock: HashLock,
		initiator: BridgeAddress<Vec<u8>>,
		recipient: BridgeAddress<EthAddress>,
		amount: Amount,
	) -> BridgeContractResult<()> {
		tracing::info!("Begin lockBridgeTransfer");
		let initiator: [u8; 32] = initiator.0.try_into().map_err(|_| {
			BridgeContractError::ConversionFailed("lock_bridge_transfer initiator".to_string())
		})?;
		let call = self
			.counterparty_contract
			.lockBridgeTransfer(
				FixedBytes(initiator),
				FixedBytes(bridge_transfer_id.0),
				FixedBytes(hash_lock.0),
				*recipient.0,
				U256::try_from(amount.0)
					.map_err(|_| BridgeContractError::ConversionFailed("U256".to_string()))?,
			)
			.from(self.signer_address);

		tracing::info!(
			"Attempting lockBridgeTransfer with sender address: {:?}",
			self.signer_address
		);

		let receipt = send_transaction(
			call,
			self.signer_address,
			&send_transaction_rules(),
			self.config.transaction_send_retries,
			self.config.gas_limit,
		)
		.await
		.map_err(|e| {
			BridgeContractError::GenericError(format!("Failed to send transaction: {}", e))
		})?;

		tracing::info!("LockBridgeTransfer receipt: {:?}", receipt);

		Ok(())
	}

	async fn abort_bridge_transfer(
		&mut self,
		bridge_transfer_id: BridgeTransferId,
	) -> BridgeContractResult<()> {
		let contract = AtomicBridgeCounterpartyMOVE::new(
			self.config.counterparty_contract,
			self.rpc_provider.clone(),
		);
		let call = contract.abortBridgeTransfer(FixedBytes(bridge_transfer_id.0));
		send_transaction(
			call,
			self.signer_address,
			&send_transaction_rules(),
			self.config.transaction_send_retries,
			self.config.gas_limit,
		)
		.await
		.map_err(|e| {
			BridgeContractError::GenericError(format!("Failed to send transaction: {}", e))
		})?;
		let call = contract.abortBridgeTransfer(FixedBytes(bridge_transfer_id.0));
		send_transaction(
			call,
			self.signer_address,
			&send_transaction_rules(),
			self.config.transaction_send_retries,
			self.config.gas_limit,
		)
		.await
		.map_err(|e| {
			BridgeContractError::GenericError(format!("Failed to send transaction: {}", e))
		})?;

		Ok(())
	}

	async fn get_bridge_transfer_details_initiator(
		&mut self,
		bridge_transfer_id: BridgeTransferId,
	) -> BridgeContractResult<Option<BridgeTransferDetails<EthAddress>>> {
		let generic_error = |desc| BridgeContractError::GenericError(String::from(desc));

		let mapping_slot = U256::from(0); // the mapping is the zeroth slot in the contract
		let key = bridge_transfer_id.0.clone();
		let storage_slot = calculate_storage_slot(key, mapping_slot);
		let storage: U256 = self
			.rpc_provider
			.get_storage_at(self.initiator_contract_address(), storage_slot)
			.await
			.map_err(|_| generic_error("could not find storage"))?;
		let storage_bytes = storage.to_be_bytes::<32>();

		println!("storage_bytes: {:?}", storage_bytes);
		let mut storage_slice = &storage_bytes[..];
		let eth_details = EthBridgeTransferDetails::decode(&mut storage_slice)
			.map_err(|_| generic_error("could not decode storage"))?;

		Ok(Some(BridgeTransferDetails {
			bridge_transfer_id,
			initiator_address: BridgeAddress(eth_details.originator),
			recipient_address: BridgeAddress(eth_details.recipient.to_vec()),
			hash_lock: HashLock(eth_details.hash_lock),
			time_lock: TimeLock(eth_details.time_lock.wrapping_to::<u64>()),
			amount: eth_details.amount.into(),
			state: eth_details.state,
		}))
	}

	async fn get_bridge_transfer_details_counterparty(
		&mut self,
		bridge_transfer_id: BridgeTransferId,
	) -> BridgeContractResult<Option<BridgeTransferDetailsCounterparty<EthAddress>>> {
		let generic_error = |desc| BridgeContractError::GenericError(String::from(desc));

		let mapping_slot = U256::from(0); // the mapping is the zeroth slot in the contract
		let key = bridge_transfer_id.0.clone();
		let storage_slot = calculate_storage_slot(key, mapping_slot);
		let storage: U256 = self
			.rpc_provider
			.get_storage_at(self.initiator_contract_address(), storage_slot)
			.await
			.map_err(|_| generic_error("could not find storage"))?;
		let storage_bytes = storage.to_be_bytes::<32>();

		println!("storage_bytes: {:?}", storage_bytes);
		let mut storage_slice = &storage_bytes[..];
		let eth_details = EthBridgeTransferDetailsCounterparty::decode(&mut storage_slice)
			.map_err(|_| generic_error("could not decode storage"))?;

		Ok(Some(BridgeTransferDetailsCounterparty {
			bridge_transfer_id,
			initiator_address: BridgeAddress(eth_details.originator.to_vec()),
			recipient_address: BridgeAddress(eth_details.recipient),
			hash_lock: HashLock(eth_details.hash_lock),
			time_lock: TimeLock(eth_details.time_lock.wrapping_to::<u64>()),
			amount: eth_details.amount.into(),
			state: eth_details.state,
		}))
	}
}

#[cfg(test)]
fn test_wrapping_to(a: &U256, b: u64) {
	assert_eq!(a.wrapping_to::<u64>(), b);
}

#[cfg(test)]
mod tests {
	use super::*;
	use std::time::{SystemTime, UNIX_EPOCH};

	#[test]
	fn test_wrapping_to_on_eth_details() {
		let current_time = SystemTime::now().duration_since(UNIX_EPOCH).unwrap().as_secs();
		let eth_details = EthBridgeTransferDetails {
			amount: U256::from(10u64.pow(18)),
			originator: EthAddress([0; 20].into()),
			recipient: [0; 32],
			hash_lock: [0; 32],
			time_lock: U256::from(current_time + 84600), // 1 day
			state: 1,
		};
		test_wrapping_to(&eth_details.amount, 10u64.pow(18));
		test_wrapping_to(&eth_details.time_lock, current_time + 84600);
	}

	#[test]
	fn fuzz_test_wrapping_to_on_eth_details() {
		for _ in 0..100 {
			let current_time = SystemTime::now().duration_since(UNIX_EPOCH).unwrap().as_secs();
			let additional_time = rand::random::<u64>();
			let random_amount = rand::random::<u64>();
			let eth_details = EthBridgeTransferDetails {
				amount: U256::from(random_amount),
				originator: EthAddress([0; 20].into()),
				recipient: [0; 32],
				hash_lock: [0; 32],
				time_lock: U256::from(current_time + additional_time),
				state: 1,
			};
			test_wrapping_to(&eth_details.amount, random_amount);
			test_wrapping_to(&eth_details.time_lock, current_time + additional_time);
		}
	}
}<|MERGE_RESOLUTION|>--- conflicted
+++ resolved
@@ -150,32 +150,6 @@
 
 		Ok(())
 	}
-<<<<<<< HEAD
-
-	pub async fn initialize_initiator_contract(
-		&self,
-		weth: EthAddress,
-		owner: EthAddress,
-		timelock: TimeLock,
-	) -> Result<(), anyhow::Error> {
-		let contract = AtomicBridgeInitiatorMOVE::new(
-			self.config.initiator_contract,
-			self.rpc_provider.clone(),
-		);
-		let call = contract.initialize(weth.0, owner.0, U256::from(timelock.0));
-		send_transaction(
-			call.to_owned(),
-			self.signer_address,
-			&send_transaction_rules(),
-			self.config.transaction_send_retries,
-			self.config.gas_limit,
-		)
-		.await?;
-
-		Ok(())
-	}
-=======
->>>>>>> eb0ac5bd
 
 	pub async fn get_block_number(&self) -> Result<u64, anyhow::Error> {
 		self.rpc_provider
@@ -329,19 +303,17 @@
 		tracing::info!("Bridge transfer ID: {:?}", bridge_transfer_id);
 		let call = contract.refundBridgeTransfer(FixedBytes(bridge_transfer_id.0));
 
-		call.send().await.unwrap().get_receipt().await.unwrap();
-
-		// send_transaction(
-		// 	call,
-		// 	self.signer_address,
-		// 	&send_transaction_rules(),
-		// 	self.config.transaction_send_retries,
-		// 	self.config.gas_limit,
-		// )
-		// .await
-		// .map_err(|e| {
-		// 	BridgeContractError::GenericError(format!("Failed to send transaction: {}", e))
-		// })?;
+		send_transaction(
+			call,
+			self.signer_address,
+			&send_transaction_rules(),
+			self.config.transaction_send_retries,
+			self.config.gas_limit,
+		)
+		.await
+		.map_err(|e| {
+			BridgeContractError::GenericError(format!("Failed to send transaction: {}", e))
+		})?;
 
 		Ok(())
 	}
