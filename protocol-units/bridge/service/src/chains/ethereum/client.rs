use super::types::{
	AlloyProvider, AssetKind, CounterpartyContract, EthAddress, InitiatorContract,
	NativeBridgeCounterpartyMOVE, NativeBridgeInitiatorMOVE,
};
use super::utils::{calculate_storage_slot, send_transaction, send_transaction_rules};
use alloy::{
	network::EthereumWallet,
	primitives::{Address, FixedBytes, U256},
	providers::{Provider, ProviderBuilder},
	rlp::{RlpDecodable, RlpEncodable},
	signers::local::PrivateKeySigner,
};
use alloy_primitives::Uint;
use alloy_rlp::Decodable;
use bridge_config::common::eth::EthConfig;
use bridge_grpc::bridge_server::BridgeServer;
use bridge_util::chains::bridge_contracts::{BridgeContractError, BridgeContractResult};
use bridge_util::types::{
	Amount, BridgeAddress, BridgeTransferDetails, BridgeTransferDetailsCounterparty,
	BridgeTransferId, HashLock, HashLockPreImage, TimeLock,
};
use std::{fmt::Debug, net::SocketAddr};
use tonic::transport::Server;
use tracing::info;
use url::Url;

/// Configuration for the Ethereum Bridge Client
#[derive(Clone, Debug)]
pub struct Config {
	pub rpc_url: Url,
	pub signer_private_key: PrivateKeySigner,
	pub initiator_contract: Address,
	pub counterparty_contract: Address,
	pub movetoken_contract: Address,
	pub gas_limit: u128,
	pub transaction_send_retries: u32,
	pub asset: AssetKind,
}
impl TryFrom<&EthConfig> for Config {
	type Error = anyhow::Error;

	fn try_from(conf: &EthConfig) -> Result<Self, Self::Error> {
		let signer_private_key = conf.signer_private_key.parse::<PrivateKeySigner>()?;
		let rpc_url = conf.eth_rpc_connection_url().parse()?;

		Ok(Config {
			rpc_url,
			signer_private_key,
			initiator_contract: conf.eth_initiator_contract.parse()?,
			counterparty_contract: conf.eth_counterparty_contract.parse()?,
			movetoken_contract: conf.eth_move_token_contract.parse()?,
			gas_limit: conf.gas_limit.into(),
			transaction_send_retries: conf.transaction_send_retries,
			asset: conf.asset.clone().into(),
		})
	}
}

#[derive(RlpDecodable, RlpEncodable)]
struct EthBridgeTransferDetails {
	pub amount: U256,
	pub originator: EthAddress,
	pub recipient: [u8; 32],
	pub hash_lock: [u8; 32],
	pub time_lock: U256,
	pub state: u8,
}

#[derive(RlpDecodable, RlpEncodable)]
struct EthBridgeTransferDetailsCounterparty {
	pub amount: U256,
	pub originator: [u8; 32],
	pub recipient: EthAddress,
	pub hash_lock: [u8; 32],
	pub time_lock: U256,
	pub state: u8,
}

#[derive(Clone)]
pub struct EthClient {
	pub rpc_provider: AlloyProvider,
	initiator_contract: InitiatorContract,
	counterparty_contract: CounterpartyContract,
	pub config: Config,
	signer_address: Address,
}

impl EthClient {
	pub async fn new(config: &EthConfig) -> Result<Self, anyhow::Error> {
		let config: Config = config.try_into()?;
		let signer_address = config.signer_private_key.address();
		let rpc_provider = ProviderBuilder::new()
			.with_recommended_fillers()
			.wallet(EthereumWallet::from(config.signer_private_key.clone()))
			.on_builtin(config.rpc_url.as_str())
			.await?;

		let initiator_contract =
			NativeBridgeInitiatorMOVE::new(config.initiator_contract, rpc_provider.clone());
		let counterparty_contract =
			NativeBridgeCounterpartyMOVE::new(config.counterparty_contract, rpc_provider.clone());

		Ok(EthClient {
			rpc_provider,
			initiator_contract,
			counterparty_contract,
			config: config.clone(),
			signer_address,
		})
	}

	/// Start the gRPC server
	/// internally this passes a cloned self `EthClient` as the service.
	pub async fn serve_grpc(
		&self,
		grpc_addr: SocketAddr,
	) -> Result<(), Box<dyn std::error::Error>> {
		tracing::info!("Starting gRPC server at: {:?}", grpc_addr);
		Server::builder()
			.add_service(BridgeServer::new(self.clone()))
			.serve(grpc_addr)
			.await?;

		Ok(())
	}

	pub async fn initialize_counterparty_contract(
		&self,
		initiator_address: Address,
		contract_address: Address,
		timelock: TimeLock,
	) -> Result<(), anyhow::Error> {
<<<<<<< HEAD
		let contract = NativeBridgeInitiatorMOVE::new(
			self.config.initiator_contract,
			self.rpc_provider.clone(),
		);
		let call = contract.initialize(weth.0, owner.0, U256::from(timelock.0), U256::from(100));
=======
		// Create the counterparty contract instance
		let contract =
			AtomicBridgeCounterpartyMOVE::new(contract_address, self.rpc_provider.clone());

		// Prepare the initialize transaction
		let call =
			contract.initialize(self.signer_address, initiator_address, U256::from(timelock.0));

		// Send the transaction
>>>>>>> b73fb734
		send_transaction(
			call.to_owned(),
			self.signer_address,
			&send_transaction_rules(),
			self.config.transaction_send_retries,
			self.config.gas_limit,
		)
		.await?;

		Ok(())
	}

	pub async fn get_block_number(&self) -> Result<u64, anyhow::Error> {
		self.rpc_provider
			.get_block_number()
			.await
			.map_err(|e| anyhow::anyhow!("Failed to get block number: {}", e))
	}

	pub fn get_signer_address(&self) -> Address {
		self.config.signer_private_key.address()
	}

	pub fn set_initiator_contract(&mut self, contract: InitiatorContract) {
		self.initiator_contract = contract;
	}

	pub fn initiator_contract_address(&self) -> Address {
		self.config.initiator_contract
	}

	pub fn counterparty_contract_address(&self) -> Address {
		self.config.counterparty_contract
	}
}

#[async_trait::async_trait]
impl bridge_util::chains::bridge_contracts::BridgeContract<EthAddress> for EthClient {
	// `_initiator`, or in the contract, `originator` is set
	// via the `msg.sender`, which is stored in the `rpc_provider`.
	// So `initiator` arg is not used here.
	async fn initiate_bridge_transfer(
		&mut self,
		initiator: BridgeAddress<EthAddress>,
		recipient: BridgeAddress<Vec<u8>>,
		hash_lock: HashLock,
		amount: Amount, // the ETH amount
	) -> BridgeContractResult<()> {
		let recipient_bytes: [u8; 32] = recipient.0.try_into().map_err(|e| {
			BridgeContractError::ConversionFailed(format!(
				"Failed to convert in [u8; 32] recipient: {e:?}"
			))
		})?;
		let contract = NativeBridgeInitiatorMOVE::new(
			self.config.initiator_contract,
			self.rpc_provider.clone(),
		);
		let call = contract
			.initiateBridgeTransfer(
				U256::from(amount.0),
				FixedBytes(recipient_bytes),
				FixedBytes(hash_lock.0),
			)
			.from(*initiator.0);
		let _ = send_transaction(
			call,
			self.signer_address,
			&send_transaction_rules(),
			self.config.transaction_send_retries,
			self.config.gas_limit,
		)
		.await
		.map_err(|e| {
			BridgeContractError::GenericError(format!("Failed to send transaction: {}", e))
		})?;

		Ok(())
	}

	async fn initiator_complete_bridge_transfer(
		&mut self,
		bridge_transfer_id: BridgeTransferId,
		pre_image: HashLockPreImage,
	) -> BridgeContractResult<()> {
		// The Alloy generated type for smart contract`pre_image` arg is `FixedBytes<32>`
		// so it must be converted to `[u8; 32]`.
		let generic_error = |desc| BridgeContractError::GenericError(String::from(desc));
		let pre_image: [u8; 32] = pre_image
			.0
			.get(0..32)
			.ok_or(generic_error("Could not get required slice from pre-image"))?
			.try_into()
			.map_err(|_| generic_error("Could not convert pre-image to [u8; 32]"))?;
		info! {"Pre-image: {:?}", pre_image};
		let contract = NativeBridgeInitiatorMOVE::new(
			self.config.initiator_contract,
			self.rpc_provider.clone(),
		);
		let call = contract
			.completeBridgeTransfer(FixedBytes(bridge_transfer_id.0), FixedBytes(pre_image));
		send_transaction(
			call,
			self.signer_address,
			&send_transaction_rules(),
			self.config.transaction_send_retries,
			self.config.gas_limit,
		)
		.await
		.map_err(|e| {
			BridgeContractError::OnChainError(format!("Failed to send transaction: {}", e))
		})?;

		Ok(())
	}

	async fn counterparty_complete_bridge_transfer(
		&mut self,
		bridge_transfer_id: BridgeTransferId,
		pre_image: HashLockPreImage,
	) -> BridgeContractResult<()> {
		// The Alloy generated type for smart contract`pre_image` arg is `FixedBytes<32>`
		// so it must be converted to `[u8; 32]`.
		let generic_error = |desc| BridgeContractError::GenericError(String::from(desc));
		let pre_image: [u8; 32] = pre_image
			.0
			.get(0..32)
			.ok_or(generic_error("Could not get required slice from pre-image"))?
			.try_into()
			.map_err(|_| generic_error("Could not convert pre-image to [u8; 32]"))?;

		let contract = NativeBridgeCounterpartyMOVE::new(
			self.config.counterparty_contract,
			self.rpc_provider.clone(),
		);

		let call = contract
			.completeBridgeTransfer(FixedBytes(bridge_transfer_id.0), FixedBytes(pre_image));
		send_transaction(
			call,
			self.signer_address,
			&send_transaction_rules(),
			self.config.transaction_send_retries,
			self.config.gas_limit,
		)
		.await
		.map_err(|e| {
			BridgeContractError::OnChainError(format!("Failed to send transaction: {}", e))
		})?;

		Ok(())
	}

	async fn refund_bridge_transfer(
		&mut self,
		bridge_transfer_id: BridgeTransferId,
	) -> BridgeContractResult<()> {
<<<<<<< HEAD
		let contract = NativeBridgeInitiatorMOVE::new(
			self.config.counterparty_contract,
=======
		let contract = AtomicBridgeInitiatorMOVE::new(
			self.config.initiator_contract,
>>>>>>> b73fb734
			self.rpc_provider.clone(),
		);
		tracing::info!("Bridge transfer ID: {:?}", bridge_transfer_id);
		let call = contract.refundBridgeTransfer(FixedBytes(bridge_transfer_id.0));

		send_transaction(
			call,
			self.signer_address,
			&send_transaction_rules(),
			self.config.transaction_send_retries,
			self.config.gas_limit,
		)
		.await
		.map_err(|e| {
			BridgeContractError::OnChainError(format!("Failed to send transaction: {}", e))
		})?;

		Ok(())
	}

	async fn lock_bridge_transfer(
		&mut self,
		bridge_transfer_id: BridgeTransferId,
		hash_lock: HashLock,
		initiator: BridgeAddress<Vec<u8>>,
		recipient: BridgeAddress<EthAddress>,
		amount: Amount,
	) -> BridgeContractResult<()> {
		tracing::info!("Begin lockBridgeTransfer");
		let initiator: [u8; 32] = initiator.0.try_into().map_err(|_| {
			BridgeContractError::ConversionFailed("lock_bridge_transfer initiator".to_string())
		})?;
		let call = self
			.counterparty_contract
			.lockBridgeTransfer(
				FixedBytes(initiator),
				FixedBytes(bridge_transfer_id.0),
				FixedBytes(hash_lock.0),
				*recipient.0,
				U256::try_from(amount.0)
					.map_err(|_| BridgeContractError::ConversionFailed("U256".to_string()))?,
			)
			.from(self.signer_address);

		tracing::info!(
			"Attempting lockBridgeTransfer with sender address: {:?}",
			self.signer_address
		);

		let receipt = send_transaction(
			call,
			self.signer_address,
			&send_transaction_rules(),
			self.config.transaction_send_retries,
			self.config.gas_limit,
		)
		.await
		.map_err(|e| {
			BridgeContractError::OnChainError(format!("Failed to send transaction: {}", e))
		})?;

		tracing::info!("LockBridgeTransfer receipt: {:?}", receipt);

		Ok(())
	}

	async fn abort_bridge_transfer(
		&mut self,
		bridge_transfer_id: BridgeTransferId,
	) -> BridgeContractResult<()> {
		let contract = NativeBridgeCounterpartyMOVE::new(
			self.config.counterparty_contract,
			self.rpc_provider.clone(),
		);
		let call = contract.abortBridgeTransfer(FixedBytes(bridge_transfer_id.0));
		send_transaction(
			call,
			self.signer_address,
			&send_transaction_rules(),
			self.config.transaction_send_retries,
			self.config.gas_limit,
		)
		.await
		.map_err(|e| {
			BridgeContractError::OnChainError(format!("Failed to send transaction: {}", e))
		})?;
		let call = contract.abortBridgeTransfer(FixedBytes(bridge_transfer_id.0));
		send_transaction(
			call,
			self.signer_address,
			&send_transaction_rules(),
			self.config.transaction_send_retries,
			self.config.gas_limit,
		)
		.await
		.map_err(|e| {
			BridgeContractError::OnChainError(format!("Failed to send transaction: {}", e))
		})?;

		Ok(())
	}

	async fn get_bridge_transfer_details_initiator(
		&mut self,
		bridge_transfer_id: BridgeTransferId,
	) -> BridgeContractResult<Option<BridgeTransferDetails<EthAddress>>> {
		let generic_error = |desc| BridgeContractError::GenericError(String::from(desc));

		let mapping_slot = U256::from(0); // the mapping is the zeroth slot in the contract
		let key = bridge_transfer_id.0.clone();
		let storage_slot = calculate_storage_slot(key, mapping_slot);
		let storage: U256 = self
			.rpc_provider
			.get_storage_at(self.initiator_contract_address(), storage_slot)
			.await
			.map_err(|_| generic_error("could not find storage"))?;
		let storage_bytes = storage.to_be_bytes::<32>();

		println!("storage_bytes: {:?}", storage_bytes);
		let mut storage_slice = &storage_bytes[..];
		let eth_details = EthBridgeTransferDetails::decode(&mut storage_slice)
			.map_err(|_| generic_error("could not decode storage"))?;

		Ok(Some(BridgeTransferDetails {
			bridge_transfer_id,
			initiator: BridgeAddress(eth_details.originator),
			recipient: BridgeAddress(eth_details.recipient.to_vec()),
			hash_lock: HashLock(eth_details.hash_lock),
			time_lock: TimeLock(eth_details.time_lock.wrapping_to::<u64>()),
			amount: eth_details.amount.into(),
			state: eth_details.state,
		}))
	}

	async fn get_bridge_transfer_details_counterparty(
		&mut self,
		bridge_transfer_id: BridgeTransferId,
	) -> BridgeContractResult<Option<BridgeTransferDetailsCounterparty<EthAddress>>> {
		let generic_error = |desc| BridgeContractError::GenericError(String::from(desc));

		let mapping_slot = U256::from(0); // the mapping is the zeroth slot in the contract
		let key = bridge_transfer_id.0.clone();
		let storage_slot = calculate_storage_slot(key, mapping_slot);
		let storage: U256 = self
			.rpc_provider
			.get_storage_at(self.initiator_contract_address(), storage_slot)
			.await
			.map_err(|_| generic_error("could not find storage"))?;
		let storage_bytes = storage.to_be_bytes::<32>();

		println!("storage_bytes: {:?}", storage_bytes);
		let mut storage_slice = &storage_bytes[..];
		let eth_details = EthBridgeTransferDetailsCounterparty::decode(&mut storage_slice)
			.map_err(|_| generic_error("could not decode storage"))?;

		Ok(Some(BridgeTransferDetailsCounterparty {
			bridge_transfer_id,
			initiator: BridgeAddress(eth_details.originator.to_vec()),
			recipient: BridgeAddress(eth_details.recipient),
			hash_lock: HashLock(eth_details.hash_lock),
			time_lock: TimeLock(eth_details.time_lock.wrapping_to::<u64>()),
			amount: eth_details.amount.into(),
			state: eth_details.state,
		}))
	}
}

#[cfg(test)]
fn test_wrapping_to(a: &U256, b: u64) {
	assert_eq!(a.wrapping_to::<u64>(), b);
}

#[cfg(test)]
mod tests {
	use super::*;
	use std::time::{SystemTime, UNIX_EPOCH};

	#[test]
	fn test_wrapping_to_on_eth_details() {
		let current_time = SystemTime::now().duration_since(UNIX_EPOCH).unwrap().as_secs();
		let eth_details = EthBridgeTransferDetails {
			amount: U256::from(10u64.pow(18)),
			originator: EthAddress([0; 20].into()),
			recipient: [0; 32],
			hash_lock: [0; 32],
			time_lock: U256::from(current_time + 84600), // 1 day
			state: 1,
		};
		test_wrapping_to(&eth_details.amount, 10u64.pow(18));
		test_wrapping_to(&eth_details.time_lock, current_time + 84600);
	}

	#[test]
	fn fuzz_test_wrapping_to_on_eth_details() {
		for _ in 0..100 {
			let current_time = SystemTime::now().duration_since(UNIX_EPOCH).unwrap().as_secs();
			let additional_time = rand::random::<u64>();
			let random_amount = rand::random::<u64>();
			let eth_details = EthBridgeTransferDetails {
				amount: U256::from(random_amount),
				originator: EthAddress([0; 20].into()),
				recipient: [0; 32],
				hash_lock: [0; 32],
				time_lock: U256::from(current_time + additional_time),
				state: 1,
			};
			test_wrapping_to(&eth_details.amount, random_amount);
			test_wrapping_to(&eth_details.time_lock, current_time + additional_time);
		}
	}
}<|MERGE_RESOLUTION|>--- conflicted
+++ resolved
@@ -130,13 +130,6 @@
 		contract_address: Address,
 		timelock: TimeLock,
 	) -> Result<(), anyhow::Error> {
-<<<<<<< HEAD
-		let contract = NativeBridgeInitiatorMOVE::new(
-			self.config.initiator_contract,
-			self.rpc_provider.clone(),
-		);
-		let call = contract.initialize(weth.0, owner.0, U256::from(timelock.0), U256::from(100));
-=======
 		// Create the counterparty contract instance
 		let contract =
 			AtomicBridgeCounterpartyMOVE::new(contract_address, self.rpc_provider.clone());
@@ -146,7 +139,6 @@
 			contract.initialize(self.signer_address, initiator_address, U256::from(timelock.0));
 
 		// Send the transaction
->>>>>>> b73fb734
 		send_transaction(
 			call.to_owned(),
 			self.signer_address,
@@ -303,13 +295,8 @@
 		&mut self,
 		bridge_transfer_id: BridgeTransferId,
 	) -> BridgeContractResult<()> {
-<<<<<<< HEAD
-		let contract = NativeBridgeInitiatorMOVE::new(
-			self.config.counterparty_contract,
-=======
 		let contract = AtomicBridgeInitiatorMOVE::new(
 			self.config.initiator_contract,
->>>>>>> b73fb734
 			self.rpc_provider.clone(),
 		);
 		tracing::info!("Bridge transfer ID: {:?}", bridge_transfer_id);
