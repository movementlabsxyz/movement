use super::types::{
	AlloyProvider, AssetKind, AtomicBridgeCounterpartyMOVE, AtomicBridgeInitiatorMOVE,
	CounterpartyContract, EthAddress, InitiatorContract,
};
use super::utils::{calculate_storage_slot, send_transaction, send_transaction_rules};
use alloy::{
	network::EthereumWallet,
	primitives::{Address, FixedBytes, U256},
	providers::{Provider, ProviderBuilder},
	rlp::{RlpDecodable, RlpEncodable},
	signers::local::PrivateKeySigner,
};
use alloy_primitives::Uint;
use alloy_rlp::Decodable;
use bridge_config::common::eth::EthConfig;
use bridge_grpc::bridge_server::BridgeServer;
use bridge_util::chains::bridge_contracts::{BridgeContractError, BridgeContractResult};
use bridge_util::types::{
	Amount, BridgeAddress, BridgeTransferDetails, BridgeTransferDetailsCounterparty,
	BridgeTransferId, HashLock, HashLockPreImage, TimeLock,
};
use std::{fmt::Debug, net::SocketAddr};
use tonic::transport::Server;
use tracing::info;
use url::Url;

/// Configuration for the Ethereum Bridge Client
#[derive(Clone, Debug)]
pub struct Config {
	pub rpc_url: Url,
	pub signer_private_key: PrivateKeySigner,
	pub initiator_contract: Address,
	pub counterparty_contract: Address,
	pub movetoken_contract: Address,
	pub gas_limit: u128,
	pub transaction_send_retries: u32,
	pub asset: AssetKind,
}
impl TryFrom<&EthConfig> for Config {
	type Error = anyhow::Error;

	fn try_from(conf: &EthConfig) -> Result<Self, Self::Error> {
		let signer_private_key = conf.signer_private_key.parse::<PrivateKeySigner>()?;
		let rpc_url = conf.eth_rpc_connection_url().parse()?;

		Ok(Config {
			rpc_url,
			signer_private_key,
			initiator_contract: conf.eth_initiator_contract.parse()?,
			counterparty_contract: conf.eth_counterparty_contract.parse()?,
			movetoken_contract: conf.eth_move_token_contract.parse()?,
			gas_limit: conf.gas_limit.into(),
			transaction_send_retries: conf.transaction_send_retries,
			asset: conf.asset.clone().into(),
		})
	}
}

#[derive(RlpDecodable, RlpEncodable)]
struct EthBridgeTransferDetails {
	pub amount: U256,
	pub originator: EthAddress,
	pub recipient: [u8; 32],
	pub hash_lock: [u8; 32],
	pub time_lock: U256,
	pub state: u8,
}

#[derive(RlpDecodable, RlpEncodable)]
struct EthBridgeTransferDetailsCounterparty {
	pub amount: U256,
	pub originator: [u8; 32],
	pub recipient: EthAddress,
	pub hash_lock: [u8; 32],
	pub time_lock: U256,
	pub state: u8,
}

#[derive(Clone)]
pub struct EthClient {
	pub rpc_provider: AlloyProvider,
	initiator_contract: InitiatorContract,
	counterparty_contract: CounterpartyContract,
	pub config: Config,
	signer_address: Address,
}

impl EthClient {
	pub async fn new(config: &EthConfig) -> Result<Self, anyhow::Error> {
		let config: Config = config.try_into()?;
		let signer_address = config.signer_private_key.address();
		let rpc_provider = ProviderBuilder::new()
			.with_recommended_fillers()
			.wallet(EthereumWallet::from(config.signer_private_key.clone()))
			.on_builtin(config.rpc_url.as_str())
			.await?;

		let initiator_contract =
			AtomicBridgeInitiatorMOVE::new(config.initiator_contract, rpc_provider.clone());
		let counterparty_contract =
			AtomicBridgeCounterpartyMOVE::new(config.counterparty_contract, rpc_provider.clone());

		Ok(EthClient {
			rpc_provider,
			initiator_contract,
			counterparty_contract,
			config: config.clone(),
			signer_address,
		})
	}

	/// Start the gRPC server
	/// internally this passes a cloned self `EthClient` as the service.
	pub async fn serve_grpc(
		&self,
		grpc_addr: SocketAddr,
	) -> Result<(), Box<dyn std::error::Error>> {
		tracing::info!("Starting gRPC server at: {:?}", grpc_addr);
		Server::builder()
			.add_service(BridgeServer::new(self.clone()))
			.serve(grpc_addr)
			.await?;

		Ok(())
	}

	pub async fn initialize_counterparty_contract(
		&self,
		initiator_address: Address,
		contract_address: Address,
		timelock: TimeLock,
	) -> Result<(), anyhow::Error> {
		// Create the counterparty contract instance
		let contract =
			AtomicBridgeCounterpartyMOVE::new(contract_address, self.rpc_provider.clone());

		// Prepare the initialize transaction
		let call =
			contract.initialize(self.signer_address, initiator_address, U256::from(timelock.0));

		// Send the transaction
		send_transaction(
			call.to_owned(),
			self.signer_address,
			&send_transaction_rules(),
			self.config.transaction_send_retries,
			self.config.gas_limit,
		)
		.await?;

		Ok(())
	}

	pub async fn get_block_number(&self) -> Result<u64, anyhow::Error> {
		self.rpc_provider
			.get_block_number()
			.await
			.map_err(|e| anyhow::anyhow!("Failed to get block number: {}", e))
	}

	pub fn get_signer_address(&self) -> Address {
		self.config.signer_private_key.address()
	}

	pub fn set_initiator_contract(&mut self, contract: InitiatorContract) {
		self.initiator_contract = contract;
	}

	pub fn initiator_contract_address(&self) -> Address {
		self.config.initiator_contract
	}

	pub fn counterparty_contract_address(&self) -> Address {
		self.config.counterparty_contract
	}
}

#[async_trait::async_trait]
impl bridge_util::chains::bridge_contracts::BridgeContract<EthAddress> for EthClient {
	// `_initiator`, or in the contract, `originator` is set
	// via the `msg.sender`, which is stored in the `rpc_provider`.
	// So `initiator` arg is not used here.
	async fn initiate_bridge_transfer(
		&mut self,
		initiator: BridgeAddress<EthAddress>,
		recipient: BridgeAddress<Vec<u8>>,
		hash_lock: HashLock,
		amount: Amount, // the ETH amount
	) -> BridgeContractResult<()> {
		let recipient_bytes: [u8; 32] = recipient.0.try_into().map_err(|e| {
			BridgeContractError::ConversionFailed(format!(
				"Failed to convert in [u8; 32] recipient: {e:?}"
			))
		})?;
		let contract = AtomicBridgeInitiatorMOVE::new(
			self.config.initiator_contract,
			self.rpc_provider.clone(),
		);
		let call = contract
			.initiateBridgeTransfer(
				U256::from(amount.0),
				FixedBytes(recipient_bytes),
				FixedBytes(hash_lock.0),
			)
<<<<<<< HEAD
			//			.value(U256::from(amount.0))
			.from(*initiator_address.0);
=======
			.value(U256::from(amount.0))
			.from(*initiator.0);
>>>>>>> 0fe8c12c
		let _ = send_transaction(
			call,
			self.signer_address,
			&send_transaction_rules(),
			self.config.transaction_send_retries,
			self.config.gas_limit,
		)
		.await
		.map_err(|e| {
			BridgeContractError::GenericError(format!("Failed to send transaction: {}", e))
		})?;

		Ok(())
	}

	async fn initiator_complete_bridge_transfer(
		&mut self,
		bridge_transfer_id: BridgeTransferId,
		pre_image: HashLockPreImage,
	) -> BridgeContractResult<()> {
		// The Alloy generated type for smart contract`pre_image` arg is `FixedBytes<32>`
		// so it must be converted to `[u8; 32]`.
		let generic_error = |desc| BridgeContractError::GenericError(String::from(desc));
		let pre_image: [u8; 32] = pre_image
			.0
			.get(0..32)
			.ok_or(generic_error("Could not get required slice from pre-image"))?
			.try_into()
			.map_err(|_| generic_error("Could not convert pre-image to [u8; 32]"))?;
		info! {"Pre-image: {:?}", pre_image};
		let contract = AtomicBridgeInitiatorMOVE::new(
			self.config.initiator_contract,
			self.rpc_provider.clone(),
		);
		let call = contract
			.completeBridgeTransfer(FixedBytes(bridge_transfer_id.0), FixedBytes(pre_image));
		send_transaction(
			call,
			self.signer_address,
			&send_transaction_rules(),
			self.config.transaction_send_retries,
			self.config.gas_limit,
		)
		.await
		.map_err(|e| {
			BridgeContractError::OnChainError(format!("Failed to send transaction: {}", e))
		})?;

		Ok(())
	}

	async fn counterparty_complete_bridge_transfer(
		&mut self,
		bridge_transfer_id: BridgeTransferId,
		pre_image: HashLockPreImage,
	) -> BridgeContractResult<()> {
		// The Alloy generated type for smart contract`pre_image` arg is `FixedBytes<32>`
		// so it must be converted to `[u8; 32]`.
		let generic_error = |desc| BridgeContractError::GenericError(String::from(desc));
		let pre_image: [u8; 32] = pre_image
			.0
			.get(0..32)
			.ok_or(generic_error("Could not get required slice from pre-image"))?
			.try_into()
			.map_err(|_| generic_error("Could not convert pre-image to [u8; 32]"))?;

		let contract = AtomicBridgeCounterpartyMOVE::new(
			self.config.counterparty_contract,
			self.rpc_provider.clone(),
		);

		let call = contract
			.completeBridgeTransfer(FixedBytes(bridge_transfer_id.0), FixedBytes(pre_image));
		send_transaction(
			call,
			self.signer_address,
			&send_transaction_rules(),
			self.config.transaction_send_retries,
			self.config.gas_limit,
		)
		.await
		.map_err(|e| {
			BridgeContractError::OnChainError(format!("Failed to send transaction: {}", e))
		})?;

		Ok(())
	}

	async fn refund_bridge_transfer(
		&mut self,
		bridge_transfer_id: BridgeTransferId,
	) -> BridgeContractResult<()> {
		let contract = AtomicBridgeInitiatorMOVE::new(
			self.config.initiator_contract,
			self.rpc_provider.clone(),
		);
		tracing::info!("Bridge transfer ID: {:?}", bridge_transfer_id);
		let call = contract.refundBridgeTransfer(FixedBytes(bridge_transfer_id.0));

		send_transaction(
			call,
			self.signer_address,
			&send_transaction_rules(),
			self.config.transaction_send_retries,
			self.config.gas_limit,
		)
		.await
		.map_err(|e| {
			BridgeContractError::OnChainError(format!("Failed to send transaction: {}", e))
		})?;

		Ok(())
	}

	async fn lock_bridge_transfer(
		&mut self,
		bridge_transfer_id: BridgeTransferId,
		hash_lock: HashLock,
		initiator: BridgeAddress<Vec<u8>>,
		recipient: BridgeAddress<EthAddress>,
		amount: Amount,
	) -> BridgeContractResult<()> {
		tracing::info!("Begin lockBridgeTransfer");
		let initiator: [u8; 32] = initiator.0.try_into().map_err(|_| {
			BridgeContractError::ConversionFailed("lock_bridge_transfer initiator".to_string())
		})?;
		let call = self
			.counterparty_contract
			.lockBridgeTransfer(
				FixedBytes(initiator),
				FixedBytes(bridge_transfer_id.0),
				FixedBytes(hash_lock.0),
				*recipient.0,
				U256::try_from(amount.0)
					.map_err(|_| BridgeContractError::ConversionFailed("U256".to_string()))?,
			)
			.from(self.signer_address);

		tracing::info!(
			"Attempting lockBridgeTransfer with sender address: {:?}",
			self.signer_address
		);

		let receipt = send_transaction(
			call,
			self.signer_address,
			&send_transaction_rules(),
			self.config.transaction_send_retries,
			self.config.gas_limit,
		)
		.await
		.map_err(|e| {
			BridgeContractError::OnChainError(format!("Failed to send transaction: {}", e))
		})?;

		tracing::info!("LockBridgeTransfer receipt: {:?}", receipt);

		Ok(())
	}

	async fn abort_bridge_transfer(
		&mut self,
		bridge_transfer_id: BridgeTransferId,
	) -> BridgeContractResult<()> {
		let contract = AtomicBridgeCounterpartyMOVE::new(
			self.config.counterparty_contract,
			self.rpc_provider.clone(),
		);
		let call = contract.abortBridgeTransfer(FixedBytes(bridge_transfer_id.0));
		send_transaction(
			call,
			self.signer_address,
			&send_transaction_rules(),
			self.config.transaction_send_retries,
			self.config.gas_limit,
		)
		.await
		.map_err(|e| {
			BridgeContractError::OnChainError(format!("Failed to send transaction: {}", e))
		})?;
		let call = contract.abortBridgeTransfer(FixedBytes(bridge_transfer_id.0));
		send_transaction(
			call,
			self.signer_address,
			&send_transaction_rules(),
			self.config.transaction_send_retries,
			self.config.gas_limit,
		)
		.await
		.map_err(|e| {
			BridgeContractError::OnChainError(format!("Failed to send transaction: {}", e))
		})?;

		Ok(())
	}

	async fn get_bridge_transfer_details_initiator(
		&mut self,
		bridge_transfer_id: BridgeTransferId,
	) -> BridgeContractResult<Option<BridgeTransferDetails<EthAddress>>> {
		let generic_error = |desc| BridgeContractError::GenericError(String::from(desc));

		let mapping_slot = U256::from(0); // the mapping is the zeroth slot in the contract
		let key = bridge_transfer_id.0.clone();
		let storage_slot = calculate_storage_slot(key, mapping_slot);
		let storage: U256 = self
			.rpc_provider
			.get_storage_at(self.initiator_contract_address(), storage_slot)
			.await
			.map_err(|_| generic_error("could not find storage"))?;
		let storage_bytes = storage.to_be_bytes::<32>();

		println!("storage_bytes: {:?}", storage_bytes);
		let mut storage_slice = &storage_bytes[..];
		let eth_details = EthBridgeTransferDetails::decode(&mut storage_slice)
			.map_err(|_| generic_error("could not decode storage"))?;

		Ok(Some(BridgeTransferDetails {
			bridge_transfer_id,
			initiator: BridgeAddress(eth_details.originator),
			recipient: BridgeAddress(eth_details.recipient.to_vec()),
			hash_lock: HashLock(eth_details.hash_lock),
			time_lock: TimeLock(eth_details.time_lock.wrapping_to::<u64>()),
			amount: eth_details.amount.into(),
			state: eth_details.state,
		}))
	}

	async fn get_bridge_transfer_details_counterparty(
		&mut self,
		bridge_transfer_id: BridgeTransferId,
	) -> BridgeContractResult<Option<BridgeTransferDetailsCounterparty<EthAddress>>> {
		let generic_error = |desc| BridgeContractError::GenericError(String::from(desc));

		let mapping_slot = U256::from(0); // the mapping is the zeroth slot in the contract
		let key = bridge_transfer_id.0.clone();
		let storage_slot = calculate_storage_slot(key, mapping_slot);
		let storage: U256 = self
			.rpc_provider
			.get_storage_at(self.initiator_contract_address(), storage_slot)
			.await
			.map_err(|_| generic_error("could not find storage"))?;
		let storage_bytes = storage.to_be_bytes::<32>();

		println!("storage_bytes: {:?}", storage_bytes);
		let mut storage_slice = &storage_bytes[..];
		let eth_details = EthBridgeTransferDetailsCounterparty::decode(&mut storage_slice)
			.map_err(|_| generic_error("could not decode storage"))?;

		Ok(Some(BridgeTransferDetailsCounterparty {
			bridge_transfer_id,
			initiator: BridgeAddress(eth_details.originator.to_vec()),
			recipient: BridgeAddress(eth_details.recipient),
			hash_lock: HashLock(eth_details.hash_lock),
			time_lock: TimeLock(eth_details.time_lock.wrapping_to::<u64>()),
			amount: eth_details.amount.into(),
			state: eth_details.state,
		}))
	}
}

#[cfg(test)]
fn test_wrapping_to(a: &U256, b: u64) {
	assert_eq!(a.wrapping_to::<u64>(), b);
}

#[cfg(test)]
mod tests {
	use super::*;
	use std::time::{SystemTime, UNIX_EPOCH};

	#[test]
	fn test_wrapping_to_on_eth_details() {
		let current_time = SystemTime::now().duration_since(UNIX_EPOCH).unwrap().as_secs();
		let eth_details = EthBridgeTransferDetails {
			amount: U256::from(10u64.pow(18)),
			originator: EthAddress([0; 20].into()),
			recipient: [0; 32],
			hash_lock: [0; 32],
			time_lock: U256::from(current_time + 84600), // 1 day
			state: 1,
		};
		test_wrapping_to(&eth_details.amount, 10u64.pow(18));
		test_wrapping_to(&eth_details.time_lock, current_time + 84600);
	}

	#[test]
	fn fuzz_test_wrapping_to_on_eth_details() {
		for _ in 0..100 {
			let current_time = SystemTime::now().duration_since(UNIX_EPOCH).unwrap().as_secs();
			let additional_time = rand::random::<u64>();
			let random_amount = rand::random::<u64>();
			let eth_details = EthBridgeTransferDetails {
				amount: U256::from(random_amount),
				originator: EthAddress([0; 20].into()),
				recipient: [0; 32],
				hash_lock: [0; 32],
				time_lock: U256::from(current_time + additional_time),
				state: 1,
			};
			test_wrapping_to(&eth_details.amount, random_amount);
			test_wrapping_to(&eth_details.time_lock, current_time + additional_time);
		}
	}
}<|MERGE_RESOLUTION|>--- conflicted
+++ resolved
@@ -202,13 +202,7 @@
 				FixedBytes(recipient_bytes),
 				FixedBytes(hash_lock.0),
 			)
-<<<<<<< HEAD
-			//			.value(U256::from(amount.0))
-			.from(*initiator_address.0);
-=======
-			.value(U256::from(amount.0))
 			.from(*initiator.0);
->>>>>>> 0fe8c12c
 		let _ = send_transaction(
 			call,
 			self.signer_address,
