--- conflicted
+++ resolved
@@ -142,10 +142,7 @@
 								recipient_address: BridgeAddress(initiated._recipient.to_vec()),
 								hash_lock: HashLock(*initiated._hashLock),
 								time_lock: initiated._timeLock.into(),
-								//TODO Mvt convetion of amount is done here but we are not sure the destination chan is Mvt.
-								//Amount management should be changed to support more chain.
-								// Extract the lower 64 bits.
-								amount: Amount(AssetType::Moveth(initiated.amount.as_limbs()[0])),
+								amount: initiated.amount.into(),
 								state: 0,
 							};
 							BridgeContractEvent::Initiated(details)
@@ -167,18 +164,9 @@
 							// BridgeTransferInitiated(bridgeTransferId, originator, recipient, totalAmount, hashLock, initiatorTimeLockDuration);
 							let details: LockDetails<EthAddress> = LockDetails {
 								bridge_transfer_id: BridgeTransferId(*trlocked.bridgeTransferId),
-<<<<<<< HEAD
-								initiator_address: BridgeAddress(trlocked.initiator.to_vec()),
-								recipient_address: BridgeAddress(EthAddress(Address::from(trlocked.recipient))),
-								//TODO Mvt convetion of amount is done here but we are not sure the destination chan is Mvt.
-								//Amount management should be changed to support more chain.
-								// Extract the lower 64 bits.
-								amount: Amount(AssetType::Moveth(trlocked.amount.as_limbs()[0])),
-=======
 								initiator: BridgeAddress(trlocked.initiator.to_vec()),
 								recipient: BridgeAddress(EthAddress(Address::from(trlocked.recipient))),
-								amount: trlocked.amount.into(),
->>>>>>> e545a3ac
+								amount: Amount(AssetType::Moveth(trlocked.amount.as_limbs()[0])),
 								hash_lock: HashLock(*trlocked.hashLock),
 								time_lock: trlocked.timeLock.into(),
 							};
@@ -214,278 +202,4 @@
 		let this = self.get_mut();
 		this.listener.poll_next_unpin(cx)
 	}
-}
-
-// fn decode_initiator_log_data(log: Log) -> BridgeContractResult<BridgeContractEvent<EthAddress>> {
-// 	let topics = log.topics().to_owned();
-// 	let log_data =
-// 		LogData::new(topics.clone(), log.data().data.clone()).expect("Failed to create log data");
-
-// 	// Build the event
-// 	let event = topics
-// 		.iter()
-// 		.find_map(|topic| {
-// 			match *topic {
-// 				INITIATOR_INITIATED_SELECT => Some(Event {
-// 					name: EventName::InitiatorInitiated.as_str().to_string(),
-// 					inputs: EventName::InitiatorInitiated
-// 						.params()
-// 						.iter()
-// 						.map(|p| EventParam {
-// 							ty: p.to_string(),
-// 							name: EventName::InitiatorCompleted.as_str().to_string(),
-// 							indexed: true,
-// 							components: EventName::InitiatorInitiated.params(),
-// 							internal_type: None, // for now
-// 						})
-// 						.collect(),
-// 					anonymous: false,
-// 				}),
-// 				INITIATOR_COMPLETED_SELECT => Some(Event {
-// 					name: EventName::InitiatorCompleted.as_str().to_string(),
-// 					inputs: EventName::InitiatorCompleted
-// 						.params()
-// 						.iter()
-// 						.map(|p| EventParam {
-// 							ty: p.to_string(),
-// 							name: p.name.clone(),
-// 							indexed: true,
-// 							components: EventName::InitiatorCompleted.params(),
-// 							internal_type: None, // for now
-// 						})
-// 						.collect(),
-// 					anonymous: false,
-// 				}),
-// 				INITIATOR_REFUNDED_SELECT => Some(Event {
-// 					name: EventName::InitiatorRefunded.as_str().to_string(),
-// 					inputs: EventName::InitiatorRefunded
-// 						.params()
-// 						.iter()
-// 						.map(|p| EventParam {
-// 							ty: p.to_string(),
-// 							name: p.name.clone(),
-// 							indexed: true,
-// 							components: EventName::InitiatorRefunded.params(),
-// 							internal_type: None, // for now
-// 						})
-// 						.collect(),
-// 					anonymous: false,
-// 				}),
-// 				_ => None,
-// 			}
-// 		})
-// 		.ok_or_else(|| BridgeContractError::OnChainUnknownEvent)?;
-
-// 	let decoded = event.decode_log(&log_data, true).expect("Failed to decode log");
-
-// 	let coerce_bytes = |(bytes, _): (&[u8], usize)| {
-// 		let mut array = [0u8; 32];
-// 		array.copy_from_slice(bytes);
-// 		array
-// 	};
-
-// 	if let Some(selector) = decoded.selector {
-// 		match selector {
-// 			INITIATOR_INITIATED_SELECT => {
-// 				let bridge_transfer_id =
-// 					decoded.indexed[0].as_fixed_bytes().map(coerce_bytes).ok_or_else(|| {
-// 						BridgeContractError::ConversionFailed("BridgeTransferId".to_string())
-// 					})?;
-// 				let initiator_address =
-// 					decoded.indexed[1].as_address().map(EthAddress).ok_or_else(|| {
-// 						BridgeContractError::ConversionFailed("InitiatorAddress".to_string())
-// 					})?;
-// 				let recipient_address =
-// 					decoded.indexed[2].as_fixed_bytes().map(coerce_bytes).ok_or_else(|| {
-// 						BridgeContractError::ConversionFailed("RecipientAddress".to_string())
-// 					})?;
-// 				let amount = decoded.indexed[3]
-// 					.as_uint()
-// 					.map(|(u, _)| u.into())
-// 					.ok_or_else(|| BridgeContractError::ConversionFailed("Amount".to_string()))?;
-// 				let hash_lock = decoded.indexed[4]
-// 					.as_fixed_bytes()
-// 					.map(coerce_bytes)
-// 					.ok_or_else(|| BridgeContractError::ConversionFailed("HashLock".to_string()))?;
-// 				let time_lock = decoded.indexed[5]
-// 					.as_uint()
-// 					.map(|(u, _)| u.into())
-// 					.ok_or_else(|| BridgeContractError::ConversionFailed("TimeLock".to_string()))?;
-// 				let state = decoded
-// 					.indexed
-// 					.get(6)
-// 					.and_then(|val| val.as_uint())
-// 					.and_then(|(u, _)| u.try_into().ok()) // Try converting to u8
-// 					.ok_or_else(|| {
-// 						BridgeContractError::ConversionFailed(
-// 							"Failed to decode state as u8".to_string(),
-// 						)
-// 					})?;
-
-// 				let details: BridgeTransferDetails<EthAddress> = BridgeTransferDetails {
-// 					bridge_transfer_id: BridgeTransferId(bridge_transfer_id),
-// 					initiator_address: BridgeAddress(initiator_address),
-// 					recipient_address: BridgeAddress(recipient_address.to_vec()),
-// 					hash_lock: HashLock(hash_lock),
-// 					time_lock,
-// 					amount,
-// 					state,
-// 				};
-
-// 				Ok(BridgeContractEvent::Initiated(details))
-// 			}
-// 			INITIATOR_COMPLETED_SELECT => {
-// 				let bridge_transfer_id =
-// 					decoded.indexed[0].as_fixed_bytes().map(coerce_bytes).ok_or_else(|| {
-// 						BridgeContractError::ConversionFailed(
-// 							"Failed to decode BridgeTransferId".to_string(),
-// 						)
-// 					})?;
-
-// 				Ok(BridgeContractEvent::InitialtorCompleted(BridgeTransferId(bridge_transfer_id)))
-// 			}
-// 			INITIATOR_REFUNDED_SELECT => {
-// 				let bridge_transfer_id =
-// 					decoded.indexed[0].as_fixed_bytes().map(coerce_bytes).ok_or_else(|| {
-// 						BridgeContractError::ConversionFailed("BridgeTransferId".to_string())
-// 					})?;
-
-// 				Ok(BridgeContractEvent::Refunded(BridgeTransferId(bridge_transfer_id)))
-// 			}
-// 			_ => {
-// 				tracing::error!("Unknown event selector: {:x}", selector);
-// 				Err(BridgeContractError::ConversionFailed("event selector".to_string()))
-// 			}
-// 		}
-// 	} else {
-// 		tracing::error!("Failed to decode event selector");
-// 		Err(BridgeContractError::ConversionFailed("event selector".to_string()))
-// 	}
-// }
-
-// fn decode_counterparty_log_data(log: Log) -> BridgeContractResult<BridgeContractEvent<EthAddress>> {
-// 	let topics = log.topics().to_owned();
-// 	let log_data =
-// 		LogData::new(topics.clone(), log.data().data.clone()).expect("Failed to create log data");
-
-// 	// Build the event
-// 	let event = topics
-// 		.iter()
-// 		.find_map(|topic| {
-// 			match *topic {
-// 				COUNTERPARTY_LOCKED_SELECT => Some(Event {
-// 					name: EventName::CounterpartyLocked.as_str().to_string(),
-// 					inputs: EventName::CounterpartyLocked
-// 						.params()
-// 						.iter()
-// 						.map(|p| EventParam {
-// 							ty: p.to_string(),
-// 							name: p.name.clone(),
-// 							indexed: true,
-// 							components: EventName::CounterpartyLocked.params(),
-// 							internal_type: None, // for now
-// 						})
-// 						.collect(),
-// 					anonymous: false,
-// 				}),
-// 				COUNTERPARTY_COMPLETED_SELECT => Some(Event {
-// 					name: EventName::CounterpartyCompleted.as_str().to_string(),
-// 					inputs: EventName::CounterpartyCompleted
-// 						.params()
-// 						.iter()
-// 						.map(|p| EventParam {
-// 							ty: p.to_string(),
-// 							name: p.name.clone(),
-// 							indexed: true,
-// 							components: EventName::CounterpartyCompleted.params(),
-// 							internal_type: None, // for now
-// 						})
-// 						.collect(),
-// 					anonymous: false,
-// 				}),
-// 				COUNTERPARTY_ABORTED_SELECT => Some(Event {
-// 					name: EventName::CounterpartyAborted.as_str().to_string(),
-// 					inputs: EventName::CounterpartyAborted
-// 						.params()
-// 						.iter()
-// 						.map(|p| EventParam {
-// 							ty: p.to_string(),
-// 							name: p.name.clone(),
-// 							indexed: true,
-// 							components: EventName::CounterpartyAborted.params(),
-// 							internal_type: None, // for now
-// 						})
-// 						.collect(),
-// 					anonymous: false,
-// 				}),
-// 				_ => None,
-// 			}
-// 		})
-// 		.ok_or_else(|| BridgeContractError::OnChainUnknownEvent)?;
-
-// 	let decoded = event.decode_log(&log_data, true).expect("Failed to decode log");
-
-// 	let coerce_bytes = |(bytes, _): (&[u8], usize)| {
-// 		let mut array = [0u8; 32];
-// 		array.copy_from_slice(bytes);
-// 		array
-// 	};
-
-// 	if let Some(selector) = decoded.selector {
-// 		match selector {
-// 			//TODO: Not sure all these fields are actually indexed
-// 			COUNTERPARTY_LOCKED_SELECT => {
-// 				let bridge_transfer_id =
-// 					decoded.indexed[0].as_fixed_bytes().map(coerce_bytes).ok_or_else(|| {
-// 						BridgeContractError::ConversionFailed("BridgeTransferId".to_string())
-// 					})?;
-// 				let initiator_address =
-// 					decoded.indexed[1].as_fixed_bytes().map(coerce_bytes).ok_or_else(|| {
-// 						BridgeContractError::ConversionFailed("InitiatorAddress".to_string())
-// 					})?;
-// 				let recipient_address = decoded.indexed[1].as_address().ok_or_else(|| {
-// 					BridgeContractError::ConversionFailed("RecipientAddress".to_string())
-// 				})?;
-// 				let amount = decoded.indexed[2]
-// 					.as_uint()
-// 					.map(|(u, _)| u.into())
-// 					.ok_or_else(|| BridgeContractError::ConversionFailed("Amount".to_string()))?;
-// 				let hash_lock = decoded.indexed[3]
-// 					.as_fixed_bytes()
-// 					.map(coerce_bytes)
-// 					.ok_or_else(|| BridgeContractError::ConversionFailed("HashLock".to_string()))?;
-// 				let time_lock: TimeLock = decoded.indexed[4]
-// 					.as_uint()
-// 					.map(|(u, _)| u.into())
-// 					.ok_or_else(|| BridgeContractError::ConversionFailed("TimeLock".to_string()))?;
-// 				Ok(BridgeContractEvent::Locked(LockDetails {
-// 					bridge_transfer_id: BridgeTransferId(bridge_transfer_id),
-// 					initiator_address: BridgeAddress(initiator_address.to_vec()),
-// 					recipient_address: BridgeAddress(EthAddress(recipient_address)),
-// 					amount: Amount(amount),
-// 					hash_lock: HashLock(hash_lock),
-// 					time_lock,
-// 				}))
-// 			}
-// 			COUNTERPARTY_COMPLETED_SELECT => {
-// 				unimplemented!();
-// 				// let bridge_transfer_id = decoded.indexed[0]
-// 				// 	.as_fixed_bytes()
-// 				// 	.map(coerce_bytes)
-// 				// 	.ok_or_else(|| anyhow::anyhow!("Failed to decode BridgeTransferId"))?;
-// 				// let pre_image = decoded.indexed[1]
-// 				// 	.as_fixed_bytes()
-// 				// 	.map(coerce_bytes)
-// 				// 	.ok_or_else(|| anyhow::anyhow!("Failed to decode PreImage"))?;
-// 				// Ok(BridgeContractCounterpartyEvent::Completed(CounterpartyCompletedDetails {}))
-// 			}
-// 			_ => {
-// 				tracing::error!("Unknown event selector: {:x}", selector);
-// 				Err(BridgeContractError::ConversionFailed("event selector".to_string()))
-// 			}
-// 		}
-// 	} else {
-// 		tracing::error!("Failed to decode event selector");
-// 		Err(BridgeContractError::ConversionFailed("event selector".to_string()))
-// 	}
-// }+}