use crate::types::AddressError;
use crate::types::Amount;
use crate::types::BridgeAddress;
use crate::types::BridgeTransferDetails;
use crate::types::BridgeTransferId;
use crate::types::HashLock;
use crate::types::HashLockPreImage;
use crate::types::LockDetails;
use alloy::network::{Ethereum, EthereumWallet};
use alloy::primitives::Address;
use alloy::providers::fillers::{
	ChainIdFiller, FillProvider, GasFiller, JoinFill, NonceFiller, WalletFiller,
};
use alloy::providers::RootProvider;
use alloy::rlp::{RlpDecodable, RlpEncodable};
use alloy::transports::BoxTransport;
use rand::Rng;
use std::hash::{DefaultHasher, Hash, Hasher};

pub const ETH_ADDRESS_LEN: usize = 20;

// Codegen for the MOVE bridge contracts
alloy::sol!(
	#[allow(missing_docs)]
	#[sol(rpc)]
	AtomicBridgeInitiatorMOVE,
	"abis/AtomicBridgeInitiatorMOVE.json"
);
alloy::sol!(
	#[allow(missing_docs)]
	#[sol(rpc)]
	AtomicBridgeCounterpartyMOVE,
	"abis/AtomicBridgeCounterpartyMOVE.json"
);

alloy::sol!(
	#[allow(missing_docs)]
	#[sol(rpc)]
	MockMOVEToken,
	"abis/MockMOVEToken.json"
);

/// Specifies the kind of asset being transferred,
/// This will associate the client with its respective ABIs
#[derive(Debug, Clone, Default)]
pub enum AssetKind {
	/// This will initialize the client with the WETH Bridge ABIs
	Weth,
	/// This will initialize the client with the MOVE Bridge ABIs
	#[default]
	Move,
}

impl From<String> for AssetKind {
	fn from(asset: String) -> Self {
		match asset.as_str() {
			"WETH" => AssetKind::Weth,
			"MOVE" => AssetKind::Move,
			_ => panic!("Invalid asset kind"),
		}
	}
}

#[derive(Debug, PartialEq, Eq, Hash, Clone)]
pub struct EthHash(pub [u8; 32]);

impl EthHash {
	pub fn random() -> Self {
		let mut rng = rand::thread_rng();
		let mut hash = [0u8; 32];
		rng.fill(&mut hash);
		Self(hash)
	}
}

impl From<HashLock> for EthHash {
	fn from(value: HashLock) -> Self {
		let mut fixed_bytes = [0u8; 32];
		let len = value.0.len().min(32);
		fixed_bytes[..len].copy_from_slice(&value.0[..len]);

		Self(hash_vec_u32(&fixed_bytes))
	}
}

pub fn hash_vec_u32(data: &[u8; 32]) -> [u8; 32] {
	let mut result = [0u8; 32];

	// Split the data into 4 parts and hash each part
	for (i, chunk) in data.chunks(8).enumerate() {
		let mut hasher = DefaultHasher::new();
		chunk.hash(&mut hasher);
		let partial_hash = hasher.finish().to_be_bytes();

		// Copy the 8-byte partial hash into the result
		result[i * 8..(i + 1) * 8].copy_from_slice(&partial_hash);
	}

	result
}

pub fn hash_static_string(pre_image: &'static str) -> [u8; 32] {
	let mut fixed_bytes = [0u8; 32];
	let pre_image_bytes = pre_image.as_bytes();
	let len = pre_image_bytes.len().min(32);
	fixed_bytes[..len].copy_from_slice(&pre_image_bytes[..len]);
	hash_vec_u32(&fixed_bytes)
}

pub type InitiatorContract =
	AtomicBridgeInitiatorMOVE::AtomicBridgeInitiatorMOVEInstance<BoxTransport, AlloyProvider>;
pub type CounterpartyContract =
	AtomicBridgeCounterpartyMOVE::AtomicBridgeCounterpartyMOVEInstance<BoxTransport, AlloyProvider>;

pub type AlloyProvider = FillProvider<
	JoinFill<
		JoinFill<
			JoinFill<JoinFill<alloy::providers::Identity, GasFiller>, NonceFiller>,
			ChainIdFiller,
		>,
		WalletFiller<EthereumWallet>,
	>,
	RootProvider<BoxTransport>,
	BoxTransport,
	Ethereum,
>;

#[derive(Debug, PartialEq, Eq, Hash, Clone, RlpEncodable, RlpDecodable)]
pub struct EthAddress(pub Address);

impl From<EthAddress> for Vec<u8> {
	fn from(address: EthAddress) -> Self {
		address.0 .0.to_vec()
	}
}

impl From<BridgeAddress<EthAddress>> for EthAddress {
	fn from(address: BridgeAddress<EthAddress>) -> Self {
		address.0
	}
}

impl std::ops::Deref for EthAddress {
	type Target = Address;

	fn deref(&self) -> &Self::Target {
		&self.0
	}
}

<<<<<<< HEAD
impl TryFrom<Vec<u8>> for EthAddress {
	type Error = AddressError;

	fn try_from(vec: Vec<u8>) -> Result<Self, Self::Error> {
=======
impl From<Vec<u8>> for EthAddress {
	fn from(vec: Vec<u8>) -> Self {
>>>>>>> 200c9f9d
		// Ensure the vector has the correct length
		if vec.len() != ETH_ADDRESS_LEN {
			return Err(AddressError::InvalidByteLength(vec.len()));
		}
		let mut bytes = [0u8; ETH_ADDRESS_LEN];
		bytes.copy_from_slice(&vec);
		Ok(bytes.into())
	}
}

impl From<[u8; 32]> for EthAddress {
	fn from(bytes: [u8; 32]) -> Self {
		let mut address_bytes = [0u8; 20];
		address_bytes.copy_from_slice(&bytes[0..20]);
		address_bytes.into()
	}
}
impl From<[u8; 20]> for EthAddress {
	fn from(bytes: [u8; 20]) -> Self {
		EthAddress(Address(bytes.into()))
	}
}

<<<<<<< HEAD
// pub(crate) enum AlloyParam {
// 	BridgeTransferId,
// 	InitiatorAddress,
// 	RecipientAddress,
// 	PreImage,
// 	HashLock,
// 	TimeLock,
// 	Amount,
// }

// impl AlloyParam {
// 	pub fn fill(&self) -> Param {
// 		match self {
// 			AlloyParam::BridgeTransferId => Param {
// 				name: "_bridgeTransferId".to_string(),
// 				ty: "bytes32".to_string(),
// 				components: vec![],
// 				internal_type: None,
// 			},
// 			AlloyParam::InitiatorAddress => Param {
// 				name: "_originator".to_string(),
// 				ty: "address".to_string(),
// 				components: vec![],
// 				internal_type: None,
// 			},
// 			AlloyParam::RecipientAddress => Param {
// 				name: "_recipient".to_string(),
// 				ty: "bytes32".to_string(),
// 				components: vec![],
// 				internal_type: None,
// 			},
// 			AlloyParam::PreImage => Param {
// 				name: "pre_image".to_string(),
// 				ty: "bytes32".to_string(),
// 				components: vec![],
// 				internal_type: None,
// 			},
// 			AlloyParam::HashLock => Param {
// 				name: "_hashLock".to_string(),
// 				ty: "bytes32".to_string(),
// 				components: vec![],
// 				internal_type: None,
// 			},
// 			AlloyParam::TimeLock => Param {
// 				name: "_timeLock".to_string(),
// 				ty: "uint256".to_string(),
// 				components: vec![],
// 				internal_type: None,
// 			},
// 			AlloyParam::Amount => Param {
// 				name: "amount".to_string(),
// 				ty: "uint256".to_string(),
// 				components: vec![],
// 				internal_type: None,
// 			},
// 		}
// 	}
// }

// pub(crate) enum EventName {
// 	InitiatorInitiated,
// 	InitiatorCompleted,
// 	InitiatorRefunded,
// 	CounterpartyLocked,
// 	CounterpartyCompleted,
// 	CounterpartyAborted,
// }

// impl EventName {
// 	pub fn as_str(&self) -> &str {
// 		match self {
// 			EventName::InitiatorInitiated => "BridgeTransferInitiated",
// 			EventName::InitiatorCompleted => "BridgeTransferCompleted",
// 			EventName::InitiatorRefunded => "BridgeTransferRefunded",
// 			EventName::CounterpartyLocked => "BridgeTransferLocked",
// 			EventName::CounterpartyCompleted => "BridgeTransferCompleted",
// 			EventName::CounterpartyAborted => "BridgeTransferAborted",
// 		}
// 	}

// 	pub fn params(&self) -> Vec<Param> {
// 		match self {
// 			EventName::InitiatorInitiated => vec![
// 				AlloyParam::BridgeTransferId.fill(),
// 				AlloyParam::InitiatorAddress.fill(),
// 				AlloyParam::RecipientAddress.fill(),
// 				AlloyParam::PreImage.fill(),
// 				AlloyParam::HashLock.fill(),
// 				AlloyParam::TimeLock.fill(),
// 				AlloyParam::Amount.fill(),
// 			],
// 			EventName::InitiatorCompleted => {
// 				vec![AlloyParam::BridgeTransferId.fill(), AlloyParam::PreImage.fill()]
// 			}
// 			EventName::InitiatorRefunded => vec![AlloyParam::BridgeTransferId.fill()],
// 			EventName::CounterpartyLocked => vec![
// 				AlloyParam::BridgeTransferId.fill(),
// 				AlloyParam::InitiatorAddress.fill(),
// 				AlloyParam::Amount.fill(),
// 				AlloyParam::HashLock.fill(),
// 				AlloyParam::TimeLock.fill(),
// 			],
// 			EventName::CounterpartyCompleted => {
// 				vec![AlloyParam::BridgeTransferId.fill(), AlloyParam::PreImage.fill()]
// 			}
// 			EventName::CounterpartyAborted => vec![AlloyParam::BridgeTransferId.fill()],
// 		}
// 	}
// }

// impl From<&str> for EventName {
// 	fn from(s: &str) -> Self {
// 		match s {
// 			"BridgeTransferInitiated" => EventName::InitiatorInitiated,
// 			"BridgeTransferCompleted" => EventName::InitiatorCompleted,
// 			"BridgeTransferRefunded" => EventName::InitiatorRefunded,
// 			_ => panic!("Invalid event name"),
// 		}
// 	}
// }

=======
>>>>>>> 200c9f9d
#[derive(Debug, PartialEq, Eq, Clone)]
pub struct CompletedDetails<A> {
	pub bridge_transfer_id: BridgeTransferId,
	pub recipient_address: BridgeAddress<A>,
	pub hash_lock: HashLock,
	pub secret: HashLockPreImage,
	pub amount: Amount,
}

impl<A> CompletedDetails<A>
where
	A: From<Vec<u8>>,
{
	pub fn from_bridge_transfer_details(
		bridge_transfer_details: BridgeTransferDetails<Vec<u8>>,
		secret: HashLockPreImage,
	) -> Self {
		CompletedDetails {
			bridge_transfer_id: bridge_transfer_details.bridge_transfer_id,
			recipient_address: BridgeAddress(A::from(bridge_transfer_details.recipient_address.0)),
			hash_lock: bridge_transfer_details.hash_lock,
			secret,
			amount: bridge_transfer_details.amount,
		}
	}

	pub fn from_lock_details(lock_details: LockDetails<A>, secret: HashLockPreImage) -> Self {
		CompletedDetails {
			bridge_transfer_id: lock_details.bridge_transfer_id,
			recipient_address: lock_details.recipient,
			hash_lock: lock_details.hash_lock,
			secret,
			amount: lock_details.amount,
		}
	}
}<|MERGE_RESOLUTION|>--- conflicted
+++ resolved
@@ -148,15 +148,10 @@
 	}
 }
 
-<<<<<<< HEAD
 impl TryFrom<Vec<u8>> for EthAddress {
 	type Error = AddressError;
 
 	fn try_from(vec: Vec<u8>) -> Result<Self, Self::Error> {
-=======
-impl From<Vec<u8>> for EthAddress {
-	fn from(vec: Vec<u8>) -> Self {
->>>>>>> 200c9f9d
 		// Ensure the vector has the correct length
 		if vec.len() != ETH_ADDRESS_LEN {
 			return Err(AddressError::InvalidByteLength(vec.len()));
@@ -180,7 +175,6 @@
 	}
 }
 
-<<<<<<< HEAD
 // pub(crate) enum AlloyParam {
 // 	BridgeTransferId,
 // 	InitiatorAddress,
@@ -240,70 +234,6 @@
 // 	}
 // }
 
-// pub(crate) enum EventName {
-// 	InitiatorInitiated,
-// 	InitiatorCompleted,
-// 	InitiatorRefunded,
-// 	CounterpartyLocked,
-// 	CounterpartyCompleted,
-// 	CounterpartyAborted,
-// }
-
-// impl EventName {
-// 	pub fn as_str(&self) -> &str {
-// 		match self {
-// 			EventName::InitiatorInitiated => "BridgeTransferInitiated",
-// 			EventName::InitiatorCompleted => "BridgeTransferCompleted",
-// 			EventName::InitiatorRefunded => "BridgeTransferRefunded",
-// 			EventName::CounterpartyLocked => "BridgeTransferLocked",
-// 			EventName::CounterpartyCompleted => "BridgeTransferCompleted",
-// 			EventName::CounterpartyAborted => "BridgeTransferAborted",
-// 		}
-// 	}
-
-// 	pub fn params(&self) -> Vec<Param> {
-// 		match self {
-// 			EventName::InitiatorInitiated => vec![
-// 				AlloyParam::BridgeTransferId.fill(),
-// 				AlloyParam::InitiatorAddress.fill(),
-// 				AlloyParam::RecipientAddress.fill(),
-// 				AlloyParam::PreImage.fill(),
-// 				AlloyParam::HashLock.fill(),
-// 				AlloyParam::TimeLock.fill(),
-// 				AlloyParam::Amount.fill(),
-// 			],
-// 			EventName::InitiatorCompleted => {
-// 				vec![AlloyParam::BridgeTransferId.fill(), AlloyParam::PreImage.fill()]
-// 			}
-// 			EventName::InitiatorRefunded => vec![AlloyParam::BridgeTransferId.fill()],
-// 			EventName::CounterpartyLocked => vec![
-// 				AlloyParam::BridgeTransferId.fill(),
-// 				AlloyParam::InitiatorAddress.fill(),
-// 				AlloyParam::Amount.fill(),
-// 				AlloyParam::HashLock.fill(),
-// 				AlloyParam::TimeLock.fill(),
-// 			],
-// 			EventName::CounterpartyCompleted => {
-// 				vec![AlloyParam::BridgeTransferId.fill(), AlloyParam::PreImage.fill()]
-// 			}
-// 			EventName::CounterpartyAborted => vec![AlloyParam::BridgeTransferId.fill()],
-// 		}
-// 	}
-// }
-
-// impl From<&str> for EventName {
-// 	fn from(s: &str) -> Self {
-// 		match s {
-// 			"BridgeTransferInitiated" => EventName::InitiatorInitiated,
-// 			"BridgeTransferCompleted" => EventName::InitiatorCompleted,
-// 			"BridgeTransferRefunded" => EventName::InitiatorRefunded,
-// 			_ => panic!("Invalid event name"),
-// 		}
-// 	}
-// }
-
-=======
->>>>>>> 200c9f9d
 #[derive(Debug, PartialEq, Eq, Clone)]
 pub struct CompletedDetails<A> {
 	pub bridge_transfer_id: BridgeTransferId,
