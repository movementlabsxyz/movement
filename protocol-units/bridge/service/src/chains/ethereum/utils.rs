--- conflicted
+++ resolved
@@ -80,12 +80,9 @@
 	number_retry: u32,
 	gas_limit: u128,
 ) -> Result<TransactionReceipt, anyhow::Error> {
-<<<<<<< HEAD
 	info!("base_call_builder: {:?}", base_call_builder);
 	info!("Sending transaction with gas limit: {}", gas_limit);
 
-=======
->>>>>>> 5307e5c4
 	// set signer address as from for gas_estimation.
 	// The gas estimate need to set teh from before calling.
 	let base_call_builder = base_call_builder.from(signer_address);
