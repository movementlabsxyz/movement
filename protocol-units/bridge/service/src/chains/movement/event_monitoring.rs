--- conflicted
+++ resolved
@@ -8,8 +8,8 @@
 		BridgeContractMonitoring, BridgeContractResult,
 	},
 	types::{
-		Amount, BridgeAddress, BridgeTransferDetails, BridgeTransferId, HashLock,
-		HashLockPreImage, LockDetails, TimeLock,
+		Amount, BridgeAddress, BridgeTransferDetails, BridgeTransferId, HashLock, HashLockPreImage,
+		LockDetails, TimeLock,
 	},
 };
 use anyhow::Result;
@@ -17,32 +17,17 @@
 	rest_client::aptos_api_types::VersionedEvent, types::account_address::AccountAddress,
 };
 use bridge_config::common::movement::MovementConfig;
-<<<<<<< HEAD
-use futures::channel::mpsc::{self as futurempsc};
-use futures::SinkExt;
-use futures::Stream;
-use futures::StreamExt;
-=======
 use futures::{
-	channel::mpsc::{self},
+	channel::mpsc::{self as futurempsc},
 	SinkExt, Stream, StreamExt,
 };
->>>>>>> 180c682e
 use hex::FromHex;
 use serde::{Deserialize, Deserializer, Serialize};
 use std::{pin::Pin, task::Poll};
-<<<<<<< HEAD
 use tokio::fs::{self, File};
 use tokio::io::{self, AsyncReadExt, AsyncWriteExt};
 use tokio::sync::mpsc;
 use tokio::sync::oneshot;
-use tracing::info;
-=======
-use tokio::{
-	fs::{self, File},
-	io::{self, AsyncReadExt, AsyncWriteExt},
-};
->>>>>>> 180c682e
 
 const PULL_STATE_FILE_NAME: &str = "pullstate.store";
 
@@ -629,8 +614,6 @@
 	let client = reqwest::Client::new();
 
 	// Send the GET request
-<<<<<<< HEAD
-
 	let response = match tokio::time::timeout(
 		tokio::time::Duration::from_secs(5),
 		client
@@ -641,14 +624,6 @@
 	.await
 	{
 		Ok(res) => res.map_err(|e| {
-=======
-	let response = client
-		.get(&url)
-		.query(&[("start", &start_version.to_string()[..]), ("limit", "10")])
-		.send()
-		.await
-		.map_err(|e| {
->>>>>>> 180c682e
 			BridgeContractError::OnChainError(format!(
 				"MVT get_account_events get request error:{}",
 				e
