use super::client::MovementClient;
use super::client_framework::FRAMEWORK_ADDRESS;
use super::utils::MovementAddress;
use crate::chains::bridge_contracts::BridgeContractError;
use crate::chains::bridge_contracts::BridgeContractEvent;
use crate::chains::bridge_contracts::BridgeContractEventType;
use crate::chains::bridge_contracts::BridgeContractMonitoring;
use crate::chains::bridge_contracts::BridgeContractResult;
use crate::types::Amount;
use crate::types::AssetType;
use crate::types::BridgeAddress;
use crate::types::BridgeTransferDetails;
use crate::types::BridgeTransferId;
use crate::types::HashLock;
use crate::types::HashLockPreImage;
use crate::types::LockDetails;
use crate::types::TimeLock;
use anyhow::Result;
use aptos_sdk::rest_client::aptos_api_types::VersionedEvent;
use aptos_sdk::types::account_address::AccountAddress;
use bridge_config::common::movement::MovementConfig;
use futures::channel::mpsc::{self};
use futures::SinkExt;
use futures::Stream;
use futures::StreamExt;
use hex::FromHex;
use serde::Deserialize;
use serde::Deserializer;
use serde::Serialize;
use tracing::info;
use std::{pin::Pin, task::Poll};
use tokio::fs::{self, File};
use tokio::io::{self, AsyncReadExt, AsyncWriteExt};

const PULL_STATE_FILE_NAME: &str = "pullstate.store";

#[derive(Debug, Default, Clone, Serialize, Deserialize)]
struct MvtPullingState {
	initiator_init: u64,
	initiator_complete: u64,
	initiator_refund: u64,
	counterpart_lock: u64,
	counterpart_complete: u64,
	counterpart_cancel: u64,
}

impl MvtPullingState {
	async fn save_to_store_file(&self) -> io::Result<()> {
		let path = MvtPullingState::get_store_file_path();
		if let Some(parent) = path.parent() {
			fs::create_dir_all(parent).await?;
		}

		let json = serde_json::to_string(self)?;
		let mut file = File::create(path.as_path()).await?;
		file.write_all(json.as_bytes()).await?;
		Ok(())
	}

	// Read the state from a JSON file
	async fn build_from_store_file() -> io::Result<MvtPullingState> {
		let path = MvtPullingState::get_store_file_path();

		let state = if fs::try_exists(&path).await? {
			let mut file = File::open(path.as_path()).await?;
			let mut json = String::new();
			file.read_to_string(&mut json).await?;
			let state = serde_json::from_str(&json)?;
			state
		} else {
			// Return a default state if the file does not exist
			MvtPullingState::default()
		};
		Ok(state)
	}

	fn get_store_file_path() -> std::path::PathBuf {
		let dot_movement = dot_movement::DotMovement::try_from_env()
			.unwrap_or(dot_movement::DotMovement::new(".movement"));
		bridge_config::get_config_path(&dot_movement).join(PULL_STATE_FILE_NAME)
	}

	fn update_state_with_event(
		&mut self,
		event: &BridgeContractEvent<MovementAddress>,
		sequence_number: u64,
	) {
		//define the state to the next event.
		match event {
			BridgeContractEvent::Initiated(_) => {
				if self.initiator_init <= sequence_number {
					self.initiator_init = sequence_number + 1
				}
			}
			BridgeContractEvent::Locked(_) => {
				if self.counterpart_lock <= sequence_number {
					self.counterpart_lock = sequence_number + 1
				}
			}
			BridgeContractEvent::InitialtorCompleted(_) => {
				if self.initiator_complete <= sequence_number {
					self.initiator_complete = sequence_number + 1
				}
			}
			BridgeContractEvent::CounterPartCompleted(_, _) => {
				if self.counterpart_complete <= sequence_number {
					self.counterpart_complete = sequence_number + 1
				}
			}
			BridgeContractEvent::Cancelled(_) => {
				if self.counterpart_cancel <= sequence_number {
					self.counterpart_cancel = sequence_number + 1
				}
			}
			BridgeContractEvent::Refunded(_) => {
				if self.initiator_refund <= sequence_number {
					self.initiator_refund = sequence_number + 1
				}
			}
		}
	}

	// If an error occurs during deserialization, the event seq_number must be increase
	// to avoid always the fetch the same event.
	fn update_state_with_error(&mut self, err: &BridgeContractError) {
		match err {
			BridgeContractError::EventDeserializingFail(_, event_type) => match event_type {
				BridgeContractEventType::Initiated => self.initiator_init += 1,
				BridgeContractEventType::Locked => self.counterpart_lock += 1,
				BridgeContractEventType::InitialtorCompleted => self.initiator_complete += 1,
				BridgeContractEventType::CounterPartCompleted => self.counterpart_complete += 1,
				BridgeContractEventType::Cancelled => self.counterpart_cancel += 1,
				BridgeContractEventType::Refunded => self.initiator_refund += 1,
			},
			_ => (),
		}
	}
}

pub struct MovementMonitoring {
	listener: mpsc::UnboundedReceiver<BridgeContractResult<BridgeContractEvent<MovementAddress>>>,
}

impl BridgeContractMonitoring for MovementMonitoring {
	type Address = MovementAddress;
}

impl MovementMonitoring {
	pub async fn build(config: &MovementConfig) -> Result<Self, anyhow::Error> {
		// Spawn a task to forward events to the listener channel
		let (mut sender, listener) = futures::channel::mpsc::unbounded::<
			BridgeContractResult<BridgeContractEvent<MovementAddress>>,
		>();

		//read the pull state
		let mut pull_state = MvtPullingState::build_from_store_file().await?;

		tokio::spawn({
			let config = config.clone();
			async move {
				let mvt_client = MovementClient::new(&config).await.unwrap();
				loop {
					let mut init_event_list = match pool_initiator_contract(
						FRAMEWORK_ADDRESS,
						&config.mvt_rpc_connection_url(),
						&pull_state,
					)
					.await
					{
						Ok(evs) => evs.into_iter().map(|ev| Ok(ev)).collect(),
						Err(err) => vec![Err(err)],
					};
					let mut counterpart_event_list = match pool_counterparty_contract(
						FRAMEWORK_ADDRESS,
						&config.mvt_rpc_connection_url(),
						&pull_state,
					)
					.await
					{
						Ok(evs) => evs.into_iter().map(|ev| Ok(ev)).collect(),
						Err(err) => vec![Err(err)],
					};

					//extract event sequence_number and update pull state
					let (event_list, new_pull_state) =
						init_event_list.drain(..).chain(counterpart_event_list.drain(..)).fold(
							(Vec::new(), pull_state.clone()),
							|(mut events, mut state), event| {
								match event {
									Ok((ev, seq)) => {
										state.update_state_with_event(&ev, seq);
										events.push(Ok(ev));
									}
									Err(err) => {
										state.update_state_with_error(&err);
										events.push(Err(err));
									}
								}
								(events, state)
							},
						);

					for event in event_list {
						if sender.send(event).await.is_err() {
							tracing::error!("Failed to send event to listener channel");
							break;
						}
					}
					pull_state = new_pull_state;

					if let Err(err) = pull_state.save_to_store_file().await {
						tracing::error!("MVT monitoring unable to store the file state because:{err} for state:{pull_state:?}");
					}
					let _ = tokio::time::sleep(tokio::time::Duration::from_millis(500)).await;
				}
			}
		});

		Ok(MovementMonitoring { listener })
	}
}

impl Stream for MovementMonitoring {
	type Item = BridgeContractResult<BridgeContractEvent<MovementAddress>>;

	fn poll_next(self: Pin<&mut Self>, cx: &mut std::task::Context) -> Poll<Option<Self::Item>> {
		let this = self.get_mut();
		this.listener.poll_next_unpin(cx)
	}
}

#[derive(Debug, PartialEq, Eq, Clone, Deserialize)]
struct CounterpartyCompletedDetails {
	pub bridge_transfer_id: BridgeTransferId,
	pub initiator_address: BridgeAddress<Vec<u8>>,
	pub recipient_address: BridgeAddress<MovementAddress>,
	pub hash_lock: HashLock,
	pub secret: HashLockPreImage,
	pub amount: Amount,
}

async fn pool_initiator_contract(
	framework_address: AccountAddress,
	rest_url: &str,
	pull_state: &MvtPullingState,
) -> BridgeContractResult<Vec<(BridgeContractEvent<MovementAddress>, u64)>> {
	let struct_tag =
	format!("{}::atomic_bridge_initiator::BridgeInitiatorEvents", framework_address.to_string());
	// Get initiated events
	let initiated_events = get_account_events(
		rest_url,
		&framework_address.to_string(),
		&struct_tag,
		"bridge_transfer_initiated_events",
		pull_state.initiator_init,
	)
	.await?
	.into_iter()
	.map(|e| {
		println!("Initiate event data: {:?} sequence_number:{}", e.data, e.sequence_number);
		let data: BridgeInitEventData = serde_json::from_str(&e.data.to_string())?;
		let transfer_details = BridgeTransferDetails::try_from(data)?;
		println!("Initiate event transfer_details: {:?}", transfer_details);
		Ok((BridgeContractEvent::Initiated(transfer_details), e.sequence_number.into()))
	})
	.collect::<Result<Vec<_>>>()
	.map_err(|e| {
		BridgeContractError::EventDeserializingFail(
			format!("MVT bridge_transfer_initiated_events de-serialization error:{}", e),
			BridgeContractEventType::Initiated,
		)
	})?;

	// Get completed events
	let completed_events = get_account_events(
		rest_url,
		&framework_address.to_string(),
		&struct_tag,
		"bridge_transfer_completed_events",
		pull_state.initiator_complete,
	)
	.await?
	.into_iter()
	.map(|e| {
		println!("complete event data: {:?} sequence_number:{}", e.data, e.sequence_number);
		let data: BridgeCompletEventData = serde_json::from_str(&e.data.to_string())?;
		let event = BridgeContractEvent::InitialtorCompleted(
			data.bridge_transfer_id.try_into().map_err(|err| {
				BridgeContractError::ConversionFailed(format!(
				"MVT initiatorbridge_transfer_completed_events bridge_transfer_id can't be reconstructed:{:?}",
				err
			))
			})?,
		);
		Ok((event, e.sequence_number.into()))
	})
	.collect::<Result<Vec<_>>>()
	.map_err(|e| {
		BridgeContractError::EventDeserializingFail(
			format!("MVT bridge_transfer_completed_events de-serialization error:{}", e),
			BridgeContractEventType::InitialtorCompleted,
		)
	})?;

	// Get refunded events
	let refunded_events = get_account_events(
		rest_url,
		&framework_address.to_string(),
		&struct_tag,
		"bridge_transfer_refunded_events",
		pull_state.initiator_refund,
	)
	.await?
	.into_iter()
	.map(|e| {
		println!("refund event data: {:?} sequence_number:{}", e.data, e.sequence_number);
		let data = deserialize_hex_vec(e.data)?;
		let event = BridgeContractEvent::Refunded(data.try_into().map_err(|err| {
			BridgeContractError::ConversionFailed(format!(
				"MVT bridge_transfer_refunded_events bridge_transfer_id can't be reconstructed:{:?}",
				err
			))
		})?);
		Ok((event, e.sequence_number.into()))
	})
	.collect::<Result<Vec<_>>>()
	.map_err(|e| {
		BridgeContractError::EventDeserializingFail(
			format!("MVT bridge_transfer_refunded_events de-serialization error:{}", e),
			BridgeContractEventType::Refunded,
		)
	})?;

	let total_events = initiated_events
		.into_iter()
		.chain(completed_events.into_iter())
		.chain(refunded_events.into_iter())
		.collect::<Vec<_>>();
	Ok(total_events)
}

async fn pool_counterparty_contract(
	framework_address: AccountAddress,
	rest_url: &str,
	pull_state: &MvtPullingState,
) -> BridgeContractResult<Vec<(BridgeContractEvent<MovementAddress>, u64)>> {
	let struct_tag =
		format!("{}::atomic_bridge_counterparty::BridgeCounterpartyEvents", FRAMEWORK_ADDRESS.to_string());

	// Get locked events
	let locked_events = get_account_events(
		rest_url,
		&framework_address.to_string(),
		&struct_tag,
		"bridge_transfer_locked_events",
		pull_state.counterpart_lock,
	)
	.await?
	.into_iter()
	.map(|e| {
		println!("Lock event data: {:?} sequence_number:{}", e.data, e.sequence_number);
		let data: BridgeInitEventData = serde_json::from_str(&e.data.to_string())?;
		let transfer_details = LockDetails::try_from(data)?;
		Ok((BridgeContractEvent::Locked(transfer_details), e.sequence_number.into()))
	})
	.collect::<Result<Vec<_>>>()
	.map_err(|e| {
		BridgeContractError::EventDeserializingFail(
			format!("MVT bridge_transfer_locked_events de-serialization error:{}", e),
			BridgeContractEventType::Locked,
		)
	})?;

	// Get completed events
	let completed_events = get_account_events(
		rest_url,
		&framework_address.to_string(),
		&struct_tag,
		"bridge_transfer_completed_events",
		pull_state.counterpart_complete,
	)
	.await?
	.into_iter()
	.map(|e| {
		println!(
			"Counterpart complete event data: {:?} sequence_number:{}",
			e.data, e.sequence_number
		);
		let data: BridgeCompletEventData = serde_json::from_str(&e.data.to_string())?;
		let event = BridgeContractEvent::CounterPartCompleted(
			data.bridge_transfer_id.try_into().map_err(|err| {
				BridgeContractError::ConversionFailed(format!(
				"MVT counterparty bridge_transfer_completed_events bridge_transfer_id can't be reconstructed:{:?}",
				err
			))
			})?,
			HashLockPreImage(data.pre_image.try_into().map_err(|err| {
				BridgeContractError::ConversionFailed(format!(
				"MVT counterparty bridge_transfer_completed_events pre_image can't be reconstructed:{:?}",
				err
			))
			})?),
		);
		Ok((event, e.sequence_number.into()))
	})
	.collect::<Result<Vec<_>>>()
	.map_err(|e| {
		BridgeContractError::EventDeserializingFail(
			format!(
				"MVT counterpart bridge_transfer_completed_events de-serialization error:{}",
				e
			),
			BridgeContractEventType::CounterPartCompleted,
		)
	})?;

	// Get cancelled events
	let cancelled_events = get_account_events(
		rest_url,
		&framework_address.to_string(),
		&struct_tag,
		"bridge_transfer_cancelled_events",
		pull_state.counterpart_cancel,
	)
	.await?
	.into_iter()
	.map(|e| {
		println!("refund event data: {:?} sequence_number:{}", e.data, e.sequence_number);
		let data = deserialize_hex_vec(e.data)?;
		let event = BridgeContractEvent::Cancelled(data.try_into().map_err(|err| {
			BridgeContractError::ConversionFailed(format!(
				"MVT bridge_transfer_cancelled_events bridge_transfer_id can't be reconstructed:{:?}",
				err
			))
		})?);
		Ok((event, e.sequence_number.into()))
	})
	.collect::<Result<Vec<_>>>()
	.map_err(|e| {
		BridgeContractError::EventDeserializingFail(
			format!("MVT bridge_transfer_cancelled_events de-serialization error:{}", e),
			BridgeContractEventType::Cancelled,
		)
	})?;

	let total_events = locked_events
		.into_iter()
		.chain(completed_events.into_iter())
		.chain(cancelled_events.into_iter())
		.collect::<Vec<_>>();
	Ok(total_events)
}

#[derive(Debug, Deserialize)]
pub struct BridgeCompletEventData {
	#[serde(deserialize_with = "deserialize_hex_vec")]
	pub bridge_transfer_id: Vec<u8>,
	#[serde(deserialize_with = "deserialize_hex_vec")]
	pub pre_image: Vec<u8>,
}

#[derive(Debug, Deserialize)]
pub struct BridgeInitEventData {
	#[serde(deserialize_with = "deserialize_hex_vec")]
	pub bridge_transfer_id: Vec<u8>,
	#[serde(deserialize_with = "deserialize_hex_vec")]
	pub initiator: Vec<u8>,
	#[serde(deserialize_with = "deserialize_hex_vec")]
	pub recipient: Vec<u8>,
	#[serde(deserialize_with = "deserialize_hex_vec")]
	pub hash_lock: Vec<u8>,
	#[serde(deserialize_with = "deserialize_u64_from_string")]
	pub time_lock: u64,
	#[serde(deserialize_with = "deserialize_u64_from_string")]
	pub amount: u64,
}

// Custom deserialization function to convert a hex string to Vec<u8>
fn deserialize_hex_vec<'de, D>(deserializer: D) -> Result<Vec<u8>, D::Error>
where
	D: Deserializer<'de>,
{
	let hex_str: &str = Deserialize::deserialize(deserializer)?;
	let hex_str = if hex_str.starts_with("0x") { &hex_str[2..] } else { &hex_str };
	Vec::from_hex(hex_str).map_err(serde::de::Error::custom)
}

fn deserialize_u64_from_string<'de, D>(deserializer: D) -> Result<u64, D::Error>
where
	D: Deserializer<'de>,
{
	let s: String = Deserialize::deserialize(deserializer)?;
	s.parse::<u64>().map_err(serde::de::Error::custom)
}

impl TryFrom<BridgeInitEventData> for BridgeTransferDetails<MovementAddress> {
	type Error = BridgeContractError;

	fn try_from(data: BridgeInitEventData) -> Result<Self, Self::Error> {
		Ok(BridgeTransferDetails {
			bridge_transfer_id: BridgeTransferId(data.bridge_transfer_id.try_into().map_err(
				|e| {
					BridgeContractError::ConversionFailed(format!(
					"MVT BridgeTransferDetails data onchain bridge_transfer_id conversion error error:{:?}",
					e
				))
				},
			)?),
			initiator_address: BridgeAddress(MovementAddress::from(data.initiator)),
			recipient_address: BridgeAddress(data.recipient),
			hash_lock: HashLock(data.hash_lock.try_into().map_err(|e| {
				BridgeContractError::ConversionFailed(format!(
					"MVT BridgeTransferDetails data onchain hash_lock conversion error error:{:?}",
					e
				))
			})?),
			time_lock: TimeLock(data.time_lock),
<<<<<<< HEAD
			//TODO Eth convetion of amount is done here but we are not sure the destination chan is Eth.
			//Amount management should be changed to support more chain.
			amount: Amount(AssetType::EthAndWeth((0, data.amount))),
			state: data.state,
=======
			amount: Amount(AssetType::Moveth(data.amount)),
			state: 0
>>>>>>> e545a3ac
		})
	}
}

impl TryFrom<BridgeInitEventData> for LockDetails<MovementAddress> {
	type Error = BridgeContractError;

	fn try_from(data: BridgeInitEventData) -> Result<Self, Self::Error> {
		Ok(LockDetails {
			bridge_transfer_id: BridgeTransferId(data.bridge_transfer_id.try_into().map_err(
				|e| {
					BridgeContractError::ConversionFailed(format!(
					"MVT BridgeTransferDetails data onchain bridge_transfer_id conversion error error:{:?}",
					e
				))
				},
			)?),
			initiator: BridgeAddress(data.recipient),
			recipient: BridgeAddress(MovementAddress::from(data.initiator)),
			hash_lock: HashLock(data.hash_lock.try_into().map_err(|e| {
				BridgeContractError::ConversionFailed(format!(
					"MVT BridgeTransferDetails data onchain hash_lock conversion error error:{:?}",
					e
				))
			})?),
			time_lock: TimeLock(data.time_lock),
			//TODO Eth convetion of amount is done here but we are not sure the destination chan is Eth.
			//Amount management should be changed to support more chain.
			amount: Amount(AssetType::EthAndWeth((0, data.amount))),
		})
	}
}

// Example of return string.
// [
//     {
//         "version": "25",
//         "guid":
//         {
//             "creation_number": "5",
//             "account_address": "0xb07a6a200d595dd4ed39d9b91e3132e6c15735549e9920c585b2beec0ae659b6"
//         },
//         "sequence_number": "0",
//         "type": "0xb07a6a200d595dd4ed39d9b91e3132e6c15735549e9920c585b2beec0ae659b6::atomic_bridge_initiator::BridgeTransferInitiatedEvent",
//         "data":
//         {
//             "amount": "100",
//             "bridge_transfer_id": "0xeaefd189df98d57b8f4619584cff1fd67f2787c664ac8e9761ecfd7a6ae1fa2b",
//             "hash_lock": "0xfb54fb738082d0214980feb4055e779d7d4722cb0809d5fbe79df8117801c3bb",
//             "originator": "0xf90391c81027f03cdea491ed8b36ffaced26b6df208a9b569e5baf2590eb9b16",
//             "recipient": "0x3078313233",
//             "time_lock": "1",
//			   "state": 1
//         }
//     }
// ]
async fn get_account_events(
	rest_url: &str,
	account_address: &str,
	event_type: &str,
	field_name: &str,
	start_version: u64,
) -> Result<Vec<VersionedEvent>, BridgeContractError> {
	let url = format!(
		"{}/v1/accounts/{}/events/{}/{}",
		rest_url, account_address, event_type, field_name
	);

	//	tracing::info!("ICI url: {:?}", url);
	let client = reqwest::Client::new();

	// Send the GET request
	let response: Vec<VersionedEvent> = client
		.get(&url)
		.query(&[("start", &start_version.to_string()[..]), ("limit", "10")])
		.send()
		.await
		.map_err(|e| {
			BridgeContractError::OnChainError(format!(
				"MVT get_account_events get request error:{}",
				e
			))
		})?
		.json()
		.await
		.map_err(|e| {
			BridgeContractError::OnChainError(format!(
				"MVT get_account_events json convertion error:{}",
				e
			))
		})?;
	Ok(response)
}<|MERGE_RESOLUTION|>--- conflicted
+++ resolved
@@ -27,10 +27,10 @@
 use serde::Deserialize;
 use serde::Deserializer;
 use serde::Serialize;
-use tracing::info;
 use std::{pin::Pin, task::Poll};
 use tokio::fs::{self, File};
 use tokio::io::{self, AsyncReadExt, AsyncWriteExt};
+use tracing::info;
 
 const PULL_STATE_FILE_NAME: &str = "pullstate.store";
 
@@ -244,8 +244,10 @@
 	rest_url: &str,
 	pull_state: &MvtPullingState,
 ) -> BridgeContractResult<Vec<(BridgeContractEvent<MovementAddress>, u64)>> {
-	let struct_tag =
-	format!("{}::atomic_bridge_initiator::BridgeInitiatorEvents", framework_address.to_string());
+	let struct_tag = format!(
+		"{}::atomic_bridge_initiator::BridgeInitiatorEvents",
+		framework_address.to_string()
+	);
 	// Get initiated events
 	let initiated_events = get_account_events(
 		rest_url,
@@ -344,8 +346,10 @@
 	rest_url: &str,
 	pull_state: &MvtPullingState,
 ) -> BridgeContractResult<Vec<(BridgeContractEvent<MovementAddress>, u64)>> {
-	let struct_tag =
-		format!("{}::atomic_bridge_counterparty::BridgeCounterpartyEvents", FRAMEWORK_ADDRESS.to_string());
+	let struct_tag = format!(
+		"{}::atomic_bridge_counterparty::BridgeCounterpartyEvents",
+		FRAMEWORK_ADDRESS.to_string()
+	);
 
 	// Get locked events
 	let locked_events = get_account_events(
@@ -515,15 +519,10 @@
 				))
 			})?),
 			time_lock: TimeLock(data.time_lock),
-<<<<<<< HEAD
 			//TODO Eth convetion of amount is done here but we are not sure the destination chan is Eth.
 			//Amount management should be changed to support more chain.
 			amount: Amount(AssetType::EthAndWeth((0, data.amount))),
-			state: data.state,
-=======
-			amount: Amount(AssetType::Moveth(data.amount)),
-			state: 0
->>>>>>> e545a3ac
+			state: 0,
 		})
 	}
 }
