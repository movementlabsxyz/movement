--- conflicted
+++ resolved
@@ -1,21 +1,3 @@
-<<<<<<< HEAD
-use super::client::MovementClient;
-use super::client_framework::FRAMEWORK_ADDRESS;
-use super::utils::MovementAddress;
-use crate::chains::bridge_contracts::BridgeContractError;
-use crate::chains::bridge_contracts::BridgeContractEvent;
-use crate::chains::bridge_contracts::BridgeContractEventType;
-use crate::chains::bridge_contracts::BridgeContractMonitoring;
-use crate::chains::bridge_contracts::BridgeContractResult;
-use crate::types::Amount;
-use crate::types::BridgeAddress;
-use crate::types::BridgeTransferDetails;
-use crate::types::BridgeTransferId;
-use crate::types::HashLock;
-use crate::types::HashLockPreImage;
-use crate::types::LockDetails;
-use crate::types::TimeLock;
-=======
 use super::{
 	client_framework::{MovementClientFramework, FRAMEWORK_ADDRESS},
 	utils::MovementAddress,
@@ -26,11 +8,10 @@
 		BridgeContractMonitoring, BridgeContractResult,
 	},
 	types::{
-		Amount, AssetType, BridgeAddress, BridgeTransferDetails, BridgeTransferId, HashLock,
+		Amount, BridgeAddress, BridgeTransferDetails, BridgeTransferId, HashLock,
 		HashLockPreImage, LockDetails, TimeLock,
 	},
 };
->>>>>>> 200c9f9d
 use anyhow::Result;
 use aptos_sdk::{
 	rest_client::aptos_api_types::VersionedEvent, types::account_address::AccountAddress,
@@ -43,15 +24,10 @@
 use hex::FromHex;
 use serde::{Deserialize, Deserializer, Serialize};
 use std::{pin::Pin, task::Poll};
-<<<<<<< HEAD
-use tokio::fs::{self, File};
-use tokio::io::{self, AsyncReadExt, AsyncWriteExt};
-=======
 use tokio::{
 	fs::{self, File},
 	io::{self, AsyncReadExt, AsyncWriteExt},
 };
->>>>>>> 200c9f9d
 
 const PULL_STATE_FILE_NAME: &str = "pullstate.store";
 
@@ -179,11 +155,7 @@
 		tokio::spawn({
 			let config = config.clone();
 			async move {
-<<<<<<< HEAD
-				let _mvt_client = MovementClient::new(&config).await.unwrap();
-=======
 				let _ = MovementClientFramework::new(&config).await.unwrap();
->>>>>>> 200c9f9d
 				loop {
 					let mut init_event_list = match pool_initiator_contract(
 						FRAMEWORK_ADDRESS,
@@ -576,17 +548,6 @@
 	}
 }
 
-<<<<<<< HEAD
-/// Asynchronously fetches events for a specified account from a blockchain REST API endpoint.
-///
-/// This function retrieves a list of events related to a specific `account_address`, starting from the
-/// specified `start_version`. The function takes parameters to customize the REST URL, event type,
-/// and field name, allowing it to query a variety of event types.
-///
-/// # Example of Returned JSON Structure
-///
-/// The response JSON is deserialized into a `Vec<VersionedEvent>` with each event having a structure like the following:
-=======
 /// Queries events from a specified account on the Aptos blockchain and returns a list of `VersionedEvent`.
 ///
 /// This function sends a GET request to the provided `rest_url` with the account address, event type, and field name
@@ -597,7 +558,6 @@
 /// - `Result<Vec<VersionedEvent>, BridgeContractError>`: On success, returns a vector of `VersionedEvent`.
 ///
 /// # Example Return
->>>>>>> 200c9f9d
 ///
 /// ```json
 /// [
