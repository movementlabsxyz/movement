--- conflicted
+++ resolved
@@ -8,8 +8,8 @@
 		BridgeContractMonitoring, BridgeContractResult,
 	},
 	types::{
-		Amount, BridgeAddress, BridgeTransferDetails, BridgeTransferId, HashLock,
-		HashLockPreImage, LockDetails, TimeLock,
+		Amount, BridgeAddress, BridgeTransferDetails, BridgeTransferId, HashLock, HashLockPreImage,
+		LockDetails, TimeLock,
 	},
 };
 use anyhow::Result;
@@ -518,15 +518,8 @@
 				))
 			})?),
 			time_lock: TimeLock(data.time_lock),
-<<<<<<< HEAD
-			//TODO Eth convetion of amount is done here but we are not sure the destination chan is Eth.
-			//Amount management should be changed to support more chain.
-			amount: Amount(AssetType::EthAndWeth((0, data.amount))),
-			state: data.state,
-=======
 			amount: Amount(data.amount),
 			state: 0,
->>>>>>> 11312c50
 		})
 	}
 }
@@ -556,13 +549,7 @@
 				))
 			})?),
 			time_lock: TimeLock(data.time_lock),
-<<<<<<< HEAD
-			//TODO Eth convetion of amount is done here but we are not sure the destination chan is Eth.
-			//Amount management should be changed to support more chain.
-			amount: Amount(AssetType::EthAndWeth((0, data.amount))),
-=======
 			amount: Amount(data.amount),
->>>>>>> 11312c50
 		})
 	}
 }
