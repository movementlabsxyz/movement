--- conflicted
+++ resolved
@@ -7,67 +7,6 @@
 use bridge_util::TransferActionType;
 use std::future::Future;
 use std::pin::Pin;
-<<<<<<< HEAD
-use thiserror::Error;
-
-#[derive(Error, Debug, Clone)]
-pub struct ActionExecError(TransferAction, BridgeContractError);
-
-impl ActionExecError {
-	pub fn inner(self) -> (TransferAction, BridgeContractError) {
-		(self.0, self.1)
-	}
-}
-
-impl fmt::Display for ActionExecError {
-	fn fmt(&self, f: &mut fmt::Formatter<'_>) -> fmt::Result {
-		write!(f, "Action: {}/ Error: {}", self.0, self.1,)
-	}
-}
-
-#[derive(Debug, Clone)]
-pub struct TransferAction {
-	pub chain: ChainId,
-	pub transfer_id: BridgeTransferId,
-	pub kind: TransferActionType,
-}
-impl fmt::Display for TransferAction {
-	fn fmt(&self, f: &mut fmt::Formatter<'_>) -> fmt::Result {
-		write!(f, "Action: {}/{}/{}", self.chain, self.transfer_id, self.kind)
-	}
-}
-
-#[derive(Debug, Clone)]
-pub enum TransferActionType {
-	LockBridgeTransfer {
-		bridge_transfer_id: BridgeTransferId,
-		hash_lock: HashLock,
-		initiator: BridgeAddress<Vec<u8>>,
-		recipient: BridgeAddress<Vec<u8>>,
-		amount: Amount,
-	},
-	WaitAndCompleteInitiator(u64, HashLockPreImage),
-	RefundInitiator,
-	TransferDone,
-	NoAction,
-}
-
-impl fmt::Display for TransferActionType {
-	fn fmt(&self, f: &mut fmt::Formatter<'_>) -> fmt::Result {
-		let act = match self {
-			TransferActionType::LockBridgeTransfer { amount, .. } => {
-				&format!("LockBridgeTransfer amount:{:?}", amount)
-			}
-			TransferActionType::WaitAndCompleteInitiator(..) => "WaitAndCompleteInitiator",
-			TransferActionType::RefundInitiator => "RefundInitiator",
-			TransferActionType::TransferDone => "TransferDone",
-			TransferActionType::NoAction => "NoAction",
-		};
-		write!(f, "{}", act)
-	}
-}
-=======
->>>>>>> 8f7fca43
 
 pub fn process_action<A>(
 	action: TransferAction,
