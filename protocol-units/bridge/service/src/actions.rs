//use crate::chains::movement::utils as movement_utils;
use crate::runtime::Runtime;
use bridge_util::chains::bridge_contracts::BridgeContractError;
use bridge_util::chains::bridge_contracts::BridgeRelayerContract;
use bridge_util::types::BridgeAddress;
use bridge_util::ActionExecError;
use bridge_util::TransferAction;
use bridge_util::TransferActionType;
use std::future::Future;
use std::pin::Pin;

pub fn process_action<A>(
	action: TransferAction,
	state_runtime: &mut Runtime,
	mut client: impl BridgeRelayerContract<A> + 'static,
) -> Option<Pin<Box<dyn Future<Output = Result<(), ActionExecError>> + Send>>>
where
	A: Clone + Send + TryFrom<Vec<u8>>,
{
	tracing::info!("Action: creating execution for action:{action}");
	match action.kind.clone() {
		TransferActionType::CompleteBridgeTransfer {
			bridge_transfer_id,
			mut initiator,
			recipient,
			amount,
			nonce,
		} => {
			initiator.0 = hex::encode(initiator.0).into_bytes();

			let future = async move {
<<<<<<< HEAD
=======
				tracing::info!("Before client.complete_bridge_transfer");
>>>>>>> 71f30eed
				client
					.complete_bridge_transfer(
						bridge_transfer_id,
						initiator,
						BridgeAddress(recipient.0.try_into().map_err(|_| {
							ActionExecError(
								action.clone(),
								BridgeContractError::BadAddressEncoding("Complete bridge transfer fail to convert recipient address to vec<u8>".to_string()),
							)
						})?),
						amount,
						nonce,
					)
					.await
					.map_err(|err| ActionExecError(action, err))
			};
			Some(Box::pin(future))
		}
		TransferActionType::AbortedReplay {
			bridge_transfer_id,
			initiator,
			recipient,
			amount,
			nonce,
			wait_time_sec,
		} => {
			let future = async move {
				if wait_time_sec != 0 {
					let _ =
						tokio::time::sleep(tokio::time::Duration::from_secs(wait_time_sec)).await;
				}
				client
					.complete_bridge_transfer(
						bridge_transfer_id,
						initiator,
						BridgeAddress(recipient.0.try_into().map_err(|_| {
							ActionExecError(
								action.clone(),
								BridgeContractError::BadAddressEncoding("lock bridge transfer fail to convert recipient address to vec<u8>".to_string()),
							)
						})?),
						amount,
						nonce,
					)
					.await
					.map_err(|err| ActionExecError(action, err))
			};
			Some(Box::pin(future))
		}
		TransferActionType::CompletedRemoveState => {
			state_runtime.remove_transfer(action.transfer_id);
			None
		}
		TransferActionType::NoAction => None,
	}
}<|MERGE_RESOLUTION|>--- conflicted
+++ resolved
@@ -29,10 +29,6 @@
 			initiator.0 = hex::encode(initiator.0).into_bytes();
 
 			let future = async move {
-<<<<<<< HEAD
-=======
-				tracing::info!("Before client.complete_bridge_transfer");
->>>>>>> 71f30eed
 				client
 					.complete_bridge_transfer(
 						bridge_transfer_id,
