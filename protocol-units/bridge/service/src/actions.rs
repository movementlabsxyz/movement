//use crate::chains::movement::utils as movement_utils;
use bridge_util::chains::bridge_contracts::BridgeContractError;
use bridge_util::chains::bridge_contracts::BridgeRelayerContract;
use bridge_util::types::BridgeAddress;
use bridge_util::ActionExecError;
use bridge_util::TransferAction;
use bridge_util::TransferActionType;
use std::future::Future;
use std::pin::Pin;

pub fn process_action<A>(
	action: TransferAction,
	mut client: impl BridgeRelayerContract<A> + 'static,
) -> Option<Pin<Box<dyn Future<Output = Result<(), ActionExecError>> + Send>>>
where
	A: Clone + Send + TryFrom<Vec<u8>>,
{
	tracing::info!("Action: creating execution for action:{action}");
	match action.kind.clone() {
		TransferActionType::CompleteBridgeTransfer {
			bridge_transfer_id,
			initiator,
			recipient,
			amount,
			nonce,
		} => {
			let future = async move {
<<<<<<< HEAD
=======
				tracing::info!("Before client.complete_bridge_transfer");
>>>>>>> 9894fe82
				client
					.complete_bridge_transfer(
						bridge_transfer_id,
						initiator,
						BridgeAddress(recipient.0.try_into().map_err(|_| {
							ActionExecError(
								action.clone(),
								BridgeContractError::BadAddressEncoding("Complete bridge transfer fail to convert recipient address to vec<u8>".to_string()),
							)
						})?),
						amount,
						nonce,
					)
					.await
					.map_err(|err| ActionExecError(action, err))
			};
			Some(Box::pin(future))
		}
		TransferActionType::AbortedReplay {
			bridge_transfer_id,
			initiator,
			recipient,
			amount,
			nonce,
			wait_time_sec,
		} => {
			let future = async move {
				if wait_time_sec != 0 {
					let _ = tokio::time::sleep(tokio::time::Duration::from_secs(wait_time_sec));
				}
				client
					.complete_bridge_transfer(
						bridge_transfer_id,
						initiator,
						BridgeAddress(recipient.0.try_into().map_err(|_| {
							ActionExecError(
								action.clone(),
								BridgeContractError::BadAddressEncoding("lock bridge transfer fail to convert recipient address to vec<u8>".to_string()),
							)
						})?),
						amount,
						nonce,
					)
					.await
					.map_err(|err| ActionExecError(action, err))
			};
			Some(Box::pin(future))
		}
		TransferActionType::CompletedRemoveState => None, //TODO
		TransferActionType::NoAction => None,
	}
}<|MERGE_RESOLUTION|>--- conflicted
+++ resolved
@@ -25,10 +25,6 @@
 			nonce,
 		} => {
 			let future = async move {
-<<<<<<< HEAD
-=======
-				tracing::info!("Before client.complete_bridge_transfer");
->>>>>>> 9894fe82
 				client
 					.complete_bridge_transfer(
 						bridge_transfer_id,
