--- conflicted
+++ resolved
@@ -1,5 +1,5 @@
 use crate::actions::process_action;
-use bridge_indexer_db::client::Client;
+use bridge_indexer_db::client::Client as IndexerClient;
 use bridge_util::{
 	actions::{ActionExecError, TransferAction, TransferActionType},
 	chains::bridge_contracts::{BridgeContract, BridgeContractEvent, BridgeContractMonitoring},
@@ -52,7 +52,7 @@
 	client_two: impl BridgeContract<A2> + 'static,
 	mut stream_two: impl BridgeContractMonitoring<Address = A2>,
 	mut healthcheck_request_rx: mpsc::Receiver<oneshot::Sender<String>>,
-	indexer_db_client: Option<Client>,
+	indexer_db_client: Option<IndexerClient>,
 	healthcheck_tx_one: mpsc::Sender<oneshot::Sender<bool>>,
 	healthcheck_tx_two: mpsc::Sender<oneshot::Sender<bool>>,
 ) -> Result<(), anyhow::Error>
@@ -274,11 +274,11 @@
 
 struct Runtime {
 	swap_state_map: HashMap<BridgeTransferId, TransferState>,
-	indexer_db_client: Option<Client>,
+	indexer_db_client: Option<IndexerClient>,
 }
 
 impl Runtime {
-	pub fn new(indexer_db_client: Option<Client>) -> Self {
+	pub fn new(indexer_db_client: Option<IndexerClient>) -> Self {
 		Runtime { swap_state_map: HashMap::new(), indexer_db_client }
 	}
 
@@ -293,14 +293,9 @@
 		match self.indexer_db_client {
 			Some(ref mut client) => {
 				let event = event.contract_event;
-<<<<<<< HEAD
 
 				client.insert_bridge_contract_event(event.clone()).map_err(|err| {
-=======
-				tracing::info!("index_event(start):{event:?}");
-				client.insert_bridge_contract_event(event.clone()).map_err(|_| {
->>>>>>> 0fe8c12c
-					tracing::warn!("Fail to index event");
+					tracing::warn!("Fail to index event :{err}");
 					InvalidEventError::IndexingFailed(err.to_string())
 				})?;
 				tracing::info!("index_event(success):{event:?}");
