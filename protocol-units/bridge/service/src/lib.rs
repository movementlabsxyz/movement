<<<<<<< HEAD
use crate::actions::process_action;
use crate::actions::TransferAction;
use crate::actions::TransferActionType;
use crate::chains::bridge_contracts::BridgeContract;
use crate::chains::bridge_contracts::BridgeContractError;
use crate::chains::bridge_contracts::BridgeContractEvent;
use crate::chains::bridge_contracts::BridgeContractMonitoring;
use crate::chains::ethereum::types::EthAddress;
use crate::chains::movement::utils::MovementAddress;
use crate::events::InvalidEventError;
use crate::events::TransferEvent;
use crate::states::TransferState;
use crate::types::BridgeTransferId;
use crate::types::ChainId;
use futures::stream::FuturesUnordered;
use std::collections::HashMap;
use tokio::select;
use tokio_stream::StreamExt;
=======
use bridge_shared::{
	blockchain_service::AbstractBlockchainService,
	bridge_service::{BridgeService, BridgeServiceConfig},
};
use ethereum_bridge::{
	client::{Config as EthConfig, EthClient},
	event_monitoring::{EthCounterpartyMonitoring, EthInitiatorMonitoring},
	types::{EthAddress, EthHash},
	EthereumChain,
};
use movement_bridge::{
	client::{Config as MovementConfig, MovementClient},
	event_monitoring::{MovementCounterpartyMonitoring, MovementInitiatorMonitoring},
	utils::{MovementAddress, MovementHash},
	MovementChain,
};
>>>>>>> e0c47684

mod actions;
pub mod chains;
mod events;
mod states;
pub mod types;

pub async fn run_bridge<
	A1: Send + From<Vec<u8>> + std::clone::Clone + 'static,
	A2: Send + From<Vec<u8>> + std::clone::Clone + 'static,
>(
	one_client: impl BridgeContract<A1> + 'static,
	mut one_stream: impl BridgeContractMonitoring<Address = A1>,
	two_client: impl BridgeContract<A2> + 'static,
	mut two_stream: impl BridgeContractMonitoring<Address = A2>,
) -> Result<(), anyhow::Error>
where
	Vec<u8>: From<A1>,
	Vec<u8>: From<A2>,
{
	let mut state_runtime = Runtime::new();

	let mut client_exec_result_futures = FuturesUnordered::new();

<<<<<<< HEAD
	loop {
		select! {
			// Wait on chain one events.
			Some(one_event_res) = one_stream.next() =>{
				match one_event_res {
					Ok(one_event) => {
						let event : TransferEvent<A1> = (one_event, ChainId::ONE).into();
						match state_runtime.process_event(event) {
							Ok(action) => {
								//Execute action
								let fut = process_action(action, one_client.clone());
								if let Some(fut) = fut {
									let jh = tokio::spawn(fut);
									client_exec_result_futures.push(jh);
								}
=======
pub async fn setup_bridge_service(bridge_config: BridgeServiceConfig) -> SetupBridgeService {
	let mut ethereum_service = EthereumChain::new("Ethereum".to_string(), "localhost:8545").await;
	let mut movement_service = MovementChain::new().await;
>>>>>>> e0c47684

							},
							Err(err) => tracing::warn!("Received an invalid event: {err}"),
						}
					}
					Err(err) => tracing::error!("Chain one event stream return an error:{err}"),
				}
			}
			// Wait on chain two events.
			Some(two_event_res) = two_stream.next() =>{
				match two_event_res {
					Ok(two_event) => {
						let event : TransferEvent<A2> = (two_event, ChainId::TWO).into();
						match state_runtime.process_event(event) {
							Ok(action) => {
								//Execute action
								let fut = process_action(action, two_client.clone());
								if let Some(fut) = fut {
									let jh = tokio::spawn(fut);
									client_exec_result_futures.push(jh);
								}

<<<<<<< HEAD
							},
							Err(err) => tracing::warn!("Received an invalid event: {err}"),
						}
					}
					Err(err) => tracing::error!("Chain two event stream return an error:{err}"),
				}
			}
			// Wait on client tx execution result.
			Some(jh) = client_exec_result_futures.next() => {
				match jh {
					//Client execution ok.
					Ok(Ok(_)) => (),
					Ok(Err(err)) => {
						// Manage Tx execution error
						state_runtime.process_client_exec_error(err);
					}
					Err(err)=>{
						// Tokio execution fail. Process should exit.
						tracing::error!("Error during client tokio tasj execution exiting: {err}");
						return Err(err.into());
					}
				}
			}
		}
	}
}
=======
	let eth_client = EthClient::new(config).await.expect("Faile to creaet EthClient");
	let temp_rpc_url = "http://localhost:8545";
	let eth_initiator_monitoring =
		EthInitiatorMonitoring::build(temp_rpc_url, ethereum_service.add_event_listener())
			.await
			.expect("Failed to create EthInitiatorMonitoring");
	let eth_conterparty_monitoring =
		EthCounterpartyMonitoring::build(temp_rpc_url, ethereum_service.add_event_listener())
			.await
			.expect("Failed to create EthCounterpartyMonitoring");
>>>>>>> e0c47684

struct Runtime {
	swap_state_map: HashMap<BridgeTransferId, TransferState>,
}

impl Runtime {
	pub fn new() -> Self {
		Runtime { swap_state_map: HashMap::new() }
	}

	pub fn process_event<A: Into<Vec<u8>> + std::clone::Clone, B: From<Vec<u8>>>(
		&mut self,
		event: TransferEvent<A>,
	) -> Result<TransferAction<B>, InvalidEventError> {
		self.validate_state(&event)?;
		let event_transfer_id = event.contract_event.bridge_transfer_id();
		let state_opt = self.swap_state_map.remove(&event_transfer_id);
		//create swap state if need
		let mut state = if let BridgeContractEvent::Initiated(detail) = event.contract_event {
			let (state, action) =
				TransferState::transition_from_initiated(event.chain, event_transfer_id, detail);
			self.swap_state_map.insert(state.transfer_id, state);
			return Ok(action);
		} else {
			//tested before state can be unwrap
			state_opt.unwrap()
		};

		let action_kind = match event.contract_event {
			BridgeContractEvent::Initiated(_) => unreachable!(),
			BridgeContractEvent::Locked(detail) => {
				let (new_state, action_kind) =
					state.transition_from_locked_done(event_transfer_id, detail);
				state = new_state;
				action_kind
			}
			BridgeContractEvent::CounterPartCompleted(_, preimage) => {
				let (new_state, action_kind) = state
					.transition_from_counterpart_completed::<A, B>(event_transfer_id, preimage);
				state = new_state;
				action_kind
			}
			BridgeContractEvent::InitialtorCompleted(_) => {
				todo!()
			}
			BridgeContractEvent::Cancelled(_) => {
				todo!()
			}
			BridgeContractEvent::Refunded(_) => {
				todo!()
			}
		};

		let action = TransferAction {
			init_chain: state.init_chain,
			transfer_id: state.transfer_id,
			kind: action_kind,
		};

		self.swap_state_map.insert(state.transfer_id, state);

		Ok(action)
	}

	fn validate_state<A>(&mut self, event: &TransferEvent<A>) -> Result<(), InvalidEventError> {
		let event_transfer_id = event.contract_event.bridge_transfer_id();
		let swap_state_opt = self.swap_state_map.get(&event_transfer_id);
		//validate the associated swap_state.
		swap_state_opt
			.as_ref()
			//if the state is present validate the event is compatible
			.map(|state| state.validate_event(&event))
			//if not validate the event is BridgeContractEvent::Initiated
			.or_else(|| {
				Some(
					(swap_state_opt.is_none() && event.contract_event.is_initiated_event())
						.then_some(())
						.ok_or(InvalidEventError::StateNotFound),
				)
			})
			.transpose()?;
		Ok(())
	}

	fn process_client_exec_error(&mut self, error: BridgeContractError) {
		tracing::warn!("Client execution error:{error}");
		todo!();
	}
}<|MERGE_RESOLUTION|>--- conflicted
+++ resolved
@@ -1,4 +1,3 @@
-<<<<<<< HEAD
 use crate::actions::process_action;
 use crate::actions::TransferAction;
 use crate::actions::TransferActionType;
@@ -17,24 +16,6 @@
 use std::collections::HashMap;
 use tokio::select;
 use tokio_stream::StreamExt;
-=======
-use bridge_shared::{
-	blockchain_service::AbstractBlockchainService,
-	bridge_service::{BridgeService, BridgeServiceConfig},
-};
-use ethereum_bridge::{
-	client::{Config as EthConfig, EthClient},
-	event_monitoring::{EthCounterpartyMonitoring, EthInitiatorMonitoring},
-	types::{EthAddress, EthHash},
-	EthereumChain,
-};
-use movement_bridge::{
-	client::{Config as MovementConfig, MovementClient},
-	event_monitoring::{MovementCounterpartyMonitoring, MovementInitiatorMonitoring},
-	utils::{MovementAddress, MovementHash},
-	MovementChain,
-};
->>>>>>> e0c47684
 
 mod actions;
 pub mod chains;
@@ -59,7 +40,6 @@
 
 	let mut client_exec_result_futures = FuturesUnordered::new();
 
-<<<<<<< HEAD
 	loop {
 		select! {
 			// Wait on chain one events.
@@ -75,12 +55,6 @@
 									let jh = tokio::spawn(fut);
 									client_exec_result_futures.push(jh);
 								}
-=======
-pub async fn setup_bridge_service(bridge_config: BridgeServiceConfig) -> SetupBridgeService {
-	let mut ethereum_service = EthereumChain::new("Ethereum".to_string(), "localhost:8545").await;
-	let mut movement_service = MovementChain::new().await;
->>>>>>> e0c47684
-
 							},
 							Err(err) => tracing::warn!("Received an invalid event: {err}"),
 						}
@@ -101,8 +75,6 @@
 									let jh = tokio::spawn(fut);
 									client_exec_result_futures.push(jh);
 								}
-
-<<<<<<< HEAD
 							},
 							Err(err) => tracing::warn!("Received an invalid event: {err}"),
 						}
@@ -129,18 +101,6 @@
 		}
 	}
 }
-=======
-	let eth_client = EthClient::new(config).await.expect("Faile to creaet EthClient");
-	let temp_rpc_url = "http://localhost:8545";
-	let eth_initiator_monitoring =
-		EthInitiatorMonitoring::build(temp_rpc_url, ethereum_service.add_event_listener())
-			.await
-			.expect("Failed to create EthInitiatorMonitoring");
-	let eth_conterparty_monitoring =
-		EthCounterpartyMonitoring::build(temp_rpc_url, ethereum_service.add_event_listener())
-			.await
-			.expect("Failed to create EthCounterpartyMonitoring");
->>>>>>> e0c47684
 
 struct Runtime {
 	swap_state_map: HashMap<BridgeTransferId, TransferState>,
