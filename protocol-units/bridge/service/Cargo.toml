[package]
name = "bridge-service"
version.workspace = true
edition.workspace = true
license.workspace = true
authors.workspace = true
repository.workspace = true
homepage.workspace = true
publish.workspace = true
rust-version.workspace = true

# See more keys and their definitions at https://doc.rust-lang.org/cargo/reference/manifest.html
[dependencies]
alloy-primitives = { workspace = true }
anyhow = { workspace = true }
async-trait = "0.1.80"
delegate = "0.12.0"
derive_more = { workspace = true, features = ["deref", "deref_mut"] }
futures.workspace = true
futures-timer = "3.0.3"
hex = { workspace = true }
thiserror.workspace = true
tokio = { workspace = true, version = "1.0.1", features = ["full"] }
tokio-stream = "0.1.16"
tracing.workspace = true
rand.workspace = true
rand_chacha = "0.2.2"
futures-time = "3.0.0"
alloy = { workspace = true, features = [
  "full",
  "rpc",
  "rpc-types",
  "serde",
  "rlp",
  "contract",
  "sol-types",
] }
alloy-network = { workspace = true }
alloy-rlp.workspace = true
keccak-hash = { workspace = true }
reqwest = { workspace = true }
serde = { workspace = true }
serde_with.workspace = true
url = { workspace = true, features = ["serde"] }
tonic = { workspace = true }
tracing-subscriber = { workspace = true }
<<<<<<< HEAD
tiny-keccak = { workspace = true }
=======
poem = { workspace = true }

>>>>>>> b62509a3
aptos-sdk = { workspace = true }
aptos-api-types = { workspace = true }
aptos-types = { workspace = true }
aptos-api = { workspace = true }
serde_json = { workspace = true }
bcs = { workspace = true }
derive-new = { workspace = true }
async-stream = { workspace = true }

#To be removed after send_transaction refactor
bridge-grpc = { workspace = true, features = ["server"] }
mcr-settlement-client = { workspace = true }
bridge-config = { workspace = true }
godfig = { workspace = true }
dot-movement = { workspace = true }


[lints]
#workspace = true<|MERGE_RESOLUTION|>--- conflicted
+++ resolved
@@ -44,12 +44,8 @@
 url = { workspace = true, features = ["serde"] }
 tonic = { workspace = true }
 tracing-subscriber = { workspace = true }
-<<<<<<< HEAD
 tiny-keccak = { workspace = true }
-=======
 poem = { workspace = true }
-
->>>>>>> b62509a3
 aptos-sdk = { workspace = true }
 aptos-api-types = { workspace = true }
 aptos-types = { workspace = true }
