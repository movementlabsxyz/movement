<<<<<<< HEAD
use bridge_shared::types::{Amount, CounterpartyCall, InitiatorCall};
use client::{Config, MovementClient};
use event_monitoring::{MovementCounterpartyMonitoring, MovementInitiatorMonitoring};
use event_types::MovementChainEvent;
use futures::{channel::mpsc, task::AtomicWaker, Stream, StreamExt};
=======
use crate::utils::MovementAddress;
use anyhow::Result;
use aptos_api::accounts::Account;
use aptos_api_types::{Address, EntryFunctionId, MoveModuleId, ViewFunction, ViewRequest};
use aptos_sdk::{
	move_types::{
		identifier::Identifier,
		language_storage::{ModuleId, TypeTag},
	},
	rest_client::{Client, FaucetClient, Response},
	types::LocalAccount,
};
use aptos_types::account_address::AccountAddress;
use bridge_shared::{
	bridge_contracts::{
		BridgeContractCounterparty, BridgeContractCounterpartyError,
		BridgeContractCounterpartyResult, BridgeContractInitiator, BridgeContractInitiatorError,
		BridgeContractInitiatorResult,
	},
	types::{
		Amount, AssetType, BridgeTransferDetails, BridgeTransferId, HashLock, HashLockPreImage,
		InitiatorAddress, RecipientAddress, TimeLock,
	},
};
use hex::{decode, FromHex};
use rand::prelude::*;
use rand::Rng;
use serde::{Deserialize, Serialize};
use serde_json::{json, Value};
use std::str::FromStr;
use std::sync::{Arc, RwLock};
>>>>>>> 59c14985
use std::{
	collections::HashMap,
	future::Future,
	pin::Pin,
	task::{Context, Poll},
};
<<<<<<< HEAD
use utils::{MovementAddress, MovementHash};
=======
use tokio::{
	io::{AsyncBufReadExt, BufReader},
	process::Command as TokioCommand,
	sync::oneshot,
	task,
};
use tracing::{debug, info};

use url::Url;
>>>>>>> 59c14985

pub mod client;
pub mod event_monitoring;
pub mod event_types;
pub mod types;
pub mod utils;

pub enum SmartContractCall<A, H> {
	Initiator(),
	Counterparty(CounterpartyCall<A, H>),
}

/// A Bridge Transaction that can occur on any supported network.
#[derive(Debug)]
pub enum Transaction<A, H> {
	Initiator(InitiatorCall<A, H>),
	Counterparty(CounterpartyCall<A, H>),
}

<<<<<<< HEAD
#[allow(unused)]
pub struct MovementChain {
	pub name: String,
	pub time: u64,
	pub accounts: HashMap<MovementAddress, Amount>,
	pub events: Vec<MovementChainEvent<MovementAddress, MovementHash>>,
=======
impl Config {
	pub fn build_for_test() -> Self {
		let seed = [3u8; 32];
		let mut rng = rand::rngs::StdRng::from_seed(seed);

		Config {
			rpc_url: Some("http://localhost:8080".parse().unwrap()),
			ws_url: Some("ws://localhost:8080".parse().unwrap()),
			chain_id: 4.to_string(),
			signer_private_key: Arc::new(RwLock::new(LocalAccount::generate(&mut rng))),
			initiator_contract: None,
			gas_limit: 10_000_000_000,
		}
	}
}

#[allow(dead_code)]
#[derive(Clone)]
pub struct MovementClient {
	///Address of the counterparty moduke
	pub counterparty_address: AccountAddress,
	///Address of the initiator module
	initiator_address: Vec<u8>,
	///The Apotos Rest Client
	pub rest_client: Client,
	///The Apotos Rest Client
	pub faucet_client: Option<Arc<RwLock<FaucetClient>>>,
	///The signer account
	signer: Arc<LocalAccount>,
}

impl MovementClient {
	pub async fn new(_config: Config) -> Result<Self, anyhow::Error> {
		let node_connection_url = "http://127.0.0.1:8080".to_string();
		let node_connection_url = Url::from_str(node_connection_url.as_str())
			.map_err(|_| BridgeContractCounterpartyError::SerializationError)?;

		let rest_client = Client::new(node_connection_url.clone());

		let seed = [3u8; 32];
		let mut rng = rand::rngs::StdRng::from_seed(seed);
		let signer = LocalAccount::generate(&mut rng);

		let mut address_bytes = [0u8; AccountAddress::LENGTH];
		address_bytes[0..2].copy_from_slice(&[0xca, 0xfe]);
		let counterparty_address = AccountAddress::new(address_bytes);
		Ok(MovementClient {
			counterparty_address,
			initiator_address: Vec::new(), //dummy for now
			rest_client,
			faucet_client: None,
			signer: Arc::new(signer),
		})
	}

	pub async fn new_for_test(
		_config: Config,
	) -> Result<(Self, tokio::process::Child), anyhow::Error> {
		let kill_cmd = TokioCommand::new("sh")
			.arg("-c")
			.arg("PID=$(ps aux | grep 'movement node run-local-testnet' | grep -v grep | awk '{print $2}' | head -n 1); if [ -n \"$PID\" ]; then kill -9 $PID; fi")
			.output()
			.await?;

		if !kill_cmd.status.success() {
			println!("Failed to kill running movement process: {:?}", kill_cmd.stderr);
		} else {
			println!("Movement process killed if it was running.");
		}

		let delete_dir_cmd = TokioCommand::new("sh")
			.arg("-c")
			.arg("if [ -d '.movement' ]; then rm -rf .movement; fi")
			.output()
			.await?;

		if !delete_dir_cmd.status.success() {
			println!("Failed to delete .movement directory: {:?}", delete_dir_cmd.stderr);
		} else {
			println!(".movement directory deleted if it was present.");
		}

		let (setup_complete_tx, mut setup_complete_rx) = oneshot::channel();
		let mut child = TokioCommand::new("movement")
			.args(&["node", "run-local-testnet", "--force-restart", "--assume-yes"])
			.stdout(Stdio::piped())
			.stderr(Stdio::piped())
			.spawn()?;

		let stdout = child.stdout.take().expect("Failed to capture stdout");
		let stderr = child.stderr.take().expect("Failed to capture stderr");

		task::spawn(async move {
			let mut stdout_reader = BufReader::new(stdout).lines();
			let mut stderr_reader = BufReader::new(stderr).lines();
>>>>>>> 59c14985

	pub initiator_contract: MovementClient,
	pub initiator_monitoring: MovementInitiatorMonitoring<MovementAddress, MovementHash>,
	pub counterparty_contract: MovementClient,
	pub counterparty_monitor: MovementCounterpartyMonitoring<MovementAddress, MovementHash>,

	pub transaction_sender:
		mpsc::UnboundedSender<MovementChainEvent<MovementAddress, MovementHash>>,
	pub transaction_receiver:
		mpsc::UnboundedReceiver<MovementChainEvent<MovementAddress, MovementHash>>,

	pub event_listeners:
		Vec<mpsc::UnboundedSender<MovementChainEvent<MovementAddress, MovementHash>>>,

	waker: AtomicWaker,

	pub _phantom: std::marker::PhantomData<MovementHash>,
}

impl MovementChain {
	pub async fn new() -> Self {
		let accounts = HashMap::new();
		let events = Vec::new();
		let (_, event_receiver_1) = mpsc::unbounded();
		let (_, event_receiver_2) = mpsc::unbounded();
		let (event_sender, event_receiver_3) = mpsc::unbounded();
		let event_listeners = Vec::new();
		//
		//TODO: Should be configurable via static json files
		let config = Config::build_for_test();

		let (client, _) =
			MovementClient::new_for_test(config).await.expect("Failed to create client");

		Self {
			name: "MovementChain".to_string(),
			time: 0,
			accounts,
			events,
			initiator_contract: client.clone(),
			initiator_monitoring: MovementInitiatorMonitoring::build(
				"localhost:8545",
				event_receiver_1,
			)
			.await
			.expect("Failed to create client"),
			counterparty_contract: client.clone(),
			counterparty_monitor: MovementCounterpartyMonitoring::build(
				"localhost:8080",
				event_receiver_2,
			)
			.await
			.expect("Failed to create client"),
			transaction_sender: event_sender,
			transaction_receiver: event_receiver_3,
			event_listeners,
			waker: AtomicWaker::new(),
			_phantom: std::marker::PhantomData,
		}
	}

	pub fn add_event_listener(
		&mut self,
	) -> mpsc::UnboundedReceiver<MovementChainEvent<MovementAddress, MovementHash>> {
		let (sender, receiver) = mpsc::unbounded();
		self.event_listeners.push(sender);
		receiver
	}

	pub fn add_account(&mut self, address: MovementAddress, amount: Amount) {
		self.accounts.insert(address, amount);
	}

	pub fn get_balance(&mut self, address: &MovementAddress) -> Option<&Amount> {
		self.accounts.get(address)
	}

<<<<<<< HEAD
	pub fn connection(
		&self,
	) -> mpsc::UnboundedSender<MovementChainEvent<MovementAddress, MovementHash>> {
		self.transaction_sender.clone()
=======
	async fn lock_bridge_transfer(
		&mut self,
		bridge_transfer_id: BridgeTransferId<Self::Hash>,
		hash_lock: HashLock<Self::Hash>,
		initiator: InitiatorAddress<Vec<u8>>,
		recipient: RecipientAddress<Self::Address>,
		amount: Amount,
	) -> BridgeContractCounterpartyResult<()> {
		let amount_value = match amount.0 {
			AssetType::Moveth(value) => value,
			_ => return Err(BridgeContractCounterpartyError::SerializationError),
		};

		let args = vec![
			utils::serialize_vec(&initiator.0)?,
			utils::serialize_vec(&bridge_transfer_id.0[..])?,
			utils::serialize_vec(&hash_lock.0[..])?,
			utils::serialize_vec(&recipient.0 .0)?,
			utils::serialize_u64(&amount_value)?,
		];

		let payload = utils::make_aptos_payload(
			self.counterparty_address,
			COUNTERPARTY_MODULE_NAME,
			"lock_bridge_transfer",
			Vec::new(),
			args,
		);

		utils::send_and_confirm_aptos_transaction(&self.rest_client, self.signer.as_ref(), payload)
			.await
			.map_err(|_| BridgeContractCounterpartyError::LockTransferError)?;

		Ok(())
>>>>>>> 59c14985
	}
}

<<<<<<< HEAD
impl Future for MovementChain {
	type Output = ();

	fn poll(self: Pin<&mut Self>, cx: &mut Context<'_>) -> Poll<Self::Output> {
		let this = self.get_mut();

		// This simulates
		// async move { while (blockchain_1.next().await).is_some() {} }
		while let Poll::Ready(event) = this.poll_next_unpin(cx) {
			match event {
				Some(_) => {}
				None => return Poll::Ready(()),
			}
		}
		Poll::Pending
=======
	async fn complete_bridge_transfer(
		&mut self,
		bridge_transfer_id: BridgeTransferId<Self::Hash>,
		preimage: HashLockPreImage,
	) -> BridgeContractCounterpartyResult<()> {
		let args2 = vec![
			utils::serialize_vec(&bridge_transfer_id.0[..])?,
			utils::serialize_vec(&preimage.0)?,
		];

		let payload = utils::make_aptos_payload(
			self.counterparty_address,
			COUNTERPARTY_MODULE_NAME,
			"complete_bridge_transfer",
			Vec::new(),
			args2,
		);

		utils::send_and_confirm_aptos_transaction(&self.rest_client, self.signer.as_ref(), payload)
			.await
			.map_err(|_| BridgeContractCounterpartyError::CompleteTransferError)?;

		Ok(())
	}

	async fn abort_bridge_transfer(
		&mut self,
		bridge_transfer_id: BridgeTransferId<Self::Hash>,
	) -> BridgeContractCounterpartyResult<()> {
		let args3 = vec![utils::serialize_vec(&bridge_transfer_id.0[..])?];
		let payload = utils::make_aptos_payload(
			self.counterparty_address,
			COUNTERPARTY_MODULE_NAME,
			"abort_bridge_transfer",
			Vec::new(),
			args3,
		);

		utils::send_and_confirm_aptos_transaction(&self.rest_client, self.signer.as_ref(), payload)
			.await
			.map_err(|_| BridgeContractCounterpartyError::AbortTransferError)?;

		Ok(())
>>>>>>> 59c14985
	}
}

impl Stream for MovementChain {
	type Item = MovementChainEvent<MovementAddress, MovementHash>;

	fn poll_next(self: Pin<&mut Self>, cx: &mut Context<'_>) -> Poll<Option<Self::Item>> {
		tracing::trace!("AbstractBlockchain[{}]: Polling for events", self.name);
		let this = self.get_mut();

		match this.transaction_receiver.poll_next_unpin(cx) {
			Poll::Ready(Some(transaction)) => {
				tracing::trace!(
					"Etherum Chain [{}]: Received transaction: {:?}",
					this.name,
					transaction
				);
				match transaction {
					_ => {} //Implement chain event logic here
				}
			}
			Poll::Ready(None) => {
				tracing::warn!("AbstractBlockchain[{}]: Transaction receiver dropped", this.name);
			}
			Poll::Pending => {
				tracing::trace!(
					"AbstractBlockchain[{}]: No events in transaction_receiver",
					this.name
				);
			}
		}

<<<<<<< HEAD
		if let Some(event) = this.events.pop() {
			for listener in &mut this.event_listeners {
				tracing::trace!("AbstractBlockchain[{}]: Sending event to listener", this.name);
				listener.unbounded_send(event.clone()).expect("listener dropped");
			}

			tracing::trace!("AbstractBlockchain[{}]: Poll::Ready({:?})", this.name, event);
			return Poll::Ready(Some(event));
		}

		tracing::trace!("AbstractBlockchain[{}]: Poll::Pending", this.name);
		Poll::Pending
=======
		let originator = utils::val_as_str(values.get(0))?;
		let recipient = utils::val_as_str(values.get(1))?;
		let amount = utils::val_as_str(values.get(2))?
			.parse::<u64>()
			.map_err(|_| BridgeContractCounterpartyError::SerializationError)?;
		let hash_lock = utils::val_as_str(values.get(3))?;
		let state = utils::val_as_u64(values.get(5))? as u8;

		// Convert the originator, recipient, and hash_lock
		let originator_address = AccountAddress::from_hex_literal(originator)
			.map_err(|_| BridgeContractCounterpartyError::SerializationError)?;
		let recipient_address_bytes = hex::decode(&recipient[2..])
			.map_err(|_| BridgeContractCounterpartyError::SerializationError)?;
		let hash_lock_array: [u8; 32] = hex::decode(&hash_lock[2..])
			.map_err(|_| BridgeContractCounterpartyError::SerializationError)?
			.try_into()
			.map_err(|_| BridgeContractCounterpartyError::SerializationError)?;

		// Create the BridgeTransferDetails struct
		let details: BridgeTransferDetails<MovementAddress, [u8; 32]> = BridgeTransferDetails {
			bridge_transfer_id,
			initiator_address: InitiatorAddress(MovementAddress(originator_address)),
			recipient_address: RecipientAddress(recipient_address_bytes),
			amount: Amount(AssetType::Moveth(amount)),
			hash_lock: HashLock(hash_lock_array),
			state,
		};
		Ok(Some(details))
	}
}

#[async_trait::async_trait]
impl BridgeContractInitiator for MovementClient {
	type Address = MovementAddress;
	type Hash = [u8; 32];

	async fn initiate_bridge_transfer(
		&mut self,
		_initiator: InitiatorAddress<MovementAddress>,
		recipient: RecipientAddress<Vec<u8>>,
		hash_lock: HashLock<Self::Hash>,
		amount: Amount,
	) -> BridgeContractInitiatorResult<()> {
		let amount_value = match amount.0 {
			AssetType::Moveth(value) => value,
			_ => return Err(BridgeContractInitiatorError::ConversionError),
		};
		debug!("Amount value: {:?}", amount_value);

		let args = vec![
			utils::serialize_vec_initiator(&recipient.0)?,
			utils::serialize_vec_initiator(&hash_lock.0[..])?,
			utils::serialize_u64_initiator(&amount_value)?,
		];

		let payload = utils::make_aptos_payload(
			self.counterparty_address,
			"atomic_bridge_initiator",
			"initiate_bridge_transfer",
			Vec::new(),
			args,
		);

		utils::send_and_confirm_aptos_transaction(&self.rest_client, self.signer.as_ref(), payload)
			.await
			.map_err(|_| BridgeContractInitiatorError::InitiateTransferError)?;

		Ok(())
	}

	async fn complete_bridge_transfer(
		&mut self,
		bridge_transfer_id: BridgeTransferId<<MovementClient as BridgeContractCounterparty>::Hash>,
		secret: HashLockPreImage,
	) -> BridgeContractInitiatorResult<()> {
		let args = vec![
			utils::serialize_vec_initiator(&bridge_transfer_id.0[..])?,
			utils::serialize_vec_initiator(&secret.0)?,
		];

		let payload = utils::make_aptos_payload(
			self.counterparty_address,
			"atomic_bridge_initiator",
			"complete_bridge_transfer",
			Vec::new(),
			args,
		);

		utils::send_and_confirm_aptos_transaction(&self.rest_client, self.signer.as_ref(), payload)
			.await
			.map_err(|_| BridgeContractInitiatorError::CompleteTransferError)?;

		Ok(())
	}

	async fn refund_bridge_transfer(
		&mut self,
		bridge_transfer_id: BridgeTransferId<<MovementClient as BridgeContractCounterparty>::Hash>,
	) -> BridgeContractInitiatorResult<()> {
		let args = vec![utils::serialize_vec_initiator(&bridge_transfer_id.0[..])?];

		let payload = utils::make_aptos_payload(
			self.counterparty_address,
			"atomic_bridge_initiator",
			"refund_bridge_transfer",
			Vec::new(),
			args,
		);

		utils::send_and_confirm_aptos_transaction(&self.rest_client, self.signer.as_ref(), payload)
			.await
			.map_err(|_| BridgeContractInitiatorError::ConversionError)?;

		Ok(())
	}

	async fn get_bridge_transfer_details(
		&mut self,
		bridge_transfer_id: BridgeTransferId<<MovementClient as BridgeContractCounterparty>::Hash>,
	) -> BridgeContractInitiatorResult<Option<BridgeTransferDetails<MovementAddress, [u8; 32]>>> {
		let bridge_transfer_id_hex = format!("0x{}", hex::encode(bridge_transfer_id.0));

		let view_request = ViewRequest {
			function: EntryFunctionId {
				module: MoveModuleId {
					address: self.counterparty_address.clone().into(),
					name: aptos_api_types::IdentifierWrapper(
						Identifier::new("atomic_bridge_initiator")
							.map_err(|_| BridgeContractInitiatorError::FunctionViewError)?,
					),
				},
				name: aptos_api_types::IdentifierWrapper(
					Identifier::new("bridge_transfers")
						.map_err(|_| BridgeContractInitiatorError::FunctionViewError)?,
				),
			},
			type_arguments: vec![],
			arguments: vec![serde_json::json!(bridge_transfer_id_hex)],
		};

		let response: Response<Vec<serde_json::Value>> = self
			.rest_client
			.view(&view_request, None)
			.await
			.map_err(|_| BridgeContractInitiatorError::CallError)?;

		let values = response.inner();

		if values.len() != 6 {
			return Err(BridgeContractInitiatorError::InvalidResponseLength);
		}

		let originator = utils::val_as_str_initiator(values.get(0))?;
		let recipient = utils::val_as_str_initiator(values.get(1))?;
		let amount = utils::val_as_str_initiator(values.get(2))?
			.parse::<u64>()
			.map_err(|_| BridgeContractInitiatorError::SerializationError)?;
		let hash_lock = utils::val_as_str_initiator(values.get(3))?;
		let state = utils::val_as_u64_initiator(values.get(5))? as u8;

		let originator_address = AccountAddress::from_hex_literal(originator)
			.map_err(|_| BridgeContractInitiatorError::SerializationError)?;
		let recipient_address_bytes = hex::decode(&recipient[2..])
			.map_err(|_| BridgeContractInitiatorError::SerializationError)?;
		let hash_lock_array: [u8; 32] = hex::decode(&hash_lock[2..])
			.map_err(|_| BridgeContractInitiatorError::SerializationError)?
			.try_into()
			.map_err(|_| BridgeContractInitiatorError::SerializationError)?;

		let details = BridgeTransferDetails {
			bridge_transfer_id,
			initiator_address: InitiatorAddress(MovementAddress(originator_address)),
			recipient_address: RecipientAddress(recipient_address_bytes),
			amount: Amount(AssetType::Moveth(amount)),
			hash_lock: HashLock(hash_lock_array),
			state,
		};

		Ok(Some(details))
	}
}

// Should feature `bridge-test` flag after https://github.com/movementlabsxyz/movement/pull/574 is merged
impl MovementClient {
	pub async fn counterparty_set_timelock(
		&mut self,
		time_lock: u64,
	) -> Result<(), BridgeContractCounterpartyError> {
		let args = vec![utils::serialize_u64(&time_lock)?];

		let payload = utils::make_aptos_payload(
			self.counterparty_address,
			"atomic_bridge_counterparty",
			"set_time_lock_duration",
			Vec::new(),
			args,
		);

		println!("payload {:?}", &payload);

		utils::send_and_confirm_aptos_transaction(&self.rest_client, self.signer.as_ref(), payload)
			.await
			.map_err(|_| BridgeContractCounterpartyError::CallError)?;

		Ok(())
	}

	pub async fn counterparty_time_lock_duration(
		&mut self,
	) -> Result<u64, BridgeContractCounterpartyError> {
		let view_request = ViewRequest {
			function: EntryFunctionId {
				module: MoveModuleId {
					address: self.counterparty_address.into(),
					name: aptos_api_types::IdentifierWrapper(
						Identifier::new("atomic_bridge_counterparty")
							.map_err(|_| BridgeContractCounterpartyError::FunctionViewError)?,
					),
				},
				name: aptos_api_types::IdentifierWrapper(
					Identifier::new("get_time_lock_duration")
						.map_err(|_| BridgeContractCounterpartyError::FunctionViewError)?,
				),
			},
			type_arguments: vec![],
			arguments: vec![],
		};

		let response: Response<Vec<serde_json::Value>> = self
			.rest_client
			.view(&view_request, None)
			.await
			.map_err(|_| BridgeContractCounterpartyError::CallError)?;

		let values = response.inner();
		let timelock = utils::val_as_u64(values.first())?;
		Ok(timelock)
	}

	pub async fn initiator_set_timelock(
		&mut self,
		time_lock: u64,
	) -> Result<(), BridgeContractInitiatorError> {
		let args = vec![utils::serialize_u64(&time_lock).expect("Failed to serialize time lock")];

		println!("counterparty address {:?}", &self.counterparty_address);

		let payload = utils::make_aptos_payload(
			self.counterparty_address,
			"atomic_bridge_initiator",
			"set_time_lock_duration",
			Vec::new(),
			args,
		);

		utils::send_and_confirm_aptos_transaction(&self.rest_client, self.signer.as_ref(), payload)
			.await
			.map_err(|_| BridgeContractInitiatorError::CallError)?;

		Ok(())
	}

	pub async fn initiator_time_lock_duration(
		&mut self,
	) -> Result<u64, BridgeContractInitiatorError> {
		let view_request = ViewRequest {
			function: EntryFunctionId {
				module: MoveModuleId {
					address: self.counterparty_address.into(),
					name: aptos_api_types::IdentifierWrapper(
						Identifier::new("atomic_bridge_initiator")
							.map_err(|_| BridgeContractInitiatorError::FunctionViewError)?,
					),
				},
				name: aptos_api_types::IdentifierWrapper(
					Identifier::new("get_time_lock_duration")
						.map_err(|_| BridgeContractInitiatorError::FunctionViewError)?,
				),
			},
			type_arguments: vec![],
			arguments: vec![],
		};

		let response: Response<Vec<serde_json::Value>> = self
			.rest_client
			.view(&view_request, None)
			.await
			.map_err(|_| BridgeContractInitiatorError::CallError)?;

		let values = response.inner();
		let timelock = utils::val_as_u64_initiator(values.first())?;
		Ok(timelock)
>>>>>>> 59c14985
	}
}<|MERGE_RESOLUTION|>--- conflicted
+++ resolved
@@ -1,11 +1,4 @@
-<<<<<<< HEAD
-use bridge_shared::types::{Amount, CounterpartyCall, InitiatorCall};
-use client::{Config, MovementClient};
-use event_monitoring::{MovementCounterpartyMonitoring, MovementInitiatorMonitoring};
-use event_types::MovementChainEvent;
-use futures::{channel::mpsc, task::AtomicWaker, Stream, StreamExt};
-=======
-use crate::utils::MovementAddress;
+use crate::client::{Config, MovementClient};
 use anyhow::Result;
 use aptos_api::accounts::Account;
 use aptos_api_types::{Address, EntryFunctionId, MoveModuleId, ViewFunction, ViewRequest};
@@ -19,9 +12,13 @@
 };
 use aptos_types::account_address::AccountAddress;
 use bridge_shared::{
+	blockchain_service::{BlockchainService, ContractEvent},
+	bridge_monitoring::BridgeContractInitiatorEvent,
+	types::{CounterpartyCall, InitiatorCall, SmartContractInitiatorEvent},
+};
+use bridge_shared::{
 	bridge_contracts::{
-		BridgeContractCounterparty, BridgeContractCounterpartyError,
-		BridgeContractCounterpartyResult, BridgeContractInitiator, BridgeContractInitiatorError,
+		BridgeContractCounterparty, BridgeContractCounterpartyResult, BridgeContractInitiator,
 		BridgeContractInitiatorResult,
 	},
 	types::{
@@ -29,6 +26,9 @@
 		InitiatorAddress, RecipientAddress, TimeLock,
 	},
 };
+use event_monitoring::{MovementCounterpartyMonitoring, MovementInitiatorMonitoring};
+use event_types::MovementChainEvent;
+use futures::{channel::mpsc, task::AtomicWaker, Stream, StreamExt};
 use hex::{decode, FromHex};
 use rand::prelude::*;
 use rand::Rng;
@@ -36,16 +36,12 @@
 use serde_json::{json, Value};
 use std::str::FromStr;
 use std::sync::{Arc, RwLock};
->>>>>>> 59c14985
 use std::{
 	collections::HashMap,
 	future::Future,
 	pin::Pin,
 	task::{Context, Poll},
 };
-<<<<<<< HEAD
-use utils::{MovementAddress, MovementHash};
-=======
 use tokio::{
 	io::{AsyncBufReadExt, BufReader},
 	process::Command as TokioCommand,
@@ -53,9 +49,7 @@
 	task,
 };
 use tracing::{debug, info};
-
-use url::Url;
->>>>>>> 59c14985
+use utils::{MovementAddress, MovementHash};
 
 pub mod client;
 pub mod event_monitoring;
@@ -75,115 +69,17 @@
 	Counterparty(CounterpartyCall<A, H>),
 }
 
-<<<<<<< HEAD
 #[allow(unused)]
 pub struct MovementChain {
 	pub name: String,
 	pub time: u64,
 	pub accounts: HashMap<MovementAddress, Amount>,
 	pub events: Vec<MovementChainEvent<MovementAddress, MovementHash>>,
-=======
-impl Config {
-	pub fn build_for_test() -> Self {
-		let seed = [3u8; 32];
-		let mut rng = rand::rngs::StdRng::from_seed(seed);
-
-		Config {
-			rpc_url: Some("http://localhost:8080".parse().unwrap()),
-			ws_url: Some("ws://localhost:8080".parse().unwrap()),
-			chain_id: 4.to_string(),
-			signer_private_key: Arc::new(RwLock::new(LocalAccount::generate(&mut rng))),
-			initiator_contract: None,
-			gas_limit: 10_000_000_000,
-		}
-	}
-}
-
-#[allow(dead_code)]
-#[derive(Clone)]
-pub struct MovementClient {
-	///Address of the counterparty moduke
-	pub counterparty_address: AccountAddress,
-	///Address of the initiator module
-	initiator_address: Vec<u8>,
-	///The Apotos Rest Client
-	pub rest_client: Client,
-	///The Apotos Rest Client
-	pub faucet_client: Option<Arc<RwLock<FaucetClient>>>,
-	///The signer account
-	signer: Arc<LocalAccount>,
-}
-
-impl MovementClient {
-	pub async fn new(_config: Config) -> Result<Self, anyhow::Error> {
-		let node_connection_url = "http://127.0.0.1:8080".to_string();
-		let node_connection_url = Url::from_str(node_connection_url.as_str())
-			.map_err(|_| BridgeContractCounterpartyError::SerializationError)?;
-
-		let rest_client = Client::new(node_connection_url.clone());
-
-		let seed = [3u8; 32];
-		let mut rng = rand::rngs::StdRng::from_seed(seed);
-		let signer = LocalAccount::generate(&mut rng);
-
-		let mut address_bytes = [0u8; AccountAddress::LENGTH];
-		address_bytes[0..2].copy_from_slice(&[0xca, 0xfe]);
-		let counterparty_address = AccountAddress::new(address_bytes);
-		Ok(MovementClient {
-			counterparty_address,
-			initiator_address: Vec::new(), //dummy for now
-			rest_client,
-			faucet_client: None,
-			signer: Arc::new(signer),
-		})
-	}
-
-	pub async fn new_for_test(
-		_config: Config,
-	) -> Result<(Self, tokio::process::Child), anyhow::Error> {
-		let kill_cmd = TokioCommand::new("sh")
-			.arg("-c")
-			.arg("PID=$(ps aux | grep 'movement node run-local-testnet' | grep -v grep | awk '{print $2}' | head -n 1); if [ -n \"$PID\" ]; then kill -9 $PID; fi")
-			.output()
-			.await?;
-
-		if !kill_cmd.status.success() {
-			println!("Failed to kill running movement process: {:?}", kill_cmd.stderr);
-		} else {
-			println!("Movement process killed if it was running.");
-		}
-
-		let delete_dir_cmd = TokioCommand::new("sh")
-			.arg("-c")
-			.arg("if [ -d '.movement' ]; then rm -rf .movement; fi")
-			.output()
-			.await?;
-
-		if !delete_dir_cmd.status.success() {
-			println!("Failed to delete .movement directory: {:?}", delete_dir_cmd.stderr);
-		} else {
-			println!(".movement directory deleted if it was present.");
-		}
-
-		let (setup_complete_tx, mut setup_complete_rx) = oneshot::channel();
-		let mut child = TokioCommand::new("movement")
-			.args(&["node", "run-local-testnet", "--force-restart", "--assume-yes"])
-			.stdout(Stdio::piped())
-			.stderr(Stdio::piped())
-			.spawn()?;
-
-		let stdout = child.stdout.take().expect("Failed to capture stdout");
-		let stderr = child.stderr.take().expect("Failed to capture stderr");
-
-		task::spawn(async move {
-			let mut stdout_reader = BufReader::new(stdout).lines();
-			let mut stderr_reader = BufReader::new(stderr).lines();
->>>>>>> 59c14985
 
 	pub initiator_contract: MovementClient,
 	pub initiator_monitoring: MovementInitiatorMonitoring<MovementAddress, MovementHash>,
 	pub counterparty_contract: MovementClient,
-	pub counterparty_monitor: MovementCounterpartyMonitoring<MovementAddress, MovementHash>,
+	pub counterparty_monitoring: MovementCounterpartyMonitoring<MovementAddress, MovementHash>,
 
 	pub transaction_sender:
 		mpsc::UnboundedSender<MovementChainEvent<MovementAddress, MovementHash>>,
@@ -193,7 +89,7 @@
 	pub event_listeners:
 		Vec<mpsc::UnboundedSender<MovementChainEvent<MovementAddress, MovementHash>>>,
 
-	waker: AtomicWaker,
+	_waker: AtomicWaker,
 
 	pub _phantom: std::marker::PhantomData<MovementHash>,
 }
@@ -226,7 +122,7 @@
 			.await
 			.expect("Failed to create client"),
 			counterparty_contract: client.clone(),
-			counterparty_monitor: MovementCounterpartyMonitoring::build(
+			counterparty_monitoring: MovementCounterpartyMonitoring::build(
 				"localhost:8080",
 				event_receiver_2,
 			)
@@ -235,7 +131,7 @@
 			transaction_sender: event_sender,
 			transaction_receiver: event_receiver_3,
 			event_listeners,
-			waker: AtomicWaker::new(),
+			_waker: AtomicWaker::new(),
 			_phantom: std::marker::PhantomData,
 		}
 	}
@@ -256,51 +152,13 @@
 		self.accounts.get(address)
 	}
 
-<<<<<<< HEAD
 	pub fn connection(
 		&self,
 	) -> mpsc::UnboundedSender<MovementChainEvent<MovementAddress, MovementHash>> {
 		self.transaction_sender.clone()
-=======
-	async fn lock_bridge_transfer(
-		&mut self,
-		bridge_transfer_id: BridgeTransferId<Self::Hash>,
-		hash_lock: HashLock<Self::Hash>,
-		initiator: InitiatorAddress<Vec<u8>>,
-		recipient: RecipientAddress<Self::Address>,
-		amount: Amount,
-	) -> BridgeContractCounterpartyResult<()> {
-		let amount_value = match amount.0 {
-			AssetType::Moveth(value) => value,
-			_ => return Err(BridgeContractCounterpartyError::SerializationError),
-		};
-
-		let args = vec![
-			utils::serialize_vec(&initiator.0)?,
-			utils::serialize_vec(&bridge_transfer_id.0[..])?,
-			utils::serialize_vec(&hash_lock.0[..])?,
-			utils::serialize_vec(&recipient.0 .0)?,
-			utils::serialize_u64(&amount_value)?,
-		];
-
-		let payload = utils::make_aptos_payload(
-			self.counterparty_address,
-			COUNTERPARTY_MODULE_NAME,
-			"lock_bridge_transfer",
-			Vec::new(),
-			args,
-		);
-
-		utils::send_and_confirm_aptos_transaction(&self.rest_client, self.signer.as_ref(), payload)
-			.await
-			.map_err(|_| BridgeContractCounterpartyError::LockTransferError)?;
-
-		Ok(())
->>>>>>> 59c14985
-	}
-}
-
-<<<<<<< HEAD
+	}
+}
+
 impl Future for MovementChain {
 	type Output = ();
 
@@ -316,56 +174,11 @@
 			}
 		}
 		Poll::Pending
-=======
-	async fn complete_bridge_transfer(
-		&mut self,
-		bridge_transfer_id: BridgeTransferId<Self::Hash>,
-		preimage: HashLockPreImage,
-	) -> BridgeContractCounterpartyResult<()> {
-		let args2 = vec![
-			utils::serialize_vec(&bridge_transfer_id.0[..])?,
-			utils::serialize_vec(&preimage.0)?,
-		];
-
-		let payload = utils::make_aptos_payload(
-			self.counterparty_address,
-			COUNTERPARTY_MODULE_NAME,
-			"complete_bridge_transfer",
-			Vec::new(),
-			args2,
-		);
-
-		utils::send_and_confirm_aptos_transaction(&self.rest_client, self.signer.as_ref(), payload)
-			.await
-			.map_err(|_| BridgeContractCounterpartyError::CompleteTransferError)?;
-
-		Ok(())
-	}
-
-	async fn abort_bridge_transfer(
-		&mut self,
-		bridge_transfer_id: BridgeTransferId<Self::Hash>,
-	) -> BridgeContractCounterpartyResult<()> {
-		let args3 = vec![utils::serialize_vec(&bridge_transfer_id.0[..])?];
-		let payload = utils::make_aptos_payload(
-			self.counterparty_address,
-			COUNTERPARTY_MODULE_NAME,
-			"abort_bridge_transfer",
-			Vec::new(),
-			args3,
-		);
-
-		utils::send_and_confirm_aptos_transaction(&self.rest_client, self.signer.as_ref(), payload)
-			.await
-			.map_err(|_| BridgeContractCounterpartyError::AbortTransferError)?;
-
-		Ok(())
->>>>>>> 59c14985
 	}
 }
 
 impl Stream for MovementChain {
-	type Item = MovementChainEvent<MovementAddress, MovementHash>;
+	type Item = ContractEvent<MovementAddress, MovementHash>;
 
 	fn poll_next(self: Pin<&mut Self>, cx: &mut Context<'_>) -> Poll<Option<Self::Item>> {
 		tracing::trace!("AbstractBlockchain[{}]: Polling for events", self.name);
@@ -374,331 +187,87 @@
 		match this.transaction_receiver.poll_next_unpin(cx) {
 			Poll::Ready(Some(transaction)) => {
 				tracing::trace!(
-					"Etherum Chain [{}]: Received transaction: {:?}",
+					"Movement Chain [{}]: Received transaction: {:?}",
 					this.name,
 					transaction
 				);
 				match transaction {
-					_ => {} //Implement chain event logic here
+					_ => {} // Implement chain event tx logic here
 				}
 			}
 			Poll::Ready(None) => {
-				tracing::warn!("AbstractBlockchain[{}]: Transaction receiver dropped", this.name);
+				tracing::warn!("MovementChain[{}]: Transaction receiver dropped", this.name);
 			}
 			Poll::Pending => {
-				tracing::trace!(
-					"AbstractBlockchain[{}]: No events in transaction_receiver",
-					this.name
-				);
-			}
-		}
-
-<<<<<<< HEAD
+				tracing::trace!("MovementChain[{}]: No events in transaction_receiver", this.name);
+			}
+		}
+
 		if let Some(event) = this.events.pop() {
 			for listener in &mut this.event_listeners {
-				tracing::trace!("AbstractBlockchain[{}]: Sending event to listener", this.name);
+				tracing::trace!("MovementChain[{}]: Sending event to listener", this.name);
 				listener.unbounded_send(event.clone()).expect("listener dropped");
 			}
 
-			tracing::trace!("AbstractBlockchain[{}]: Poll::Ready({:?})", this.name, event);
-			return Poll::Ready(Some(event));
-		}
-
-		tracing::trace!("AbstractBlockchain[{}]: Poll::Pending", this.name);
+			tracing::trace!("MovementChain[{}]: Poll::Ready({:?})", this.name, event);
+			match event {
+				MovementChainEvent::InitiatorContractEvent(Ok(event)) => {
+					let contract_event = match event {
+						SmartContractInitiatorEvent::InitiatedBridgeTransfer(details) => {
+							BridgeContractInitiatorEvent::Initiated(details)
+						}
+						SmartContractInitiatorEvent::CompletedBridgeTransfer(transfer_id) => {
+							BridgeContractInitiatorEvent::Completed(transfer_id)
+						}
+						SmartContractInitiatorEvent::RefundedBridgeTransfer(transfer_id) => {
+							BridgeContractInitiatorEvent::Refunded(transfer_id)
+						}
+					};
+					return Poll::Ready(Some(ContractEvent::InitiatorEvent(contract_event)));
+				}
+				MovementChainEvent::InitiatorContractEvent(Err(_)) => {
+					// trace here
+					return Poll::Ready(None);
+				}
+				MovementChainEvent::CounterpartyContractEvent(_) => {
+					// trace here
+					return Poll::Ready(None);
+				}
+				MovementChainEvent::Noop => {
+					//trace here
+					return Poll::Ready(None);
+				}
+			}
+		}
+
+		tracing::trace!("MovementChain[{}]: Poll::Pending", this.name);
 		Poll::Pending
-=======
-		let originator = utils::val_as_str(values.get(0))?;
-		let recipient = utils::val_as_str(values.get(1))?;
-		let amount = utils::val_as_str(values.get(2))?
-			.parse::<u64>()
-			.map_err(|_| BridgeContractCounterpartyError::SerializationError)?;
-		let hash_lock = utils::val_as_str(values.get(3))?;
-		let state = utils::val_as_u64(values.get(5))? as u8;
-
-		// Convert the originator, recipient, and hash_lock
-		let originator_address = AccountAddress::from_hex_literal(originator)
-			.map_err(|_| BridgeContractCounterpartyError::SerializationError)?;
-		let recipient_address_bytes = hex::decode(&recipient[2..])
-			.map_err(|_| BridgeContractCounterpartyError::SerializationError)?;
-		let hash_lock_array: [u8; 32] = hex::decode(&hash_lock[2..])
-			.map_err(|_| BridgeContractCounterpartyError::SerializationError)?
-			.try_into()
-			.map_err(|_| BridgeContractCounterpartyError::SerializationError)?;
-
-		// Create the BridgeTransferDetails struct
-		let details: BridgeTransferDetails<MovementAddress, [u8; 32]> = BridgeTransferDetails {
-			bridge_transfer_id,
-			initiator_address: InitiatorAddress(MovementAddress(originator_address)),
-			recipient_address: RecipientAddress(recipient_address_bytes),
-			amount: Amount(AssetType::Moveth(amount)),
-			hash_lock: HashLock(hash_lock_array),
-			state,
-		};
-		Ok(Some(details))
-	}
-}
-
-#[async_trait::async_trait]
-impl BridgeContractInitiator for MovementClient {
+	}
+}
+
+impl BlockchainService for MovementChain {
 	type Address = MovementAddress;
-	type Hash = [u8; 32];
-
-	async fn initiate_bridge_transfer(
-		&mut self,
-		_initiator: InitiatorAddress<MovementAddress>,
-		recipient: RecipientAddress<Vec<u8>>,
-		hash_lock: HashLock<Self::Hash>,
-		amount: Amount,
-	) -> BridgeContractInitiatorResult<()> {
-		let amount_value = match amount.0 {
-			AssetType::Moveth(value) => value,
-			_ => return Err(BridgeContractInitiatorError::ConversionError),
-		};
-		debug!("Amount value: {:?}", amount_value);
-
-		let args = vec![
-			utils::serialize_vec_initiator(&recipient.0)?,
-			utils::serialize_vec_initiator(&hash_lock.0[..])?,
-			utils::serialize_u64_initiator(&amount_value)?,
-		];
-
-		let payload = utils::make_aptos_payload(
-			self.counterparty_address,
-			"atomic_bridge_initiator",
-			"initiate_bridge_transfer",
-			Vec::new(),
-			args,
-		);
-
-		utils::send_and_confirm_aptos_transaction(&self.rest_client, self.signer.as_ref(), payload)
-			.await
-			.map_err(|_| BridgeContractInitiatorError::InitiateTransferError)?;
-
-		Ok(())
-	}
-
-	async fn complete_bridge_transfer(
-		&mut self,
-		bridge_transfer_id: BridgeTransferId<<MovementClient as BridgeContractCounterparty>::Hash>,
-		secret: HashLockPreImage,
-	) -> BridgeContractInitiatorResult<()> {
-		let args = vec![
-			utils::serialize_vec_initiator(&bridge_transfer_id.0[..])?,
-			utils::serialize_vec_initiator(&secret.0)?,
-		];
-
-		let payload = utils::make_aptos_payload(
-			self.counterparty_address,
-			"atomic_bridge_initiator",
-			"complete_bridge_transfer",
-			Vec::new(),
-			args,
-		);
-
-		utils::send_and_confirm_aptos_transaction(&self.rest_client, self.signer.as_ref(), payload)
-			.await
-			.map_err(|_| BridgeContractInitiatorError::CompleteTransferError)?;
-
-		Ok(())
-	}
-
-	async fn refund_bridge_transfer(
-		&mut self,
-		bridge_transfer_id: BridgeTransferId<<MovementClient as BridgeContractCounterparty>::Hash>,
-	) -> BridgeContractInitiatorResult<()> {
-		let args = vec![utils::serialize_vec_initiator(&bridge_transfer_id.0[..])?];
-
-		let payload = utils::make_aptos_payload(
-			self.counterparty_address,
-			"atomic_bridge_initiator",
-			"refund_bridge_transfer",
-			Vec::new(),
-			args,
-		);
-
-		utils::send_and_confirm_aptos_transaction(&self.rest_client, self.signer.as_ref(), payload)
-			.await
-			.map_err(|_| BridgeContractInitiatorError::ConversionError)?;
-
-		Ok(())
-	}
-
-	async fn get_bridge_transfer_details(
-		&mut self,
-		bridge_transfer_id: BridgeTransferId<<MovementClient as BridgeContractCounterparty>::Hash>,
-	) -> BridgeContractInitiatorResult<Option<BridgeTransferDetails<MovementAddress, [u8; 32]>>> {
-		let bridge_transfer_id_hex = format!("0x{}", hex::encode(bridge_transfer_id.0));
-
-		let view_request = ViewRequest {
-			function: EntryFunctionId {
-				module: MoveModuleId {
-					address: self.counterparty_address.clone().into(),
-					name: aptos_api_types::IdentifierWrapper(
-						Identifier::new("atomic_bridge_initiator")
-							.map_err(|_| BridgeContractInitiatorError::FunctionViewError)?,
-					),
-				},
-				name: aptos_api_types::IdentifierWrapper(
-					Identifier::new("bridge_transfers")
-						.map_err(|_| BridgeContractInitiatorError::FunctionViewError)?,
-				),
-			},
-			type_arguments: vec![],
-			arguments: vec![serde_json::json!(bridge_transfer_id_hex)],
-		};
-
-		let response: Response<Vec<serde_json::Value>> = self
-			.rest_client
-			.view(&view_request, None)
-			.await
-			.map_err(|_| BridgeContractInitiatorError::CallError)?;
-
-		let values = response.inner();
-
-		if values.len() != 6 {
-			return Err(BridgeContractInitiatorError::InvalidResponseLength);
-		}
-
-		let originator = utils::val_as_str_initiator(values.get(0))?;
-		let recipient = utils::val_as_str_initiator(values.get(1))?;
-		let amount = utils::val_as_str_initiator(values.get(2))?
-			.parse::<u64>()
-			.map_err(|_| BridgeContractInitiatorError::SerializationError)?;
-		let hash_lock = utils::val_as_str_initiator(values.get(3))?;
-		let state = utils::val_as_u64_initiator(values.get(5))? as u8;
-
-		let originator_address = AccountAddress::from_hex_literal(originator)
-			.map_err(|_| BridgeContractInitiatorError::SerializationError)?;
-		let recipient_address_bytes = hex::decode(&recipient[2..])
-			.map_err(|_| BridgeContractInitiatorError::SerializationError)?;
-		let hash_lock_array: [u8; 32] = hex::decode(&hash_lock[2..])
-			.map_err(|_| BridgeContractInitiatorError::SerializationError)?
-			.try_into()
-			.map_err(|_| BridgeContractInitiatorError::SerializationError)?;
-
-		let details = BridgeTransferDetails {
-			bridge_transfer_id,
-			initiator_address: InitiatorAddress(MovementAddress(originator_address)),
-			recipient_address: RecipientAddress(recipient_address_bytes),
-			amount: Amount(AssetType::Moveth(amount)),
-			hash_lock: HashLock(hash_lock_array),
-			state,
-		};
-
-		Ok(Some(details))
-	}
-}
-
-// Should feature `bridge-test` flag after https://github.com/movementlabsxyz/movement/pull/574 is merged
-impl MovementClient {
-	pub async fn counterparty_set_timelock(
-		&mut self,
-		time_lock: u64,
-	) -> Result<(), BridgeContractCounterpartyError> {
-		let args = vec![utils::serialize_u64(&time_lock)?];
-
-		let payload = utils::make_aptos_payload(
-			self.counterparty_address,
-			"atomic_bridge_counterparty",
-			"set_time_lock_duration",
-			Vec::new(),
-			args,
-		);
-
-		println!("payload {:?}", &payload);
-
-		utils::send_and_confirm_aptos_transaction(&self.rest_client, self.signer.as_ref(), payload)
-			.await
-			.map_err(|_| BridgeContractCounterpartyError::CallError)?;
-
-		Ok(())
-	}
-
-	pub async fn counterparty_time_lock_duration(
-		&mut self,
-	) -> Result<u64, BridgeContractCounterpartyError> {
-		let view_request = ViewRequest {
-			function: EntryFunctionId {
-				module: MoveModuleId {
-					address: self.counterparty_address.into(),
-					name: aptos_api_types::IdentifierWrapper(
-						Identifier::new("atomic_bridge_counterparty")
-							.map_err(|_| BridgeContractCounterpartyError::FunctionViewError)?,
-					),
-				},
-				name: aptos_api_types::IdentifierWrapper(
-					Identifier::new("get_time_lock_duration")
-						.map_err(|_| BridgeContractCounterpartyError::FunctionViewError)?,
-				),
-			},
-			type_arguments: vec![],
-			arguments: vec![],
-		};
-
-		let response: Response<Vec<serde_json::Value>> = self
-			.rest_client
-			.view(&view_request, None)
-			.await
-			.map_err(|_| BridgeContractCounterpartyError::CallError)?;
-
-		let values = response.inner();
-		let timelock = utils::val_as_u64(values.first())?;
-		Ok(timelock)
-	}
-
-	pub async fn initiator_set_timelock(
-		&mut self,
-		time_lock: u64,
-	) -> Result<(), BridgeContractInitiatorError> {
-		let args = vec![utils::serialize_u64(&time_lock).expect("Failed to serialize time lock")];
-
-		println!("counterparty address {:?}", &self.counterparty_address);
-
-		let payload = utils::make_aptos_payload(
-			self.counterparty_address,
-			"atomic_bridge_initiator",
-			"set_time_lock_duration",
-			Vec::new(),
-			args,
-		);
-
-		utils::send_and_confirm_aptos_transaction(&self.rest_client, self.signer.as_ref(), payload)
-			.await
-			.map_err(|_| BridgeContractInitiatorError::CallError)?;
-
-		Ok(())
-	}
-
-	pub async fn initiator_time_lock_duration(
-		&mut self,
-	) -> Result<u64, BridgeContractInitiatorError> {
-		let view_request = ViewRequest {
-			function: EntryFunctionId {
-				module: MoveModuleId {
-					address: self.counterparty_address.into(),
-					name: aptos_api_types::IdentifierWrapper(
-						Identifier::new("atomic_bridge_initiator")
-							.map_err(|_| BridgeContractInitiatorError::FunctionViewError)?,
-					),
-				},
-				name: aptos_api_types::IdentifierWrapper(
-					Identifier::new("get_time_lock_duration")
-						.map_err(|_| BridgeContractInitiatorError::FunctionViewError)?,
-				),
-			},
-			type_arguments: vec![],
-			arguments: vec![],
-		};
-
-		let response: Response<Vec<serde_json::Value>> = self
-			.rest_client
-			.view(&view_request, None)
-			.await
-			.map_err(|_| BridgeContractInitiatorError::CallError)?;
-
-		let values = response.inner();
-		let timelock = utils::val_as_u64_initiator(values.first())?;
-		Ok(timelock)
->>>>>>> 59c14985
+	type Hash = MovementHash;
+
+	type InitiatorContract = MovementClient;
+	type InitiatorMonitoring = MovementInitiatorMonitoring<MovementAddress, MovementHash>;
+
+	type CounterpartyContract = MovementClient;
+	type CounterpartyMonitoring = MovementCounterpartyMonitoring<MovementAddress, MovementHash>;
+
+	fn initiator_contract(&self) -> &Self::InitiatorContract {
+		&self.initiator_contract
+	}
+
+	fn initiator_monitoring(&mut self) -> &mut Self::InitiatorMonitoring {
+		&mut self.initiator_monitoring
+	}
+
+	fn counterparty_contract(&self) -> &Self::CounterpartyContract {
+		&self.counterparty_contract
+	}
+
+	fn counterparty_monitoring(&mut self) -> &mut Self::CounterpartyMonitoring {
+		&mut self.counterparty_monitoring
 	}
 }