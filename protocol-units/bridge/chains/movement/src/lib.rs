use crate::utils::MovementAddress;
use anyhow::Result;
use aptos_sdk::{
	move_types::language_storage::TypeTag,
	rest_client::{Client, FaucetClient},
	types::LocalAccount,
};
use aptos_types::account_address::AccountAddress;
use bridge_shared::{
	bridge_contracts::{
		BridgeContractCounterparty, BridgeContractCounterpartyError,
		BridgeContractCounterpartyResult,
	},
	types::{
		Amount, BridgeTransferDetails, BridgeTransferId, HashLock, HashLockPreImage,
		InitiatorAddress, RecipientAddress, TimeLock,
	},
};
use rand::prelude::*;
use rand::Rng;
use serde::Serialize;
use std::str::FromStr;
use std::sync::{Arc, RwLock};
use std::{
	env, fs,
	io::{Read, Write},
	path::{Path, PathBuf},
	process::{Command, Stdio},
};
use tokio::{
	io::{AsyncBufReadExt, BufReader},
	process::Command as TokioCommand,
	sync::oneshot,
	task,
};

use url::Url;

mod types;
pub mod utils;

const DUMMY_ADDRESS: AccountAddress = AccountAddress::new([0; 32]);
const COUNTERPARTY_MODULE_NAME: &str = "atomic_bridge_counterparty";

#[allow(dead_code)]
enum Call {
	Lock,
	Complete,
	Abort,
	GetDetails,
}

pub struct Config {
	pub rpc_url: Option<String>,
	pub ws_url: Option<String>,
	pub chain_id: String,
	pub signer_private_key: Arc<RwLock<LocalAccount>>,
	pub initiator_contract: Option<MovementAddress>,
	pub gas_limit: u64,
}

impl Config {
	pub fn build_for_test() -> Self {
		let seed = [3u8; 32];
		let mut rng = rand::rngs::StdRng::from_seed(seed);

		Config {
			rpc_url: Some("http://0.0.0.0:30734".parse().unwrap()),
			ws_url: Some("ws://localhost:30734".parse().unwrap()),
			chain_id: 4.to_string(),
			signer_private_key: Arc::new(RwLock::new(LocalAccount::generate(&mut rng))),
			initiator_contract: None,
			gas_limit: 10_000_000_000,
		}
	}
}

#[allow(dead_code)]
#[derive(Clone)]
pub struct MovementClient {
	///Address of the counterparty moduke
	counterparty_address: AccountAddress,
	///Address of the initiator module
	initiator_address: Vec<u8>,
	///The Apotos Rest Client
	pub rest_client: Client,
	///The Apotos Rest Client
	pub faucet_client: Option<Arc<RwLock<FaucetClient>>>,
	///The signer account
	signer: Arc<LocalAccount>,
}

impl MovementClient {
	pub async fn new(_config: Config) -> Result<Self, anyhow::Error> {
		let node_connection_url = "http://127.0.0.1:8080".to_string();
		let node_connection_url = Url::from_str(node_connection_url.as_str()).map_err(|_| BridgeContractCounterpartyError::SerializationError)?;

		let rest_client = Client::new(node_connection_url.clone());

		let seed = [3u8; 32];
		let mut rng = rand::rngs::StdRng::from_seed(seed);
		let signer = LocalAccount::generate(&mut rng);

		let mut address_bytes = [0u8; AccountAddress::LENGTH];
		address_bytes[0..2].copy_from_slice(&[0xca, 0xfe]);
		let counterparty_address = AccountAddress::new(address_bytes);
		Ok(MovementClient {
			counterparty_address,
			initiator_address: Vec::new(), //dummy for now
			rest_client,
			faucet_client: None,
			signer: Arc::new(signer),
		})
	}

	pub async fn new_for_test(
		_config: Config,
	) -> Result<(Self, tokio::process::Child), anyhow::Error> {
		let (setup_complete_tx, mut setup_complete_rx) = oneshot::channel();
		let mut child = TokioCommand::new("movement")
			.args(&["node", "run-local-testnet", "--force-restart", "--assume-yes"])
			.stdout(Stdio::piped())
			.stderr(Stdio::piped())
			.spawn()?;

		let stdout = child.stdout.take().expect("Failed to capture stdout");
		let stderr = child.stderr.take().expect("Failed to capture stderr");

		task::spawn(async move {
			let mut stdout_reader = BufReader::new(stdout).lines();
			let mut stderr_reader = BufReader::new(stderr).lines();

			loop {
				tokio::select! {
					line = stdout_reader.next_line() => {
						match line {
							Ok(Some(line)) => {
								println!("STDOUT: {}", line);
								if line.contains("Setup is complete") {
									println!("Testnet is up and running!");
									let _ = setup_complete_tx.send(());
																	return Ok(());
								}
							},
							Ok(None) => {
								return Err(anyhow::anyhow!("Unexpected end of stdout stream"));
							},
							Err(e) => {
								return Err(anyhow::anyhow!("Error reading stdout: {}", e));
							}
						}
					},
					line = stderr_reader.next_line() => {
						match line {
							Ok(Some(line)) => {
								println!("STDERR: {}", line);
								if line.contains("Setup is complete") {
									println!("Testnet is up and running!");
									let _ = setup_complete_tx.send(());
																	return Ok(());
								}
							},
							Ok(None) => {
								return Err(anyhow::anyhow!("Unexpected end of stderr stream"));
							}
							Err(e) => {
								return Err(anyhow::anyhow!("Error reading stderr: {}", e));
							}
						}
					}
				}
			}
		});

		setup_complete_rx.await.expect("Failed to receive setup completion signal");
		println!("Setup complete message received.");

		let node_connection_url = "http://127.0.0.1:8080".to_string();
		let node_connection_url = Url::from_str(node_connection_url.as_str()).map_err(|_| BridgeContractCounterpartyError::SerializationError)?;
		let rest_client = Client::new(node_connection_url.clone());

		let faucet_url = "http://127.0.0.1:8081".to_string();
		let faucet_url = Url::from_str(faucet_url.as_str()).map_err(|_| BridgeContractCounterpartyError::SerializationError)?;
		let faucet_client = Arc::new(RwLock::new(FaucetClient::new(
			faucet_url.clone(),
			node_connection_url.clone(),
		)));

		let mut rng = ::rand::rngs::StdRng::from_seed([3u8; 32]);
		Ok((
			MovementClient {
				counterparty_address: DUMMY_ADDRESS,
				initiator_address: Vec::new(), // dummy for now
				rest_client,
				faucet_client: Some(faucet_client),
				signer: Arc::new(LocalAccount::generate(&mut rng)),
			},
			child,
		))
	}

	pub fn publish_for_test(&mut self) -> Result<()> {
		let random_seed = rand::thread_rng().gen_range(0, 1000000).to_string();

		let mut process = Command::new("movement")
			.args(&["init"])
			.stdin(Stdio::piped())
			.stdout(Stdio::piped())
			.stderr(Stdio::piped())
			.spawn()
			.expect("Failed to execute command");

<<<<<<< HEAD
		let stdin: &mut std::process::ChildStdin =
			process.stdin.as_mut().expect("Failed to open stdin");
=======
		let private_key_hex = hex::encode(self.signer.private_key().to_bytes());

		let stdin: &mut std::process::ChildStdin = process.stdin.as_mut().expect("Failed to open stdin");
>>>>>>> 4921f5c7

		let movement_dir = PathBuf::from(".movement");

		if movement_dir.exists() {
			stdin.write_all(b"yes\n").expect("Failed to write to stdin");
		}

		stdin.write_all(b"local\n").expect("Failed to write to stdin");

		let _ = stdin.write_all(format!("{}\n", private_key_hex).as_bytes());

		drop(stdin);

		let addr_output = process.wait_with_output().expect("Failed to read command output");

		if !addr_output.stdout.is_empty() {
			println!("stdout: {}", String::from_utf8_lossy(&addr_output.stdout));
		}

		if !addr_output.stderr.is_empty() {
			eprintln!("stderr: {}", String::from_utf8_lossy(&addr_output.stderr));
		}
		let addr_output_str = String::from_utf8_lossy(&addr_output.stderr);
		let address = addr_output_str
			.split_whitespace()
			.find(|word| word.starts_with("0x"))
			.expect("Failed to extract the Movement account address");

		println!("Extracted address: {}", address);

		let resource_output = Command::new("movement")
			.args(&[
				"account",
				"derive-resource-account-address",
				"--address",
				address,
				"--seed",
				&random_seed,
			])
			.stdout(Stdio::piped())
			.stderr(Stdio::piped())
			.output()
			.expect("Failed to execute command");

		// Print the output of the resource address command for debugging
		if !resource_output.stdout.is_empty() {
			println!("stdout: {}", String::from_utf8_lossy(&resource_output.stdout));
		}
		if !resource_output.stderr.is_empty() {
			eprintln!("stderr: {}", String::from_utf8_lossy(&resource_output.stderr));
		}

		// Extract the resource address from the JSON output
		let resource_output_str = String::from_utf8_lossy(&resource_output.stdout);
		let resource_address = resource_output_str
			.lines()
			.find(|line| line.contains("\"Result\""))
			.and_then(|line| line.split('"').nth(3))
			.expect("Failed to extract the resource account address");

		// Ensure the address has a "0x" prefix
		let formatted_resource_address = if resource_address.starts_with("0x") {
			resource_address.to_string()
		} else {
			format!("0x{}", resource_address)
		};

		// Set counterparty module address to resource address, for function calls:
		self.counterparty_address = AccountAddress::from_hex_literal(&formatted_resource_address)?;

		println!("Derived resource address: {}", formatted_resource_address);

		let current_dir = env::current_dir().expect("Failed to get current directory");
		println!("Current directory: {:?}", current_dir);

		let move_toml_path = PathBuf::from("../move-modules/Move.toml");

		// Read the existing content of Move.toml
		let move_toml_content =
			fs::read_to_string(&move_toml_path).expect("Failed to read Move.toml file");

		// Update the content of Move.toml with the new addresses
		let updated_content = move_toml_content
			.lines()
			.map(|line| match line {
				_ if line.starts_with("resource_addr = ") => {
					format!(r#"resource_addr = "{}""#, formatted_resource_address)
				}
				_ if line.starts_with("atomic_bridge = ") => {
					format!(r#"atomic_bridge = "{}""#, formatted_resource_address)
				}
				_ if line.starts_with("moveth = ") => {
					format!(r#"moveth = "{}""#, formatted_resource_address)
				}
				_ if line.starts_with("master_minter = ") => {
					format!(r#"master_minter = "{}""#, formatted_resource_address)
				}
				_ if line.starts_with("minter = ") => {
					format!(r#"minter = "{}""#, formatted_resource_address)
				}
				_ if line.starts_with("admin = ") => {
					format!(r#"admin = "{}""#, formatted_resource_address)
				}
				_ if line.starts_with("origin_addr = ") => {
					format!(r#"origin_addr = "{}""#, address)
				}
				_ if line.starts_with("source_account = ") => {
					format!(r#"source_account = "{}""#, address)
				}
				_ => line.to_string(),
			})
			.collect::<Vec<_>>()
			.join("\n");

		// Write the updated content back to Move.toml
		let mut file =
			fs::File::create(&move_toml_path).expect("Failed to open Move.toml file for writing");
		file.write_all(updated_content.as_bytes())
			.expect("Failed to write updated Move.toml file");

		println!("Move.toml updated successfully.");

		let output2 = Command::new("movement")
			.args(&[
				"move",
				"create-resource-account-and-publish-package",
				"--assume-yes",
				"--address-name",
				"moveth",
				"--seed",
				&random_seed,
				"--package-dir",
				"../move-modules",
			])
			.stdout(Stdio::piped())
			.stderr(Stdio::piped())
			.output()
			.expect("Failed to execute command");

		if !output2.stdout.is_empty() {
			eprintln!("stdout: {}", String::from_utf8_lossy(&output2.stdout));
		}

		if !output2.stderr.is_empty() {
			eprintln!("stderr: {}", String::from_utf8_lossy(&output2.stderr));
		}

		if movement_dir.exists() {
			fs::remove_dir_all(movement_dir).expect("Failed to delete .movement directory");
			println!(".movement directory deleted successfully.");
		}

	    // Read the existing content of Move.toml
	let move_toml_content = fs::read_to_string(&move_toml_path)
	    .expect("Failed to read Move.toml file");
    
	// Directly assign the address
	let final_address = "0xcafe";

	// Directly assign the formatted resource address
	let final_formatted_resource_address = "0xc3bb8488ab1a5815a9d543d7e41b0e0df46a7396f89b22821f07a4362f75ddc5";
	
	let updated_content = move_toml_content
	    .lines()
	    .map(|line| {
		match line {
		    _ if line.starts_with("resource_addr = ") => {
			format!(r#"resource_addr = "{}""#, final_formatted_resource_address)
		    }
		    _ if line.starts_with("atomic_bridge = ") => {
			format!(r#"atomic_bridge = "{}""#, final_formatted_resource_address)
		    }
		    _ if line.starts_with("moveth = ") => {
			format!(r#"moveth = "{}""#, final_formatted_resource_address)
		    }
		    _ if line.starts_with("master_minter = ") => {
			format!(r#"master_minter = "{}""#, final_formatted_resource_address)
		    }
		    _ if line.starts_with("minter = ") => {
			format!(r#"minter = "{}""#, final_formatted_resource_address)
		    }
		    _ if line.starts_with("admin = ") => {
			format!(r#"admin = "{}""#, final_formatted_resource_address)
		    }
		    _ if line.starts_with("origin_addr = ") => {
			format!(r#"origin_addr = "{}""#, final_address)
		    }
		    _ if line.starts_with("pauser = ") => {
			format!(r#"pauser = "{}""#, "0xdafe")
		    }
		    _ if line.starts_with("denylister = ") => {
			format!(r#"denylister = "{}""#, "0xcade")
		    }
		    _ => line.to_string(),
		}
	    })
	    .collect::<Vec<_>>()
	    .join("\n");
    
	// Write the updated content back to Move.toml
	let mut file = fs::File::create(&move_toml_path)
	    .expect("Failed to open Move.toml file for writing");
	file.write_all(updated_content.as_bytes())
	    .expect("Failed to write updated Move.toml file");
    
	println!("Move.toml addresses updated successfully at the end of the test.");    

	Ok(())
	}

	pub fn rest_client(&self) -> &Client {
		&self.rest_client
	}
	
	pub fn signer(&self) -> &LocalAccount {
		&self.signer
	}

	pub fn faucet_client(&self) -> Result<&Arc<RwLock<FaucetClient>>> {
		if let Some(faucet_client) = &self.faucet_client {
			Ok(faucet_client)
		} else {
			Err(anyhow::anyhow!("Faucet client not initialized"))
		}
	}
}

#[async_trait::async_trait]
impl BridgeContractCounterparty for MovementClient {
	type Address = MovementAddress;
	type Hash = [u8; 32];

	async fn lock_bridge_transfer(
		&mut self,
		bridge_transfer_id: BridgeTransferId<Self::Hash>,
		hash_lock: HashLock<Self::Hash>,
		time_lock: TimeLock,
		initiator: InitiatorAddress<Vec<u8>>,
		recipient: RecipientAddress<Self::Address>,
		amount: Amount,
	) -> BridgeContractCounterpartyResult<()> {

		let args = vec![
			utils::serialize_vec(&initiator.0)?,
			utils::serialize_vec(&bridge_transfer_id.0[..])?,
			utils::serialize_vec(&hash_lock.0[..])?,
			utils::serialize_u64(&time_lock.0)?,
			utils::serialize_vec(&recipient.0.0.to_vec())?,
			utils::serialize_u64(&amount.moveth())?,
		];

		let payload = utils::make_aptos_payload(
			self.counterparty_address,
			COUNTERPARTY_MODULE_NAME,
			"lock_bridge_transfer",
			Vec::new(),
			args,
		);

		let _ = utils::send_and_confirm_aptos_transaction(
			&self.rest_client,
			self.signer.as_ref(),
			payload,
		)
		.await
		.map_err(|_| BridgeContractCounterpartyError::LockTransferError);
		Ok(())
	}

	async fn complete_bridge_transfer(
		&mut self,
		bridge_transfer_id: BridgeTransferId<Self::Hash>,
		preimage: HashLockPreImage,
	) -> BridgeContractCounterpartyResult<()> {
		let args2 = vec![
			utils::serialize_vec(&bridge_transfer_id.0[..])?,
			utils::serialize_vec(&preimage.0)?,
		];

		let payload = utils::make_aptos_payload(
			self.counterparty_address,
			COUNTERPARTY_MODULE_NAME,
			"complete_bridge_transfer",
			Vec::new(),
			args2,
		);

		self.signer.increment_sequence_number();

		let _ = utils::send_and_confirm_aptos_transaction(
			&self.rest_client,
			self.signer.as_ref(),
			payload,
		)
		.await
		.map_err(|_| BridgeContractCounterpartyError::CompleteTransferError);
		Ok(())
	}

	async fn abort_bridge_transfer(
		&mut self,
		bridge_transfer_id: BridgeTransferId<Self::Hash>,
	) -> BridgeContractCounterpartyResult<()> {
		let args = vec![
			utils::serialize_vec(&self.signer.address().to_vec())?,
			utils::serialize_vec(&bridge_transfer_id.0)?,
		];
		let payload = utils::make_aptos_payload(
			self.counterparty_address,
			COUNTERPARTY_MODULE_NAME,
			"abort_bridge_transfer",
			self.counterparty_type_args(Call::Abort),
			args,
		);
		let _ = utils::send_and_confirm_aptos_transaction(
			&self.rest_client,
			self.signer.as_ref(),
			payload,
		)
		.await
		.map_err(|_| BridgeContractCounterpartyError::AbortTransferError);
		Ok(())
	}

	async fn get_bridge_transfer_details(
		&mut self,
		_bridge_transfer_id: BridgeTransferId<Self::Hash>,
	) -> BridgeContractCounterpartyResult<Option<BridgeTransferDetails<Self::Address, Self::Hash>>>
	{
		todo!();
	}
}

impl MovementClient {
	fn counterparty_type_args(&self, call: Call) -> Vec<TypeTag> {
		match call {
			Call::Lock => vec![TypeTag::Address, TypeTag::U64, TypeTag::U64, TypeTag::U8],
			Call::Complete => vec![TypeTag::Address, TypeTag::U64, TypeTag::U8],
			Call::Abort => vec![TypeTag::Address, TypeTag::U64],
			Call::GetDetails => vec![TypeTag::Address, TypeTag::U64],
		}
	}
}
<|MERGE_RESOLUTION|>--- conflicted
+++ resolved
@@ -65,8 +65,8 @@
 		let mut rng = rand::rngs::StdRng::from_seed(seed);
 
 		Config {
-			rpc_url: Some("http://0.0.0.0:30734".parse().unwrap()),
-			ws_url: Some("ws://localhost:30734".parse().unwrap()),
+			rpc_url: Some("http://localhost:8080".parse().unwrap()),
+			ws_url: Some("ws://localhost:8080".parse().unwrap()),
 			chain_id: 4.to_string(),
 			signer_private_key: Arc::new(RwLock::new(LocalAccount::generate(&mut rng))),
 			initiator_contract: None,
@@ -93,7 +93,8 @@
 impl MovementClient {
 	pub async fn new(_config: Config) -> Result<Self, anyhow::Error> {
 		let node_connection_url = "http://127.0.0.1:8080".to_string();
-		let node_connection_url = Url::from_str(node_connection_url.as_str()).map_err(|_| BridgeContractCounterpartyError::SerializationError)?;
+		let node_connection_url = Url::from_str(node_connection_url.as_str())
+			.map_err(|_| BridgeContractCounterpartyError::SerializationError)?;
 
 		let rest_client = Client::new(node_connection_url.clone());
 
@@ -176,11 +177,13 @@
 		println!("Setup complete message received.");
 
 		let node_connection_url = "http://127.0.0.1:8080".to_string();
-		let node_connection_url = Url::from_str(node_connection_url.as_str()).map_err(|_| BridgeContractCounterpartyError::SerializationError)?;
+		let node_connection_url = Url::from_str(node_connection_url.as_str())
+			.map_err(|_| BridgeContractCounterpartyError::SerializationError)?;
 		let rest_client = Client::new(node_connection_url.clone());
 
 		let faucet_url = "http://127.0.0.1:8081".to_string();
-		let faucet_url = Url::from_str(faucet_url.as_str()).map_err(|_| BridgeContractCounterpartyError::SerializationError)?;
+		let faucet_url = Url::from_str(faucet_url.as_str())
+			.map_err(|_| BridgeContractCounterpartyError::SerializationError)?;
 		let faucet_client = Arc::new(RwLock::new(FaucetClient::new(
 			faucet_url.clone(),
 			node_connection_url.clone(),
@@ -210,14 +213,10 @@
 			.spawn()
 			.expect("Failed to execute command");
 
-<<<<<<< HEAD
+		let private_key_hex = hex::encode(self.signer.private_key().to_bytes());
+
 		let stdin: &mut std::process::ChildStdin =
 			process.stdin.as_mut().expect("Failed to open stdin");
-=======
-		let private_key_hex = hex::encode(self.signer.private_key().to_bytes());
-
-		let stdin: &mut std::process::ChildStdin = process.stdin.as_mut().expect("Failed to open stdin");
->>>>>>> 4921f5c7
 
 		let movement_dir = PathBuf::from(".movement");
 
@@ -370,68 +369,67 @@
 			println!(".movement directory deleted successfully.");
 		}
 
-	    // Read the existing content of Move.toml
-	let move_toml_content = fs::read_to_string(&move_toml_path)
-	    .expect("Failed to read Move.toml file");
-    
-	// Directly assign the address
-	let final_address = "0xcafe";
-
-	// Directly assign the formatted resource address
-	let final_formatted_resource_address = "0xc3bb8488ab1a5815a9d543d7e41b0e0df46a7396f89b22821f07a4362f75ddc5";
-	
-	let updated_content = move_toml_content
-	    .lines()
-	    .map(|line| {
-		match line {
-		    _ if line.starts_with("resource_addr = ") => {
-			format!(r#"resource_addr = "{}""#, final_formatted_resource_address)
-		    }
-		    _ if line.starts_with("atomic_bridge = ") => {
-			format!(r#"atomic_bridge = "{}""#, final_formatted_resource_address)
-		    }
-		    _ if line.starts_with("moveth = ") => {
-			format!(r#"moveth = "{}""#, final_formatted_resource_address)
-		    }
-		    _ if line.starts_with("master_minter = ") => {
-			format!(r#"master_minter = "{}""#, final_formatted_resource_address)
-		    }
-		    _ if line.starts_with("minter = ") => {
-			format!(r#"minter = "{}""#, final_formatted_resource_address)
-		    }
-		    _ if line.starts_with("admin = ") => {
-			format!(r#"admin = "{}""#, final_formatted_resource_address)
-		    }
-		    _ if line.starts_with("origin_addr = ") => {
-			format!(r#"origin_addr = "{}""#, final_address)
-		    }
-		    _ if line.starts_with("pauser = ") => {
-			format!(r#"pauser = "{}""#, "0xdafe")
-		    }
-		    _ if line.starts_with("denylister = ") => {
-			format!(r#"denylister = "{}""#, "0xcade")
-		    }
-		    _ => line.to_string(),
-		}
-	    })
-	    .collect::<Vec<_>>()
-	    .join("\n");
-    
-	// Write the updated content back to Move.toml
-	let mut file = fs::File::create(&move_toml_path)
-	    .expect("Failed to open Move.toml file for writing");
-	file.write_all(updated_content.as_bytes())
-	    .expect("Failed to write updated Move.toml file");
-    
-	println!("Move.toml addresses updated successfully at the end of the test.");    
-
-	Ok(())
+		// Read the existing content of Move.toml
+		let move_toml_content =
+			fs::read_to_string(&move_toml_path).expect("Failed to read Move.toml file");
+
+		// Directly assign the address
+		let final_address = "0xcafe";
+
+		// Directly assign the formatted resource address
+		let final_formatted_resource_address =
+			"0xc3bb8488ab1a5815a9d543d7e41b0e0df46a7396f89b22821f07a4362f75ddc5";
+
+		let updated_content = move_toml_content
+			.lines()
+			.map(|line| match line {
+				_ if line.starts_with("resource_addr = ") => {
+					format!(r#"resource_addr = "{}""#, final_formatted_resource_address)
+				}
+				_ if line.starts_with("atomic_bridge = ") => {
+					format!(r#"atomic_bridge = "{}""#, final_formatted_resource_address)
+				}
+				_ if line.starts_with("moveth = ") => {
+					format!(r#"moveth = "{}""#, final_formatted_resource_address)
+				}
+				_ if line.starts_with("master_minter = ") => {
+					format!(r#"master_minter = "{}""#, final_formatted_resource_address)
+				}
+				_ if line.starts_with("minter = ") => {
+					format!(r#"minter = "{}""#, final_formatted_resource_address)
+				}
+				_ if line.starts_with("admin = ") => {
+					format!(r#"admin = "{}""#, final_formatted_resource_address)
+				}
+				_ if line.starts_with("origin_addr = ") => {
+					format!(r#"origin_addr = "{}""#, final_address)
+				}
+				_ if line.starts_with("pauser = ") => {
+					format!(r#"pauser = "{}""#, "0xdafe")
+				}
+				_ if line.starts_with("denylister = ") => {
+					format!(r#"denylister = "{}""#, "0xcade")
+				}
+				_ => line.to_string(),
+			})
+			.collect::<Vec<_>>()
+			.join("\n");
+
+		// Write the updated content back to Move.toml
+		let mut file =
+			fs::File::create(&move_toml_path).expect("Failed to open Move.toml file for writing");
+		file.write_all(updated_content.as_bytes())
+			.expect("Failed to write updated Move.toml file");
+
+		println!("Move.toml addresses updated successfully at the end of the test.");
+
+		Ok(())
 	}
 
 	pub fn rest_client(&self) -> &Client {
 		&self.rest_client
 	}
-	
+
 	pub fn signer(&self) -> &LocalAccount {
 		&self.signer
 	}
@@ -459,13 +457,12 @@
 		recipient: RecipientAddress<Self::Address>,
 		amount: Amount,
 	) -> BridgeContractCounterpartyResult<()> {
-
 		let args = vec![
 			utils::serialize_vec(&initiator.0)?,
 			utils::serialize_vec(&bridge_transfer_id.0[..])?,
 			utils::serialize_vec(&hash_lock.0[..])?,
 			utils::serialize_u64(&time_lock.0)?,
-			utils::serialize_vec(&recipient.0.0.to_vec())?,
+			utils::serialize_vec(&recipient.0 .0.to_vec())?,
 			utils::serialize_u64(&amount.moveth())?,
 		];
 
