// SPDX-License-Identifier: UNLICENSED
pragma solidity ^0.8.22;
pragma abicoder v2;

import {AccessControlUpgradeable} from "@openzeppelin/contracts-upgradeable/access/AccessControlUpgradeable.sol";
import {PausableUpgradeable} from "@openzeppelin/contracts-upgradeable/utils/PausableUpgradeable.sol";
import {INativeBridge} from "./INativeBridge.sol";
import {IERC20} from "@openzeppelin/contracts/token/ERC20/IERC20.sol";

// import {RateLimiter} from "./RateLimiter.sol";

contract NativeBridge is AccessControlUpgradeable, PausableUpgradeable, INativeBridge {
    struct OutboundTransfer {
        bytes32 bridgeTransferId;
        address initiator;
        bytes32 recipient;
        uint256 amount;
    }

<<<<<<< HEAD
    mapping(uint256 nonce => OutgoingTransfer) public noncesToOutgoingTransfers;
    mapping(bytes32 bridgeTransferId => uint256 nonce) public idsToInboundNonces;
    mapping(uint256 day => uint256 amount) public outboundRateLimitBudget;
    mapping(uint256 day => uint256 amount) public inboundRateLimitBudget;
=======
    mapping(uint256 nonce => OutboundTransfer) public noncesToOutboundTransfers;
    mapping(bytes32 bridgeTransferId => uint256 nonce) public idsToInboundNonces;
>>>>>>> 432bbb70

    address public insuranceFund;
    IERC20 public moveToken;
    bytes32 public constant RELAYER_ROLE = keccak256(abi.encodePacked("RELAYER_ROLE"));
    uint256 private _nonce;

    // Prevents initialization of implementation contract exploits
    constructor() {
        _disableInitializers();
    }
    // TODO: include rate limit

<<<<<<< HEAD
    function initialize(address _moveToken, address _admin, address _relayer, address _maintainer, address _insuranceFund) public initializer {
=======
    /**
    * @dev Initializes the NativeBridge contract
    * @param _moveToken The address of the MOVE token contract
    * @param _admin The address of the admin role
    * @param _relayer The address of the relayer role
    * @param _maintainer The address of the maintainer role
     */
    function initialize(address _moveToken, address _admin, address _relayer, address _maintainer) public initializer {
>>>>>>> 432bbb70
        require(_moveToken != address(0) && _admin != address(0) && _relayer != address(0), ZeroAddress());
        __Pausable_init();
        moveToken = IERC20(_moveToken);
        _grantRole(DEFAULT_ADMIN_ROLE, _admin);
        _grantRole(RELAYER_ROLE, _relayer);
<<<<<<< HEAD

        // Set insurance fund
        insuranceFund = _insuranceFund;

        // Maintainer is optional
=======
>>>>>>> 432bbb70
        _grantRole(RELAYER_ROLE, _maintainer);
    }

    /**
     * @dev Creates a new bridge
     * @param recipient The address on the other chain to which to transfer funds
     * @param amount The amount of MOVE to send
     * @return bridgeTransferId A unique id representing this BridgeTransfer
     *
     */
    function initiateBridgeTransfer(bytes32 recipient, uint256 amount)
        external
        whenNotPaused
        returns (bytes32 bridgeTransferId)
    {
        // Ensure there is a valid amount
        require(amount > 0, ZeroAmount());
        _rateLimitOutbound(amount);
        address initiator = msg.sender;

        // Transfer the MOVE tokens from the user to the contract
        if (!moveToken.transferFrom(initiator, address(this), amount)) revert MOVETransferFailed();

        // Generate a unique nonce to prevent replay attacks, and generate a transfer ID
        bridgeTransferId = keccak256(abi.encodePacked(initiator, recipient, amount, ++_nonce));

        // Store the bridge transfer details
        noncesToOutboundTransfers[_nonce] = OutboundTransfer(bridgeTransferId, initiator, recipient, amount);

        emit BridgeTransferInitiated(bridgeTransferId, initiator, recipient, amount, _nonce);
        return bridgeTransferId;
    }

    /**
     * @dev Completes the bridging of funds. Only the relayer can call this function.
     * @param bridgeTransferId Unique identifier for the BridgeTransfer
     * @param originator The address on the other chain that originated the transfer of funds
     * @param recipient The address on this chain to which to transfer funds
     * @param amount The amount to transfer
     * @param nonce The seed nonce to generate the bridgeTransferId
     */
    function completeBridgeTransfer(
        bytes32 bridgeTransferId,
        bytes32 initiator,
        address recipient,
        uint256 amount,
        uint256 nonce
    ) external onlyRole(RELAYER_ROLE) {
        _completeBridgeTransfer(bridgeTransferId, initiator, recipient, amount, nonce);
    }

    /**
    * @dev Completes multiple bridge transfers
    * @param bridgeTransferIds Unique identifiers for the BridgeTransfers
    * @param initiators The addresses on the other chain that originated the transfer of funds
    * @param recipients The addresses on this chain to which to transfer funds
    * @param amounts The amounts to transfer
    * @param nonces The seed nonces to generate the bridgeTransferIds
     */
    function batchCompleteBridgeTransfer(
        bytes32[] memory bridgeTransferIds,
        bytes32[] memory initiators,
        address[] memory recipients,
        uint256[] memory amounts,
        uint256[] memory nonces
    ) external onlyRole(RELAYER_ROLE) {
        uint256 length = bridgeTransferIds.length;
        // checks if all arrays are of the same length
        require(
            initiators.length == length && recipients.length == length && amounts.length == length
                && nonces.length == length,
            InvalidLenghts()
        );
        // iterate over the arrays and complete the bridge transfer
        for (uint256 i; i < length; i++) {
            _completeBridgeTransfer(bridgeTransferIds[i], initiators[i], recipients[i], amounts[i], nonces[i]);
        }
    }

    function _completeBridgeTransfer(
        bytes32 bridgeTransferId,
        bytes32 initiator,
        address recipient,
        uint256 amount,
        uint256 nonce
    ) internal {
        _rateLimitInbound(amount);
        // Ensure the bridge transfer has not already been completed
        require(nonce > 0, InvalidNonce());
        require(idsToInboundNonces[bridgeTransferId] == 0, CompletedBridgeTransferId());
        // Ensure the bridge transfer ID is valid against the initiator, recipient, amount, and nonce
        require(
            bridgeTransferId == keccak256(abi.encodePacked(initiator, recipient, amount, nonce)),
            InvalidBridgeTransferId()
        );

        // Store the nonce to bridge transfer ID
        idsToInboundNonces[bridgeTransferId] = nonce;

        // Transfer the MOVE tokens to the recipient
        if (!moveToken.transfer(recipient, amount)) revert MOVETransferFailed();

        emit BridgeTransferCompleted(bridgeTransferId, initiator, recipient, amount, nonce);
    }

    function setInsuranceFund(address _insuranceFund) external onlyRole(DEFAULT_ADMIN_ROLE) {
        insuranceFund = _insuranceFund;
        emit InsuranceFundUpdated(_insuranceFund);
    }

    function togglePause() external onlyRole(DEFAULT_ADMIN_ROLE) {
        paused() ? _pause() : _unpause();
        emit PauseToggled(paused());
    }

    function _rateLimitOutbound(uint256 amount) internal {
        uint256 day = block.timestamp / 1 days;
        outboundRateLimitBudget[day] += amount;
        require(outboundRateLimitBudget[day] < moveToken.balanceOf(insuranceFund) / 4, OutboundRateLimitExceeded());
    }

    function _rateLimitInbound(uint256 amount) internal {
        uint256 day = block.timestamp / 1 days;
        inboundRateLimitBudget[day] += amount;
        require(inboundRateLimitBudget[day] < moveToken.balanceOf(insuranceFund) / 4, InboundRateLimitExceeded());
    }
}<|MERGE_RESOLUTION|>--- conflicted
+++ resolved
@@ -17,15 +17,10 @@
         uint256 amount;
     }
 
-<<<<<<< HEAD
-    mapping(uint256 nonce => OutgoingTransfer) public noncesToOutgoingTransfers;
+    mapping(uint256 nonce => OutboundTransfer) public noncesToOutboundTransfers;
     mapping(bytes32 bridgeTransferId => uint256 nonce) public idsToInboundNonces;
     mapping(uint256 day => uint256 amount) public outboundRateLimitBudget;
     mapping(uint256 day => uint256 amount) public inboundRateLimitBudget;
-=======
-    mapping(uint256 nonce => OutboundTransfer) public noncesToOutboundTransfers;
-    mapping(bytes32 bridgeTransferId => uint256 nonce) public idsToInboundNonces;
->>>>>>> 432bbb70
 
     address public insuranceFund;
     IERC20 public moveToken;
@@ -38,9 +33,6 @@
     }
     // TODO: include rate limit
 
-<<<<<<< HEAD
-    function initialize(address _moveToken, address _admin, address _relayer, address _maintainer, address _insuranceFund) public initializer {
-=======
     /**
     * @dev Initializes the NativeBridge contract
     * @param _moveToken The address of the MOVE token contract
@@ -48,21 +40,17 @@
     * @param _relayer The address of the relayer role
     * @param _maintainer The address of the maintainer role
      */
-    function initialize(address _moveToken, address _admin, address _relayer, address _maintainer) public initializer {
->>>>>>> 432bbb70
+    function initialize(address _moveToken, address _admin, address _relayer, address _maintainer, address _insuranceFund) public initializer {
         require(_moveToken != address(0) && _admin != address(0) && _relayer != address(0), ZeroAddress());
         __Pausable_init();
         moveToken = IERC20(_moveToken);
         _grantRole(DEFAULT_ADMIN_ROLE, _admin);
         _grantRole(RELAYER_ROLE, _relayer);
-<<<<<<< HEAD
 
         // Set insurance fund
         insuranceFund = _insuranceFund;
 
         // Maintainer is optional
-=======
->>>>>>> 432bbb70
         _grantRole(RELAYER_ROLE, _maintainer);
     }
 
