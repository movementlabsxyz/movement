--- conflicted
+++ resolved
@@ -27,11 +27,7 @@
     // Total WETH pool balance
     uint256 public poolBalance;
 
-<<<<<<< HEAD
-    address public counterpartyContract;
-=======
     address public counterpartyAddress; 
->>>>>>> 9e944b1c
     IWETH9 public weth;
     uint256 private nonce;
 
