// SPDX-License-Identifier: MIT
pragma solidity ^0.8.22;

import {AccessControlUpgradeable} from "@openzeppelin/contracts-upgradeable/access/AccessControlUpgradeable.sol";
import {IAtomicBridgeCounterpartyMOVE} from "./IAtomicBridgeCounterpartyMOVE.sol";
import {AtomicBridgeInitiatorMOVE} from "./AtomicBridgeInitiatorMOVE.sol";
import {console} from "forge-std/console.sol";

contract AtomicBridgeCounterpartyMOVE is IAtomicBridgeCounterpartyMOVE, AccessControlUpgradeable {

    enum MessageState {
        PENDING,
        COMPLETED,
        REFUNDED
    }

    struct BridgeTransferDetails {
        bytes32 originator;
        address recipient;
        uint256 amount;
        bytes32 hashLock;
        uint256 timeLock;
        MessageState state;
    }

    AtomicBridgeInitiatorMOVE public atomicBridgeInitiatorMOVE;
    mapping(bytes32 => BridgeTransferDetails) public bridgeTransfers;
    bytes32 constant ADMIN_ROLE = keccak256("ADMIN_ROLE");
    bytes32 constant RELAYER_ROLE = keccak256("RELAYER_ROLE");
    bytes32 constant REFUNDER_ROLE = keccak256("REFUNDER_ROLE");

    // Configurable time lock duration
    uint256 public counterpartyTimeLockDuration;

    // Prevents initialization of implementation contract exploits
    constructor() {
        _disableInitializers();
    }

    function initialize(
        address _atomicBridgeInitiator,
        address _owner,
        address _admin,
        address _relayer,
        address _refunder,
        uint256 _timeLockDuration
    ) public initializer {
        if (
            _atomicBridgeInitiator == address(0) && _owner == address(0) && _admin == address(0)
                && _relayer == address(0) && _refunder == address(0)
        ) revert ZeroAddress();
        if (_timeLockDuration == 0) revert ZeroValue();
        _grantRole(DEFAULT_ADMIN_ROLE, _owner);
        _grantRole(ADMIN_ROLE, _admin);
        _grantRole(RELAYER_ROLE, _relayer);
        _grantRole(REFUNDER_ROLE, _refunder);

        atomicBridgeInitiatorMOVE = AtomicBridgeInitiatorMOVE(_atomicBridgeInitiator);
        // Set the configurable time lock duration
        counterpartyTimeLockDuration = _timeLockDuration;
    }

    function setAtomicBridgeInitiator(address _atomicBridgeInitiator) external onlyRole(ADMIN_ROLE) {
        if (_atomicBridgeInitiator == address(0)) revert ZeroAddress();
        atomicBridgeInitiatorMOVE = AtomicBridgeInitiatorMOVE(_atomicBridgeInitiator);
    }

    function setTimeLockDuration(uint256 _timeLockDuration) external onlyRole(ADMIN_ROLE) {
        counterpartyTimeLockDuration = _timeLockDuration;
    }

    function lockBridgeTransfer(
        bytes32 originator,
        bytes32 bridgeTransferId,
        bytes32 hashLock,
        address recipient,
        uint256 amount
<<<<<<< HEAD
    ) external onlyRole(RELAYER_ROLE) {
        if (amount == 0) revert ZeroAmount();
=======
    ) external onlyOwner {
        if (amount == 0) revert ZeroAmount();

>>>>>>> b80ae866
        // The time lock is now based on the configurable duration
        uint256 timeLock = block.timestamp + counterpartyTimeLockDuration;
        console.log("ICI LOCK timeLock:%d", timeLock);

        bridgeTransfers[bridgeTransferId] = BridgeTransferDetails({
            recipient: recipient,
            originator: originator,
            amount: amount,
            hashLock: hashLock,
            timeLock: timeLock,
            state: MessageState.PENDING
        });
        console.log("ICI LOCK done");

        emit BridgeTransferLocked(bridgeTransferId, recipient, amount, hashLock, counterpartyTimeLockDuration);
    }

    function completeBridgeTransfer(bytes32 bridgeTransferId, bytes32 preImage) external {
        BridgeTransferDetails storage details = bridgeTransfers[bridgeTransferId];
        // if (details.state != MessageState.PENDING) revert BridgeTransferStateNotPending();
        bytes32 computedHash = keccak256(abi.encodePacked(preImage));
        // if (computedHash != details.hashLock) revert InvalidSecret();
        // if (block.timestamp > details.timeLock) revert TimeLockExpired();

        details.state = MessageState.COMPLETED;

        emit BridgeTransferCompleted(bridgeTransferId, preImage);
    }

    function abortBridgeTransfer(bytes32 bridgeTransferId) external onlyRole(REFUNDER_ROLE) {
        BridgeTransferDetails storage details = bridgeTransfers[bridgeTransferId];
        if (details.state != MessageState.PENDING) revert BridgeTransferStateNotPending();
        if (block.timestamp <= details.timeLock) revert TimeLockNotExpired();

        details.state = MessageState.REFUNDED;

        emit BridgeTransferAborted(bridgeTransferId);
    }
}<|MERGE_RESOLUTION|>--- conflicted
+++ resolved
@@ -75,14 +75,8 @@
         bytes32 hashLock,
         address recipient,
         uint256 amount
-<<<<<<< HEAD
     ) external onlyRole(RELAYER_ROLE) {
         if (amount == 0) revert ZeroAmount();
-=======
-    ) external onlyOwner {
-        if (amount == 0) revert ZeroAmount();
-
->>>>>>> b80ae866
         // The time lock is now based on the configurable duration
         uint256 timeLock = block.timestamp + counterpartyTimeLockDuration;
         console.log("ICI LOCK timeLock:%d", timeLock);
