// SPDX-License-Identifier: MIT
pragma solidity ^0.8.22;

import {IAtomicBridgeInitiatorMOVE} from "./IAtomicBridgeInitiatorMOVE.sol";
import {MockMOVEToken} from "./MockMOVEToken.sol";
import {OwnableUpgradeable} from "@openzeppelin/contracts-upgradeable/access/OwnableUpgradeable.sol";
import {ERC20Upgradeable} from "@openzeppelin/contracts-upgradeable/token/ERC20/ERC20Upgradeable.sol";

contract AtomicBridgeInitiatorMOVE is IAtomicBridgeInitiatorMOVE, OwnableUpgradeable {
    enum MessageState {
        INITIALIZED,
        COMPLETED,
        REFUNDED
    }

    struct BridgeTransfer {
        uint256 amount;
        address originator;
        bytes32 recipient;
        bytes32 hashLock;
        uint256 timeLock; // in seconds (timestamp)
        MessageState state;
    }

    // Mapping of bridge transfer ids to BridgeTransfer structs
    mapping(bytes32 => BridgeTransfer) public bridgeTransfers;

    address public counterpartyAddress;
    ERC20Upgradeable public moveToken;
    uint256 private nonce;

    // Configurable time lock duration
    uint256 public initiatorTimeLockDuration;

    // Initialize the contract with MOVE token address, owner, custom time lock duration
    function initialize(
        address _moveToken,
        address owner,
        uint256 _timeLockDuration
    ) public initializer {
        if (_moveToken == address(0) && owner == address(0)) {
            revert ZeroAddress();
        }
        moveToken = ERC20Upgradeable(_moveToken);
        __Ownable_init(owner);

        // Set the custom time lock duration
        initiatorTimeLockDuration = _timeLockDuration;
    }

    function setCounterpartyAddress(address _counterpartyAddress) external onlyOwner {
        if (_counterpartyAddress == address(0)) revert ZeroAddress();
        counterpartyAddress = _counterpartyAddress;
    }

    function initiateBridgeTransfer(uint256 moveAmount, bytes32 recipient, bytes32 hashLock)
        external
        returns (bytes32 bridgeTransferId)
    {
        address originator = msg.sender;
        // Ensure there is a valid amount
        if (moveAmount == 0) {
            revert ZeroAmount();
        }

        // Transfer the MOVE tokens from the user to the contract
        if (!moveToken.transferFrom(originator, address(this), moveAmount)) {
            revert MOVETransferFailed();
        }

        // Generate a unique nonce to prevent replay attacks, and generate a transfer ID
        bridgeTransferId = keccak256(abi.encodePacked(originator, recipient, hashLock, initiatorTimeLockDuration, block.timestamp, nonce++));

        bridgeTransfers[bridgeTransferId] = BridgeTransfer({
            amount: moveAmount,
            originator: originator,
            recipient: recipient,
            hashLock: hashLock,
            timeLock: block.timestamp + initiatorTimeLockDuration,
            state: MessageState.INITIALIZED
        });

        emit BridgeTransferInitiated(bridgeTransferId, originator, recipient, moveAmount, hashLock, initiatorTimeLockDuration);
        return bridgeTransferId;
    }

    function completeBridgeTransfer(bytes32 bridgeTransferId, bytes32 preImage) external onlyOwner {
        BridgeTransfer storage bridgeTransfer = bridgeTransfers[bridgeTransferId];
        if (bridgeTransfer.state != MessageState.INITIALIZED) revert BridgeTransferHasBeenCompleted();
        if (keccak256(abi.encodePacked(preImage)) != bridgeTransfer.hashLock) revert InvalidSecret();
        if (block.timestamp > bridgeTransfer.timeLock) revert TimelockExpired();
        bridgeTransfer.state = MessageState.COMPLETED;

        emit BridgeTransferCompleted(bridgeTransferId, preImage);
    }

    function refundBridgeTransfer(bytes32 bridgeTransferId) external onlyOwner {
        BridgeTransfer storage bridgeTransfer = bridgeTransfers[bridgeTransferId];
        if (bridgeTransfer.state != MessageState.INITIALIZED) revert BridgeTransferStateNotInitialized();
        if (block.timestamp < bridgeTransfer.timeLock) revert TimeLockNotExpired();
        bridgeTransfer.state = MessageState.REFUNDED;
        
        if (!moveToken.transfer(bridgeTransfer.originator, bridgeTransfer.amount)) revert MOVETransferFailed();

        emit BridgeTransferRefunded(bridgeTransferId);
    }

    function withdrawMOVE(address recipient, uint256 amount) external {
        if (msg.sender != counterpartyAddress) revert Unauthorized();
<<<<<<< HEAD
=======
        if (poolBalance < amount) revert InsufficientMOVEBalance();
        //poolBalance -= amount;
>>>>>>> 06407705
        if (!moveToken.transfer(recipient, amount)) revert MOVETransferFailed();
    }
}
<|MERGE_RESOLUTION|>--- conflicted
+++ resolved
@@ -107,11 +107,7 @@
 
     function withdrawMOVE(address recipient, uint256 amount) external {
         if (msg.sender != counterpartyAddress) revert Unauthorized();
-<<<<<<< HEAD
-=======
-        if (poolBalance < amount) revert InsufficientMOVEBalance();
-        //poolBalance -= amount;
->>>>>>> 06407705
+
         if (!moveToken.transfer(recipient, amount)) revert MOVETransferFailed();
     }
 }
