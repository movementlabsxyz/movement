--- conflicted
+++ resolved
@@ -20,10 +20,7 @@
     bytes32 public recipient = keccak256(abi.encodePacked(address(2)));
     bytes32 public hashLock = keccak256(abi.encodePacked("secret"));
     uint256 public amount = 1 ether;
-<<<<<<< HEAD
-=======
     uint256 public constant timeLockDuration = 48 * 60 * 60; // 48 hours in seconds
->>>>>>> f583cad6
 
     function setUp() public {
         // Sepolia WETH9 address
@@ -39,11 +36,7 @@
         proxy = new TransparentUpgradeableProxy(
             address(atomicBridgeInitiatorImplementation),
             address(proxyAdmin),
-<<<<<<< HEAD
-            abi.encodeWithSignature("initialize(address,address)", wethAddress, address(this))
-=======
             abi.encodeWithSignature("initialize(address,address,uint256)", wethAddress, address(this), timeLockDuration)
->>>>>>> f583cad6
         );
 
         atomicBridgeInitiator = AtomicBridgeInitiator(address(proxy));
@@ -184,11 +177,7 @@
     }
 
     function testRefundBridgeTransfer() public {
-<<<<<<< HEAD
-    vm.deal(originator, 1 ether);
-=======
-        vm.deal(originator, 1 ether);
->>>>>>> f583cad6
+        vm.deal(originator, 1 ether);
 
         // Originator initiates a bridge transfer
         vm.startPrank(originator);
@@ -200,12 +189,7 @@
         vm.stopPrank();
 
         // Advance time to ensure the time lock has expired (48 hours + 1 second)
-<<<<<<< HEAD
-        uint256 timeLockDuration = 24 * 60 * 60; // 24 hours in seconds
-        vm.warp(block.timestamp + (timeLockDuration * 2) + 1);
-=======
         vm.warp(block.timestamp + timeLockDuration + 1);
->>>>>>> f583cad6
 
         // Test that a non-owner cannot call refund
         vm.startPrank(originator);
@@ -221,4 +205,4 @@
         // Verify the WETH balance, originator should receive WETH back
         assertEq(weth.balanceOf(originator), 1 ether, "WETH balance mismatch");
     }
-}
+}