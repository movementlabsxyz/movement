--- conflicted
+++ resolved
@@ -53,16 +53,12 @@
             address(atomicBridgeInitiatorMOVEImplementation),
             address(deployer),
             abi.encodeWithSignature(
-                "initialize(address,address,uint256)",
+                "initialize(address,address,address,address,uint256)",
                 address(moveToken),
-<<<<<<< HEAD
-                deployer, 
+                deployer,
+                deployer,
+                deployer,
                 initiatorTimeLockDuration
-=======
-                deployer,
-                initiatorTimeLockDuration,
-                0 ether // Initial pool balance
->>>>>>> 57fe9520
             )
         );
         atomicBridgeInitiatorMOVE = AtomicBridgeInitiatorMOVE(address(proxy));
@@ -73,8 +69,10 @@
             address(atomicBridgeCounterpartyMOVEImplementation),
             address(deployer),
             abi.encodeWithSignature(
-                "initialize(address,address,uint256)",
+                "initialize(address,address,address,address,uint256)",
                 address(atomicBridgeInitiatorMOVE),
+                deployer,
+                deployer,
                 deployer,
                 counterpartyTimeLockDuration
             )
