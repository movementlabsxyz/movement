module atomic_bridge::moveth_tests{
    #[test_only]
    use atomic_bridge::moveth;
    #[test_only]
    use aptos_framework::fungible_asset::{Self, FungibleStore};
    #[test_only]
    use aptos_framework::primary_fungible_store;
    #[test_only]
    use aptos_framework::object;
    #[test_only]
    use aptos_std::signer;
    #[test_only]
    use aptos_framework::dispatchable_fungible_asset;

<<<<<<< HEAD
    #[test(creator = @moveth, minter = @0xface, admin = @admin, master_minter = @master_minter, denylister = @0xcade)]
    fun test_basic_flow(creator: &signer, minter: &signer, admin: &signer, master_minter: &signer, denylister: &signer) {
=======
    #[test(creator = @moveth, minter = @0xface, admin = @admin, denylister = @0xcade)]
    fun test_basic_flow(creator: &signer, minter: &signer, admin: &signer, denylister: &signer) {
>>>>>>> f583cad6
        moveth::init_for_test(creator);
        let receiver_address = @0xcafe1;
        let minter_address = signer::address_of(minter);

        moveth::mint(admin, minter_address, 100);
        let asset = moveth::metadata();
        assert!(primary_fungible_store::balance(minter_address, asset) == 100, 0);

        // transfer from minter to receiver, check balance
        let minter_store = primary_fungible_store::ensure_primary_store_exists(minter_address, asset);
        let receiver_store = primary_fungible_store::ensure_primary_store_exists(receiver_address, asset);
        dispatchable_fungible_asset::transfer(minter, minter_store, receiver_store, 10);

        // denylist account, check if account is denylisted
        moveth::denylist(denylister, receiver_address);
        assert!(primary_fungible_store::is_frozen(receiver_address, asset), 0);
        moveth::undenylist(denylister, receiver_address);
        assert!(!primary_fungible_store::is_frozen(receiver_address, asset), 0);

        // burn tokens, check balance
        moveth::burn(admin, minter_address, 90);
        assert!(primary_fungible_store::balance(minter_address, asset) == 0, 0);
    }

    //test the ability of a denylisted account to transfer out newly created store
    #[test(creator = @moveth, denylister = @0xcade, receiver = @0xdead)]
    #[expected_failure(abort_code = 327683, location = aptos_framework::object)]
    fun test_untransferrable_store(creator: &signer, denylister: &signer, receiver: &signer) {
        moveth::init_for_test(creator);
        let receiver_address = signer::address_of(receiver);
        let asset = moveth::metadata();

        moveth::denylist(denylister, receiver_address);
        assert!(primary_fungible_store::is_frozen(receiver_address, asset), 0);

        let constructor_ref = object::create_object(receiver_address);
        fungible_asset::create_store(&constructor_ref, asset);
        let store = object::object_from_constructor_ref<FungibleStore>(&constructor_ref);

        object::transfer(receiver, store, @0xdeadbeef);
    }
}<|MERGE_RESOLUTION|>--- conflicted
+++ resolved
@@ -12,13 +12,8 @@
     #[test_only]
     use aptos_framework::dispatchable_fungible_asset;
 
-<<<<<<< HEAD
-    #[test(creator = @moveth, minter = @0xface, admin = @admin, master_minter = @master_minter, denylister = @0xcade)]
-    fun test_basic_flow(creator: &signer, minter: &signer, admin: &signer, master_minter: &signer, denylister: &signer) {
-=======
     #[test(creator = @moveth, minter = @0xface, admin = @admin, denylister = @0xcade)]
     fun test_basic_flow(creator: &signer, minter: &signer, admin: &signer, denylister: &signer) {
->>>>>>> f583cad6
         moveth::init_for_test(creator);
         let receiver_address = @0xcafe1;
         let minter_address = signer::address_of(minter);
