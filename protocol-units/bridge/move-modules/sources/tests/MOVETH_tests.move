--- conflicted
+++ resolved
@@ -12,13 +12,7 @@
         let receiver_address = @0xcafe1;
         let minter_address = signer::address_of(minter);
 
-<<<<<<< HEAD
-        // set minter and have minter call mint, check balance
-        moveth::add_minter(admin, minter_address);
-        moveth::mint(minter, minter_address, 100);
-=======
         moveth::mint(admin, minter_address, 100);
->>>>>>> 81743d45
         let asset = moveth::metadata();
         assert!(primary_fungible_store::balance(minter_address, asset) == 100, 0);
 
@@ -38,19 +32,6 @@
         assert!(primary_fungible_store::balance(minter_address, asset) == 0, 0);
     }
 
-<<<<<<< HEAD
-
-    #[test(creator = @moveth, pauser = @0xdafe, minter = @0xface, admin = @admin, master_minter = @0xbab)]
-    #[expected_failure(abort_code = 2, location = moveth::moveth)]
-    fun test_pause(creator: &signer, pauser: &signer, minter: &signer, admin: &signer, master_minter: &signer) {
-        moveth::init_for_test(creator);
-        let minter_address = signer::address_of(minter);
-        moveth::set_pause(pauser, true);
-        moveth::add_minter(admin, minter_address);
-    } 
-
-=======
->>>>>>> 81743d45
     //test the ability of a denylisted account to transfer out newly created store
     #[test(creator = @moveth, denylister = @0xcade, receiver = @0xdead)]
     #[expected_failure(abort_code = 327683, location = aptos_framework::object)]
