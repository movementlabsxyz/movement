--- conflicted
+++ resolved
@@ -4,27 +4,12 @@
 use aptos_sdk::{
 	coin_client::CoinClient, rest_client::Transaction, types::account_address::AccountAddress,
 };
-<<<<<<< HEAD
 use bridge_service::chains::bridge_contracts::{BridgeContract, BridgeContractError};
 use bridge_service::chains::movement::utils::{
 	self as movement_utils, MovementAddress, MovementHash,
 };
-use bridge_service::chains::movement::{
-	client::MovementClient, client_framework::MovementClientFramework,
-};
+use bridge_service::chains::movement::client_framework::MovementClientFramework;
 use bridge_service::types::{Amount, BridgeAddress, BridgeTransferDetails, HashLock};
-=======
-use bridge_service::{
-	chains::{
-		bridge_contracts::{BridgeContract, BridgeContractError},
-		movement::{
-			client_framework::MovementClientFramework,
-			utils::{self as movement_utils, MovementAddress, MovementHash},
-		},
-	},
-	types::{Amount, AssetType, BridgeAddress, BridgeTransferDetails, HashLock},
-};
->>>>>>> 200c9f9d
 use serde_json::Value;
 use tracing::debug;
 
@@ -173,12 +158,8 @@
 
 	if let Some(transfers) = json_value.get("inner").and_then(|t| t.get("buckets")) {
 		for (key, value) in transfers.as_object().unwrap().iter() {
-<<<<<<< HEAD
-			let key_vec = hex::decode(key).expect("Failed to decode key"); // Convert the key into Vec<u8>
-=======
 			// Convert the key into Vec<u8>
 			let key_vec = hex::decode(key).expect("Failed to decode key");
->>>>>>> 200c9f9d
 
 			if key_vec == bridge_transfer_id {
 				let bridge_transfer_details: BridgeTransferDetails<AccountAddress> =
