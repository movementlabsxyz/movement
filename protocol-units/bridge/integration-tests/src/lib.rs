--- conflicted
+++ resolved
@@ -1,5 +1,4 @@
 use alloy::{
-	node_bindings::Anvil,
 	primitives::{Address, U256},
 	providers::WalletProvider,
 	signers::{
@@ -9,32 +8,15 @@
 };
 use alloy_network::{Ethereum, EthereumWallet, NetworkWallet};
 use anyhow::Result;
+use aptos_sdk::rest_client::{Client, FaucetClient};
 use aptos_sdk::types::LocalAccount;
-<<<<<<< HEAD
-use ethereum_bridge::{
-	client::{Config as EthConfig, EthClient},
-	types::{AlloyProvider, AtomicBridgeInitiator, EthAddress},
-=======
-use ethereum_bridge::types::{AlloyProvider, AtomicBridgeInitiator, WETH9, EthAddress};
 use bridge_shared::bridge_contracts::{BridgeContractInitiator, BridgeContractInitiatorResult};
+use bridge_shared::types::{Amount, HashLock, InitiatorAddress, RecipientAddress, TimeLock};
+use ethereum_bridge::client::{Config as EthConfig, EthClient};
+use ethereum_bridge::types::{AlloyProvider, AtomicBridgeInitiator, EthAddress, WETH9};
+use movement_bridge::Config as MovementConfig;
 use movement_bridge::MovementClient;
 use rand::SeedableRng;
-use bridge_shared::types::{Amount, HashLock, InitiatorAddress, RecipientAddress, TimeLock};
-use aptos_language_e2e_tests::{
-	account::Account, common_transactions::peer_to_peer_txn, executor::FakeExecutor,
-};
-use aptos_logger::Logger;
-use aptos_sdk::rest_client::{Client, FaucetClient};
-use aptos_types::{
-	account_config::{DepositEvent, WithdrawEvent},
-	transaction::{ExecutionStatus, SignedTransaction, TransactionOutput, TransactionPayload, TransactionStatus},
-};
-use ethereum_bridge::{
-	client::{Config as EthConfig, EthClient},
-	
->>>>>>> 4921f5c7
-};
-use movement_bridge::{Config as MovementConfig};
 use std::sync::{Arc, RwLock};
 
 pub struct TestHarness {
@@ -90,7 +72,7 @@
 	pub fn eth_client_mut(&mut self) -> Result<&mut EthClient> {
 		self.eth_client.as_mut().ok_or(anyhow::Error::msg("EthClient not initialized"))
 	}
-	
+
 	pub fn set_eth_signer(&mut self, signer: SecretKey<Secp256k1>) -> Address {
 		let eth_client = self.eth_client_mut().expect("EthClient not initialized");
 		let wallet: &mut EthereumWallet = eth_client.rpc_provider_mut().wallet_mut();
@@ -145,30 +127,37 @@
 			.expect("Failed to initialize contract");
 	}
 
-	pub async fn initiate_bridge_transfer(&mut self,
+	pub async fn initiate_bridge_transfer(
+		&mut self,
 		initiator_address: InitiatorAddress<EthAddress>,
 		recipient_address: RecipientAddress<Vec<u8>>,
 		hash_lock: HashLock<[u8; 32]>,
 		time_lock: TimeLock,
-		amount: Amount // the amount
+		amount: Amount, // the amount
 	) -> BridgeContractInitiatorResult<()> {
 		let eth_client = self.eth_client_mut().expect("EthClient not initialized");
 		let signer = eth_client.get_signer_address();
-		eth_client.initiate_bridge_transfer(
-			initiator_address,
-			recipient_address,
-			hash_lock,
-			time_lock,
-			amount,
-		).await
+		eth_client
+			.initiate_bridge_transfer(
+				initiator_address,
+				recipient_address,
+				hash_lock,
+				time_lock,
+				amount,
+			)
+			.await
 	}
 
-	pub async fn deposit_weth_and_approve(&mut self,
+	pub async fn deposit_weth_and_approve(
+		&mut self,
 		initiator_address: InitiatorAddress<EthAddress>,
-		amount: Amount // the amount
+		amount: Amount, // the amount
 	) -> BridgeContractInitiatorResult<()> {
 		let eth_client = self.eth_client_mut().expect("EthClient not initialized");
-		Ok(eth_client.deposit_weth_and_approve(initiator_address.0.0, U256::from(amount.weth())).await.expect("Failed to deposit WETH"))
+		Ok(eth_client
+			.deposit_weth_and_approve(initiator_address.0 .0, U256::from(amount.weth()))
+			.await
+			.expect("Failed to deposit WETH"))
 	}
 
 	pub fn gen_aptos_account(&self) -> Vec<u8> {
