use alloy::primitives::{FixedBytes, Uint, U256};
use alloy::{
	primitives::{keccak256, Address},
	providers::ProviderBuilder,
	signers::local::PrivateKeySigner,
};
use alloy_network::EthereumWallet;
use aptos_sdk::{
	rest_client::{aptos_api_types::Transaction as AptosTransaction, Client, FaucetClient},
	types::{account_address::AccountAddress, LocalAccount},
};
use bridge_config::Config;
use bridge_service::chains::ethereum::types::MockMOVEToken;
use bridge_service::chains::ethereum::types::{
	AtomicBridgeCounterpartyMOVE, AtomicBridgeInitiatorMOVE,
};
use bridge_service::chains::ethereum::utils::send_transaction;
use bridge_service::chains::ethereum::utils::send_transaction_rules;
use bridge_service::types::Amount;
use bridge_service::types::BridgeAddress;
use bridge_service::types::HashLock;
use bridge_service::{
	chains::{
		bridge_contracts::{BridgeContractError, BridgeContractResult},
		ethereum::{
			client::EthClient,
			types::{AlloyProvider, EthAddress, EthHash},
		},
		movement::{
			client_framework::{MovementClientFramework, FRAMEWORK_ADDRESS},
			utils::{self as movement_utils, MovementAddress, MovementHash},
		},
	},
	types::{BridgeTransferId, HashLockPreImage},
};
use godfig::{backend::config_file::ConfigFile, Godfig};
use rand::{distributions::Alphanumeric, thread_rng, Rng, SeedableRng};
use std::{
	convert::TryInto,
	str::FromStr,
	sync::{Arc, RwLock},
};
use url::Url;

pub mod utils;

#[derive(Clone)]
pub struct EthToMovementCallArgs {
	pub initiator: Vec<u8>,
	pub recipient: MovementAddress,
	pub bridge_transfer_id: MovementHash,
	pub hash_lock: MovementHash,
	pub time_lock: u64,
	pub amount: u64,
}

#[derive(Clone)]
pub struct MovementToEthCallArgs {
	pub initiator: MovementAddress,
	pub recipient: Vec<u8>,
	pub bridge_transfer_id: EthHash,
	pub hash_lock: EthHash,
	pub time_lock: u64,
	pub amount: u64,
}

impl Default for EthToMovementCallArgs {
	fn default() -> Self {
		// Generate 6 random alphanumeric characters
		let random_suffix: String =
			thread_rng().sample_iter(&Alphanumeric).take(6).map(char::from).collect();

		// Construct the bridge_transfer_id with the random suffix
		let mut bridge_transfer_id = b"00000000000000000000000tra".to_vec();
		bridge_transfer_id.extend_from_slice(random_suffix.as_bytes());

		Self {
			// Dummy valid EIP-55 address used in framework modules
			// initiator: b"32Be343B94f860124dC4fEe278FDCBD38C102D88".to_vec(),
			// Actual Eth address
			initiator: b"0x3c44cdddb6a900fa2b585dd299e03d12fa4293bc".to_vec(),
			// All lowercase version:
			//initiator: b"0x32be343b94f860124dc4fee278fdcbd38c102d88".to_vec(),
			// Dummy recipient address
			recipient: MovementAddress(AccountAddress::new(*b"0x00000000000000000000000000face")),
			// Convert to [u8; 32] with explicit type annotation
			bridge_transfer_id: MovementHash(
				bridge_transfer_id
					.as_slice()
					.try_into()
					.expect("Expected bridge_transfer_id to be 32 bytes"),
			),
			hash_lock: MovementHash(*keccak256(b"secret")),
			time_lock: 3600,
			amount: 100,
		}
	}
}

impl Default for MovementToEthCallArgs {
	fn default() -> Self {
		Self {
			initiator: MovementAddress(AccountAddress::new(*b"0x000000000000000000000000A55018")),
			recipient: b"32Be343B94f860124dC4fEe278FDCBD38C102D88".to_vec(),
			bridge_transfer_id: EthHash(*b"00000000000000000000000transfer1"),
			hash_lock: EthHash(*keccak256(b"secret")),
			time_lock: 3600,
			amount: 100,
		}
	}
}

pub struct HarnessEthClient {
	pub eth_rpc_url: String,
	pub signer_private_key: PrivateKeySigner,
	pub eth_client: EthClient,
}

impl HarnessEthClient {
	pub async fn build(config: &Config) -> Self {
		let eth_rpc_url = config.eth.eth_rpc_connection_url().clone();

		let signer_private_key = config
			.eth
			.signer_private_key
			.parse::<PrivateKeySigner>()
			.expect("Error during parsing signer private key?");

		let eth_client = EthClient::new(&config.eth).await.expect("Failed to create EthClient");
		HarnessEthClient { eth_client, eth_rpc_url, signer_private_key }
	}

	pub async fn rpc_provider(&self) -> AlloyProvider {
		let rpc_provider = ProviderBuilder::new()
			.with_recommended_fillers()
			.wallet(EthereumWallet::from(self.signer_private_key.clone()))
			.on_builtin(&self.eth_rpc_url)
			.await
			.expect("Error during provider creation");
		rpc_provider
	}

	pub fn signer_address(&self) -> Address {
		self.signer_private_key.address()
	}

	pub fn get_initiator_private_key(config: &Config) -> PrivateKeySigner {
		let signer_private_key = config.testing.eth_well_known_account_private_keys[2]
			.clone()
			.parse::<PrivateKeySigner>()
			.unwrap();
		signer_private_key
	}

	pub fn get_initiator_address(config: &Config) -> Address {
		HarnessEthClient::get_initiator_private_key(config).address()
	}

	pub fn get_recipient_private_key(config: &Config) -> PrivateKeySigner {
		let signer_private_key = config.testing.eth_well_known_account_private_keys[3]
			.clone()
			.parse::<PrivateKeySigner>()
			.unwrap();
		signer_private_key
	}

	pub fn get_recipeint_address(config: &Config) -> Address {
		HarnessEthClient::get_recipient_private_key(config).address()
	}

	pub async fn initiator_complete_bridge_transfer(
		&self,
		config: &Config,
		initiator_privatekey: PrivateKeySigner,
		transfer_id: BridgeTransferId,
		pre_image: HashLockPreImage,
	) -> Result<(), anyhow::Error> {
		let initiator_address = initiator_privatekey.address();
		let rpc_provider = ProviderBuilder::new()
			.with_recommended_fillers()
			.wallet(EthereumWallet::from(initiator_privatekey))
			.on_builtin(&config.eth.eth_rpc_connection_url())
			.await?;

		let contract = AtomicBridgeInitiatorMOVE::new(
			Address::from_str(&config.eth.eth_initiator_contract)?,
			rpc_provider.clone(),
		);

		let call =
			contract.completeBridgeTransfer(FixedBytes(transfer_id.0), FixedBytes(*pre_image));

		let _ = send_transaction(
			call,
			initiator_address,
			&send_transaction_rules(),
			config.eth.transaction_send_retries,
			config.eth.gas_limit as u128,
		)
		.await?;
		Ok(())
	}

	pub async fn initiate_eth_bridge_transfer(
		config: &Config,
		initiator_privatekey: PrivateKeySigner,
		recipient: MovementAddress,
		hash_lock: HashLock,
		amount: Amount,
	) -> Result<(), anyhow::Error> {
		let initiator_address = initiator_privatekey.address();
		let rpc_provider = ProviderBuilder::new()
			.with_recommended_fillers()
			.wallet(EthereumWallet::from(initiator_privatekey))
			.on_builtin(&config.eth.eth_rpc_connection_url())
			.await?;

		let mock_move_token = MockMOVEToken::new(
			Address::from_str(&config.eth.eth_move_token_contract)?,
			&rpc_provider,
		);

		tracing::info!("Initializing MockMOVEToken contract");
		let initialize_call = mock_move_token.initialize(initiator_address).from(initiator_address);
		send_transaction(
			initialize_call,
			initiator_address,
			&send_transaction_rules(),
			config.eth.transaction_send_retries,
			config.eth.gas_limit as u128,
		)
		.await?;

		tracing::info!("Initialization completed.");

		tracing::info!(
			"Mock MOVE token address: {:?}",
			Address::from_str(&config.eth.eth_move_token_contract)?
		);
		tracing::info!("Initiator address: {:?}", initiator_address);
		tracing::info!("Initiator contract address: {}", config.eth.eth_initiator_contract);

		let token_balance = mock_move_token.balanceOf(initiator_address).call().await?;
		tracing::info!("Before token approval, MockMOVEToken balance: {:?}", token_balance._0);

		// Get the ETH balance for the initiator address
<<<<<<< HEAD

=======
>>>>>>> 06407705
		let eth_value = U256::from(amount.0.clone());
		tracing::info!("Eth value: {}", eth_value);
		let approve_call = mock_move_token
			.approve(Address::from_str(&config.eth.eth_initiator_contract)?, eth_value)
			.from(initiator_address);

		let signer_address = initiator_address;
		let number_retry = config.eth.transaction_send_retries;
		let gas_limit = config.eth.gas_limit as u128;

		let transaction_receipt = send_transaction(
			approve_call,
			signer_address,
			&send_transaction_rules(),
			number_retry,
			gas_limit,
		)
		.await?;

		tracing::info!("After token approval, transaction receipt: {:?}", transaction_receipt);
		let token_balance = mock_move_token.balanceOf(initiator_address).call().await?;
		tracing::info!("After token approval, MockMOVEToken balance: {:?}", token_balance._0);

		// Instantiate AtomicBridgeInitiatorMOVE
		let initiator_contract_address = config.eth.eth_initiator_contract.parse()?;
		let initiator_contract = AtomicBridgeInitiatorMOVE::new(
			initiator_contract_address,
			&rpc_provider,
		);

<<<<<<< HEAD
		let owner_address: Address = contract.owner().call().await?._0;

		println!("Initiator contract owner address: {:?}", owner_address);

		// let counterparty_contract = AtomicBridgeCounterpartyMOVE::new(
		// 	config.eth.eth_counterparty_contract.parse()?,
		// 	&rpc_provider,
		// );

		// let counterparty_owner_address: Address = counterparty_contract.owner().call().await?._0;

		// tracing::info!("Before setAtomicBridgeInitiator");
		// let set_initiator_call = counterparty_contract
		// 	.setAtomicBridgeInitiator(initiator_address)
		// 	.from(owner_address);
		// let _ = send_transaction(
		// 	set_initiator_call,
		// 	owner_address,
		// 	&send_transaction_rules(),
		// 	config.eth.transaction_send_retries,
		// 	config.eth.gas_limit as u128,
		// )
		// .await?;
		// tracing::info!("After setAtomicBridgeInitiator");

		// println!("Counterparty contract owner address: {:?}", counterparty_owner_address);

		// tracing::info!("Initializing counterparty contract");
		// let initialize_call = counterparty_contract
		// 	.initialize(
		// 		config.eth.eth_counterparty_contract.parse()?,
		// 		owner_address,
		// 		Uint::from(86400),
		// 	)
		// 	.from(initiator_address);
		// let _ = send_transaction(
		// 	initialize_call,
		// 	initiator_address,
		// 	&send_transaction_rules(),
		// 	config.eth.transaction_send_retries,
		// 	config.eth.gas_limit as u128,
		// )
		// .await?;
		// tracing::info!("Counterparty contract initialization completed.");
=======
		let owner_address: Address = initiator_contract.owner().call().await?._0; 

		let pool_balance = initiator_contract.poolBalance().call().await?._0;
		
		println!("Initiator contract owner address: {:?}", owner_address);

		println!("Initiator contract pool balance: {:?}", pool_balance);

		// Instantiate AtomicBridgeCounterpartyMOVE
		let counterparty_contract_address = config.eth.eth_counterparty_contract.parse()?;
		let counterparty_contract = AtomicBridgeCounterpartyMOVE::new(
			counterparty_contract_address,
			&rpc_provider,
		);

		let counterparty_owner_address: Address = counterparty_contract.owner().call().await?._0;

		tracing::info!("Before setCounterpartyAddress");
		let set_counterparty_call = initiator_contract.setCounterpartyAddress(counterparty_contract_address).from(owner_address);
		let _ = send_transaction(
			set_counterparty_call,
			owner_address,
			&send_transaction_rules(),
			config.eth.transaction_send_retries,
			config.eth.gas_limit as u128,
		)
		.await
		.map_err(|e| {
			BridgeContractError::GenericError(format!("Failed to execute setCounterparty: {}", e))
		});
		tracing::info!("After setCounterparty");

		tracing::info!("Before setAtomicBridgeInitiator");
		let set_initiator_call = counterparty_contract.setAtomicBridgeInitiator(initiator_contract_address).from(owner_address);
		let _ = send_transaction(
			set_initiator_call,
			owner_address,
			&send_transaction_rules(),
			config.eth.transaction_send_retries,
			config.eth.gas_limit as u128,
		)
		.await
		.map_err(|e| {
			BridgeContractError::GenericError(format!("Failed to execute setAtomicBridgeInitiator: {}", e))
		});
		tracing::info!("After setAtomicBridgeInitiator");

		println!("Counterparty contract owner address: {:?}", counterparty_owner_address);


		tracing::info!("Initializing initiator contract");
		let initiator_contract_address = config.eth.eth_initiator_contract.parse()?;
		let initialize_call = counterparty_contract.initialize(initiator_contract_address, owner_address, Uint::from(86400)).from(initiator_address);
		let _ = send_transaction(
			initialize_call,
			initiator_address,
			&send_transaction_rules(),
			config.eth.transaction_send_retries,
			config.eth.gas_limit as u128,
		)
		.await
		.map_err(|e| {
			BridgeContractError::GenericError(format!("Failed to send initialize transaction: {}", e))
		});
		tracing::info!("Initiator contract initialization completed.");

		tracing::info!("Initializing counterparty contract");
		let counterparty_contract_address = config.eth.eth_counterparty_contract.parse()?;
		let initialize_call = counterparty_contract.initialize(counterparty_contract_address, owner_address, Uint::from(86400)).from(initiator_address);
		let _ = send_transaction(
			initialize_call,
			initiator_address,
			&send_transaction_rules(),
			config.eth.transaction_send_retries,
			config.eth.gas_limit as u128,
		)
		.await
		.map_err(|e| {
			BridgeContractError::GenericError(format!("Failed to send initialize transaction: {}", e))
		});
		tracing::info!("Counterparty contract initialization completed.");
>>>>>>> 06407705

		let recipient_address = BridgeAddress(Into::<Vec<u8>>::into(recipient));
		let recipient_bytes: [u8; 32] =
			recipient_address.0.try_into().expect("Recipient address must be 32 bytes");

		tracing::info!("Before initiate");
		tracing::info!("Amount: {}", U256::from(amount.0));
		tracing::info!("Recipient: {}", FixedBytes(recipient_bytes));
		tracing::info!("hashLock: {}", FixedBytes(hash_lock.0));

		let call = initiator_contract
			.initiateBridgeTransfer(
				U256::from(amount.0),
				FixedBytes(recipient_bytes),
				FixedBytes(hash_lock.0),
			)
			.from(initiator_address);
		let _ = send_transaction(
			call,
			initiator_address,
			&send_transaction_rules(),
			config.eth.transaction_send_retries,
			config.eth.gas_limit as u128,
		)
		.await?;

		Ok(())
	}
}

pub struct HarnessMvtClient {
	/// The Client for the Movement Framework
	pub movement_client: MovementClientFramework,
	///The Apotos Rest Client
	pub rest_client: Client,
	/// The Aptos Faucet Client
	pub faucet_client: Arc<RwLock<FaucetClient>>,
}

impl HarnessMvtClient {
	pub fn gen_aptos_account_bytes() -> Vec<u8> {
		let mut rng = ::rand::rngs::StdRng::from_seed([3u8; 32]);
		let movement_recipient = LocalAccount::generate(&mut rng);
		movement_recipient.public_key().to_bytes().to_vec()
	}
	pub fn gen_aptos_account() -> LocalAccount {
		let mut rng = ::rand::rngs::StdRng::from_seed([3u8; 32]);
		LocalAccount::generate(&mut rng)
	}

	pub async fn build(config: &Config) -> Self {
		let movement_client = MovementClientFramework::new(&config.movement)
			.await
			.expect("Failed to create MovementClient");

		let node_connection_url = Url::from_str(&config.movement.mvt_rpc_connection_url())
			.expect("Bad movement rpc url in config");
		let rest_client = Client::new(node_connection_url.clone());

		let faucet_url = Url::from_str(&config.movement.mvt_faucet_connection_url())
			.expect("Bad movement faucet url in config");
		let faucet_client = Arc::new(RwLock::new(FaucetClient::new(
			faucet_url.clone(),
			node_connection_url.clone(),
		)));

		HarnessMvtClient { movement_client, rest_client, faucet_client }
	}

	pub async fn fund_account(&self) -> LocalAccount {
		let account = LocalAccount::generate(&mut rand::rngs::OsRng);
		self.faucet_client
			.write()
			.unwrap()
			.fund(account.address(), 100_000_000)
			.await
			.expect("Failed to fund account");
		account
	}

	pub async fn init_set_timelock(&mut self, timelock: u64) -> Result<(), BridgeContractError> {
		self.movement_client.initiator_set_timelock(timelock).await?;
		Ok(())
	}

	pub async fn initiate_bridge_transfer(
		&mut self,
		initiator: &LocalAccount,
		recipient: EthAddress,
		hash_lock: HashLock,
		amount: u64,
	) -> BridgeContractResult<()> {
		let recipient_bytes: Vec<u8> = recipient.into();
		let args = vec![
			movement_utils::serialize_vec_initiator(&recipient_bytes)?,
			movement_utils::serialize_vec_initiator(&hash_lock.0[..])?,
			movement_utils::serialize_u64_initiator(&amount)?,
		];

		let payload = movement_utils::make_aptos_payload(
			FRAMEWORK_ADDRESS,
			"atomic_bridge_initiator",
			"initiate_bridge_transfer",
			Vec::new(),
			args,
		);

		let _ = movement_utils::send_and_confirm_aptos_transaction(
			&self.movement_client.rest_client,
			initiator,
			payload,
		)
		.await
		.map_err(|_| BridgeContractError::InitiateTransferError)?;

		Ok(())
	}

	pub async fn counterparty_complete_bridge_transfer(
		&mut self,
		recipient_privatekey: LocalAccount,
		bridge_transfer_id: BridgeTransferId,
		preimage: HashLockPreImage,
	) -> BridgeContractResult<AptosTransaction> {
		let unpadded_preimage = {
			let mut end = preimage.0.len();
			while end > 0 && preimage.0[end - 1] == 0 {
				end -= 1;
			}
			&preimage.0[..end]
		};
		let args2 = vec![
			bridge_service::chains::movement::utils::serialize_vec(&bridge_transfer_id.0[..])?,
			bridge_service::chains::movement::utils::serialize_vec(&unpadded_preimage)?,
		];

		let payload = bridge_service::chains::movement::utils::make_aptos_payload(
			FRAMEWORK_ADDRESS,
			bridge_service::chains::movement::client_framework::COUNTERPARTY_MODULE_NAME,
			"complete_bridge_transfer",
			Vec::new(),
			args2,
		);

		bridge_service::chains::movement::utils::send_and_confirm_aptos_transaction(
			&self.rest_client,
			&recipient_privatekey,
			payload,
		)
		.await
		.map_err(|_| BridgeContractError::CompleteTransferError)
	}
}

pub struct TestHarness;
impl TestHarness {
	pub async fn read_bridge_config() -> Result<Config, anyhow::Error> {
		let mut dot_movement = dot_movement::DotMovement::try_from_env()?;
		let pathbuff = bridge_config::get_config_path(&dot_movement);
		dot_movement.set_path(pathbuff);
		let config_file = dot_movement.try_get_or_create_config_file().await?;

		// get a matching godfig object
		let godfig: Godfig<Config, ConfigFile> = Godfig::new(ConfigFile::new(config_file), vec![]);
		let bridge_config: Config = godfig.try_wait_for_ready().await?;
		Ok(bridge_config)
	}

	pub async fn new_with_eth_and_movement(
	) -> Result<(HarnessEthClient, HarnessMvtClient, Config), anyhow::Error> {
		let config = TestHarness::read_bridge_config().await?;

		let test_mvt_harness = HarnessMvtClient::build(&config).await;
		let test_eth_harness = HarnessEthClient::build(&config).await;

		Ok((test_eth_harness, test_mvt_harness, config))
	}

	pub async fn new_with_movement(config: Config) -> (HarnessMvtClient, Config) {
		let test_harness = HarnessMvtClient::build(&config).await;

		(test_harness, config)
	}

	pub async fn new_only_eth(config: Config) -> (HarnessEthClient, Config) {
		// let config = bridge_setup::test_eth_setup(config)
		// 	.await
		// 	.expect("Test eth config setup failed.");
		let test_hadness = HarnessEthClient::build(&config).await;
		(test_hadness, config)
	}
}

pub struct TestHarnessFramework;
impl TestHarnessFramework {
	pub async fn read_bridge_config() -> Result<Config, anyhow::Error> {
		let mut dot_movement = dot_movement::DotMovement::try_from_env()?;
		let pathbuff = bridge_config::get_config_path(&dot_movement);
		dot_movement.set_path(pathbuff);
		let config_file = dot_movement.try_get_or_create_config_file().await?;

		// get a matching godfig object
		let godfig: Godfig<Config, ConfigFile> = Godfig::new(ConfigFile::new(config_file), vec![]);
		let bridge_config: Config = godfig.try_wait_for_ready().await?;
		Ok(bridge_config)
	}

	pub async fn new_with_eth_and_movement(
	) -> Result<(HarnessEthClient, HarnessMvtClient, Config), anyhow::Error> {
		let config = TestHarnessFramework::read_bridge_config().await?;

		let test_mvt_harness = HarnessMvtClient::build(&config).await;
		let test_eth_harness = HarnessEthClient::build(&config).await;

		Ok((test_eth_harness, test_mvt_harness, config))
	}

	pub async fn new_with_movement() -> Result<(HarnessMvtClient, Config), anyhow::Error> {
		let config = TestHarnessFramework::read_bridge_config().await?;
		let test_harness = HarnessMvtClient::build(&config).await;

		Ok((test_harness, config))
	}

	pub async fn new_only_eth(config: Config) -> Result<(HarnessEthClient, Config), anyhow::Error> {
		let config = TestHarnessFramework::read_bridge_config().await?;
		let test_harness = HarnessEthClient::build(&config).await;
		Ok((test_harness, config))
	}
}<|MERGE_RESOLUTION|>--- conflicted
+++ resolved
@@ -244,10 +244,6 @@
 		tracing::info!("Before token approval, MockMOVEToken balance: {:?}", token_balance._0);
 
 		// Get the ETH balance for the initiator address
-<<<<<<< HEAD
-
-=======
->>>>>>> 06407705
 		let eth_value = U256::from(amount.0.clone());
 		tracing::info!("Eth value: {}", eth_value);
 		let approve_call = mock_move_token
@@ -273,139 +269,8 @@
 
 		// Instantiate AtomicBridgeInitiatorMOVE
 		let initiator_contract_address = config.eth.eth_initiator_contract.parse()?;
-		let initiator_contract = AtomicBridgeInitiatorMOVE::new(
-			initiator_contract_address,
-			&rpc_provider,
-		);
-
-<<<<<<< HEAD
-		let owner_address: Address = contract.owner().call().await?._0;
-
-		println!("Initiator contract owner address: {:?}", owner_address);
-
-		// let counterparty_contract = AtomicBridgeCounterpartyMOVE::new(
-		// 	config.eth.eth_counterparty_contract.parse()?,
-		// 	&rpc_provider,
-		// );
-
-		// let counterparty_owner_address: Address = counterparty_contract.owner().call().await?._0;
-
-		// tracing::info!("Before setAtomicBridgeInitiator");
-		// let set_initiator_call = counterparty_contract
-		// 	.setAtomicBridgeInitiator(initiator_address)
-		// 	.from(owner_address);
-		// let _ = send_transaction(
-		// 	set_initiator_call,
-		// 	owner_address,
-		// 	&send_transaction_rules(),
-		// 	config.eth.transaction_send_retries,
-		// 	config.eth.gas_limit as u128,
-		// )
-		// .await?;
-		// tracing::info!("After setAtomicBridgeInitiator");
-
-		// println!("Counterparty contract owner address: {:?}", counterparty_owner_address);
-
-		// tracing::info!("Initializing counterparty contract");
-		// let initialize_call = counterparty_contract
-		// 	.initialize(
-		// 		config.eth.eth_counterparty_contract.parse()?,
-		// 		owner_address,
-		// 		Uint::from(86400),
-		// 	)
-		// 	.from(initiator_address);
-		// let _ = send_transaction(
-		// 	initialize_call,
-		// 	initiator_address,
-		// 	&send_transaction_rules(),
-		// 	config.eth.transaction_send_retries,
-		// 	config.eth.gas_limit as u128,
-		// )
-		// .await?;
-		// tracing::info!("Counterparty contract initialization completed.");
-=======
-		let owner_address: Address = initiator_contract.owner().call().await?._0; 
-
-		let pool_balance = initiator_contract.poolBalance().call().await?._0;
-		
-		println!("Initiator contract owner address: {:?}", owner_address);
-
-		println!("Initiator contract pool balance: {:?}", pool_balance);
-
-		// Instantiate AtomicBridgeCounterpartyMOVE
-		let counterparty_contract_address = config.eth.eth_counterparty_contract.parse()?;
-		let counterparty_contract = AtomicBridgeCounterpartyMOVE::new(
-			counterparty_contract_address,
-			&rpc_provider,
-		);
-
-		let counterparty_owner_address: Address = counterparty_contract.owner().call().await?._0;
-
-		tracing::info!("Before setCounterpartyAddress");
-		let set_counterparty_call = initiator_contract.setCounterpartyAddress(counterparty_contract_address).from(owner_address);
-		let _ = send_transaction(
-			set_counterparty_call,
-			owner_address,
-			&send_transaction_rules(),
-			config.eth.transaction_send_retries,
-			config.eth.gas_limit as u128,
-		)
-		.await
-		.map_err(|e| {
-			BridgeContractError::GenericError(format!("Failed to execute setCounterparty: {}", e))
-		});
-		tracing::info!("After setCounterparty");
-
-		tracing::info!("Before setAtomicBridgeInitiator");
-		let set_initiator_call = counterparty_contract.setAtomicBridgeInitiator(initiator_contract_address).from(owner_address);
-		let _ = send_transaction(
-			set_initiator_call,
-			owner_address,
-			&send_transaction_rules(),
-			config.eth.transaction_send_retries,
-			config.eth.gas_limit as u128,
-		)
-		.await
-		.map_err(|e| {
-			BridgeContractError::GenericError(format!("Failed to execute setAtomicBridgeInitiator: {}", e))
-		});
-		tracing::info!("After setAtomicBridgeInitiator");
-
-		println!("Counterparty contract owner address: {:?}", counterparty_owner_address);
-
-
-		tracing::info!("Initializing initiator contract");
-		let initiator_contract_address = config.eth.eth_initiator_contract.parse()?;
-		let initialize_call = counterparty_contract.initialize(initiator_contract_address, owner_address, Uint::from(86400)).from(initiator_address);
-		let _ = send_transaction(
-			initialize_call,
-			initiator_address,
-			&send_transaction_rules(),
-			config.eth.transaction_send_retries,
-			config.eth.gas_limit as u128,
-		)
-		.await
-		.map_err(|e| {
-			BridgeContractError::GenericError(format!("Failed to send initialize transaction: {}", e))
-		});
-		tracing::info!("Initiator contract initialization completed.");
-
-		tracing::info!("Initializing counterparty contract");
-		let counterparty_contract_address = config.eth.eth_counterparty_contract.parse()?;
-		let initialize_call = counterparty_contract.initialize(counterparty_contract_address, owner_address, Uint::from(86400)).from(initiator_address);
-		let _ = send_transaction(
-			initialize_call,
-			initiator_address,
-			&send_transaction_rules(),
-			config.eth.transaction_send_retries,
-			config.eth.gas_limit as u128,
-		)
-		.await
-		.map_err(|e| {
-			BridgeContractError::GenericError(format!("Failed to send initialize transaction: {}", e))
-		});
-		tracing::info!("Counterparty contract initialization completed.");
->>>>>>> 06407705
+		let initiator_contract =
+			AtomicBridgeInitiatorMOVE::new(initiator_contract_address, &rpc_provider);
 
 		let recipient_address = BridgeAddress(Into::<Vec<u8>>::into(recipient));
 		let recipient_bytes: [u8; 32] =
