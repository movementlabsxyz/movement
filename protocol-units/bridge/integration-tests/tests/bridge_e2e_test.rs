use alloy::primitives::keccak256;
use anyhow::Result;
use bridge_integration_tests::HarnessEthClient;
use bridge_integration_tests::TestHarness;
use bridge_service::chains::bridge_contracts::BridgeContract;
use bridge_service::chains::bridge_contracts::BridgeContractEvent;
use bridge_service::chains::ethereum::event_monitoring::EthMonitoring;
use bridge_service::chains::{
	ethereum::types::EthAddress,
	movement::{event_monitoring::MovementMonitoring, utils::MovementAddress},
};
use bridge_service::rest::BridgeRest;
use bridge_service::types::Amount;
use bridge_service::types::AssetType;
use bridge_service::types::HashLock;
use bridge_service::types::HashLockPreImage;
use futures::StreamExt;
use tracing_subscriber::EnvFilter;

#[tokio::test]
async fn test_bridge_transfer_eth_movement_happy_path() -> Result<(), anyhow::Error> {
	tracing_subscriber::fmt()
		.with_env_filter(
			EnvFilter::try_from_default_env().unwrap_or_else(|_| EnvFilter::new("info")),
		)
		.init();

	let (_eth_client_harness, mut mvt_client_harness, config) =
		TestHarness::new_with_eth_and_movement().await?;

	tracing::info!("Init initiator and counter part test account.");
	tracing::info!("Use client signer for Mvt and index 2 of config.eth.eth_well_known_account_private_keys array for Eth");

	// Init mvt addresses
	let movement_client_signer_address = mvt_client_harness.movement_client.signer().address();

	{
		let faucet_client = mvt_client_harness.faucet_client.write().unwrap();
		faucet_client.fund(movement_client_signer_address, 100_000_000).await?;
	}

	let recipient_privkey = mvt_client_harness.fund_account().await;
	let recipient_address = MovementAddress(recipient_privkey.address());

	// 1) initialize Eth transfer
	tracing::info!("Call initiate_transfer on Eth");
	let hash_lock_pre_image = HashLockPreImage::random();
	let hash_lock = HashLock(From::from(keccak256(hash_lock_pre_image)));
	let amount = Amount(AssetType::EthAndWeth((1, 0)));
	HarnessEthClient::initiate_eth_bridge_transfer(
		&config,
		HarnessEthClient::get_initiator_private_key(&config),
		recipient_address,
		hash_lock,
		amount,
	)
	.await
	.expect("Failed to initiate bridge transfer");

	//Wait for the tx to be executed
	tracing::info!("Wait for the MVT Locked event.");
	let mut mvt_monitoring = MovementMonitoring::build(&config.movement).await.unwrap();
	let event =
		tokio::time::timeout(std::time::Duration::from_secs(30), mvt_monitoring.next()).await?;
	let bridge_tranfer_id = if let Some(Ok(BridgeContractEvent::Locked(detail))) = event {
		detail.bridge_transfer_id
	} else {
		panic!("Not a Locked event: {event:?}");
	};

	println!("bridge_tranfer_id : {:?}", bridge_tranfer_id);
	println!("hash_lock_pre_image : {:?}", hash_lock_pre_image);

	//send counter complete event.
	tracing::info!("Call counterparty_complete_bridge_transfer on MVT.");
	mvt_client_harness
		.counterparty_complete_bridge_transfer(
			recipient_privkey,
			bridge_tranfer_id,
			hash_lock_pre_image,
		)
		.await?;

	let mut eth_monitoring = EthMonitoring::build(&config.eth).await.unwrap();
	// Wait for InitialtorCompleted event
	tracing::info!("Wait for InitialtorCompleted event.");
	loop {
		let event =
			tokio::time::timeout(std::time::Duration::from_secs(30), eth_monitoring.next()).await?;
		if let Some(Ok(BridgeContractEvent::InitialtorCompleted(_))) = event {
			break;
		}
	}

	Ok(())
}

#[tokio::test]
async fn test_bridge_transfer_movement_eth_happy_path() -> Result<(), anyhow::Error> {
	tracing_subscriber::fmt()
		.with_env_filter(
			EnvFilter::try_from_default_env().unwrap_or_else(|_| EnvFilter::new("info")),
		)
		.init();

<<<<<<< HEAD
	let (mut eth_client_harness, mut mvt_client_harness, config) =
		TestHarness::new_with_eth_and_movement().await?;

	let mut eth_monitoring = EthMonitoring::build(&config.eth).await.unwrap();
=======
	println!("Start test_movement_event",);

	let config = TestHarness::read_bridge_config().await?;
	println!("after test_movement_event",);

	//	1) initialize transfer
	// let hash_lock_pre_image = HashLockPreImage::random();
	// let hash_lock = HashLock(From::from(keccak256(hash_lock_pre_image)));
	// let mov_recipient = MovementAddress(AccountAddress::new(*b"0x00000000000000000000000000face"));

	// let amount = Amount(AssetType::EthAndWeth((1, 0)));
	// initiate_eth_bridge_transfer(
	// 	&config,
	// 	HarnessEthClient::get_initiator_private_key(&config),
	// 	mov_recipient,
	// 	hash_lock,
	// 	amount,
	// )
	// .await
	// .expect("Failed to initiate bridge transfer");

	use bridge_integration_tests::MovementToEthCallArgs;

	let mut movement_client = MovementClient::new(&config.movement).await.unwrap();

	let args = MovementToEthCallArgs::default();
	// let signer_privkey = config.movement.movement_signer_key.clone();
	// let sender_address = format!("0x{}", Ed25519PublicKey::from(&signer_privkey).to_string());
	// let sender_address = movement_client.signer().address();
	//		test_utils::fund_and_check_balance(&mut mvt_client_harness, 100_000_000_000).await?;
	bridge_integration_tests::utils::initiate_bridge_transfer_helper(
		&mut movement_client,
		args.initiator.0,
		args.recipient.clone(),
		args.hash_lock.0,
		args.amount,
		true,
	)
	.await
	.expect("Failed to initiate bridge transfer");

	//Wait for the tx to be executed
	let _ = tokio::time::sleep(tokio::time::Duration::from_millis(2000)).await;
	let event_type = format!(
		"{}::atomic_bridge_initiator::BridgeTransferStore",
		config.movement.movement_native_address
	);

	// let signer_privkey = config.movement.movement_signer_key.clone();
	// let signer_public_key = format!("0x{}", Ed25519PublicKey::from(&signer_privkey).to_string());

	// println!("signer_public_key {signer_public_key}",);

	// let res = fetch_account_events(
	// 	&config.movement.mvt_rpc_connection_url(),
	// 	&signer_public_key,
	// 	&event_type,
	// )
	// .await;
	// println!("res: {res:?}",);

	// let res = test_get_events_by_account_event_handle(
	// 	&config.movement.mvt_rpc_connection_url(),
	// 	"0xf90391c81027f03cdea491ed8b36ffaced26b6df208a9b569e5baf2590eb9b16",
	// 	&event_type,
	// )
	// .await;
	// println!("res: {res:?}",);

	let res = test_get_events_by_account_event_handle(
		&config.movement.mvt_rpc_connection_url(),
		&config.movement.movement_native_address,
		&event_type,
	)
	.await;
	println!("res: {res:?}",);
>>>>>>> e545a3ac

	mvt_client_harness.init_set_timelock(60).await?; //Set to 1mn

	tracing::info!("Init initiator and counter part test account.");

	// Init mvt addresses
	let movement_client_signer_address = mvt_client_harness.movement_client.signer().address();

	{
		let faucet_client = mvt_client_harness.faucet_client.write().unwrap();
		faucet_client.fund(movement_client_signer_address, 100_000_000_000).await?;
	}

	let recipient_privkey = mvt_client_harness.fund_account().await;
	let recipient_address = MovementAddress(recipient_privkey.address());

	let counterpart_privekey = HarnessEthClient::get_initiator_private_key(&config);
	let counter_party_address = EthAddress(counterpart_privekey.address());

	//mint initiator to have enough moveeth to do the transfer
	mvt_client_harness.mint_moveeth(&recipient_address, 1).await?;

	// 1) initialize Movement transfer
	let hash_lock_pre_image = HashLockPreImage::random();
	let hash_lock = HashLock(From::from(keccak256(hash_lock_pre_image)));
	let amount = 1;
	mvt_client_harness
		.initiate_bridge_transfer(&recipient_privkey, counter_party_address, hash_lock, amount)
		.await?;

	// Wait for InitialtorCompleted event
	tracing::info!("Wait for Bridge Lock event.");
	let bridge_tranfer_id;
	loop {
		let event =
			tokio::time::timeout(std::time::Duration::from_secs(30), eth_monitoring.next()).await?;
		if let Some(Ok(BridgeContractEvent::Locked(detail))) = event {
			bridge_tranfer_id = detail.bridge_transfer_id;
			break;
		}
	}

	// 2) Complete transfer on Eth
	eth_client_harness
		.eth_client
		.counterparty_complete_bridge_transfer(bridge_tranfer_id, hash_lock_pre_image)
		.await?;

	loop {
		let event =
			tokio::time::timeout(std::time::Duration::from_secs(30), eth_monitoring.next()).await?;
		if let Some(Ok(BridgeContractEvent::CounterPartCompleted(id, _))) = event {
			assert_eq!(bridge_tranfer_id, id);
			break;
		}
	}

	Ok(())
}

// #[tokio::test]
// async fn test_movement_event() -> Result<(), anyhow::Error> {
// 	tracing_subscriber::fmt()
// 		.with_env_filter(
// 			EnvFilter::try_from_default_env().unwrap_or_else(|_| EnvFilter::new("info")),
// 		)
// 		.init();

// 	println!("Start test_movement_event",);

// 	let config = TestHarness::read_bridge_config().await?;
// 	println!("after test_movement_event",);

// 	//	1) initialize transfer
// 	// let hash_lock_pre_image = HashLockPreImage::random();
// 	// let hash_lock = HashLock(From::from(keccak256(hash_lock_pre_image)));
// 	// let mov_recipient = MovementAddress(AccountAddress::new(*b"0x00000000000000000000000000face"));

// 	// let amount = Amount(AssetType::EthAndWeth((1, 0)));
// 	// initiate_eth_bridge_transfer(
// 	// 	&config,
// 	// 	HarnessEthClient::get_initiator_private_key(&config),
// 	// 	mov_recipient,
// 	// 	hash_lock,
// 	// 	amount,
// 	// )
// 	// .await
// 	// .expect("Failed to initiate bridge transfer");

// 	use bridge_integration_tests::MovementToEthCallArgs;

// 	let mut movement_client = MovementClient::new(&config.movement).await.unwrap();

// 	let args = MovementToEthCallArgs::default();
// 	// let signer_privkey = config.movement.movement_signer_address.clone();
// 	// let sender_address = format!("0x{}", Ed25519PublicKey::from(&signer_privkey).to_string());
// 	// let sender_address = movement_client.signer().address();
// 	//		test_utils::fund_and_check_balance(&mut mvt_client_harness, 100_000_000_000).await?;
// 	bridge_integration_tests::utils::initiate_bridge_transfer_helper(
// 		&mut movement_client,
// 		args.initiator.0,
// 		args.recipient.clone(),
// 		args.hash_lock.0,
// 		args.amount,
// 		true,
// 	)
// 	.await
// 	.expect("Failed to initiate bridge transfer");

// 	//Wait for the tx to be executed
// 	let _ = tokio::time::sleep(tokio::time::Duration::from_millis(2000)).await;
// 	let event_type = format!(
// 		"{}::atomic_bridge_initiator::BridgeTransferStore",
// 		config.movement.movement_native_address
// 	);

// 	// let signer_privkey = config.movement.movement_signer_address.clone();
// 	// let signer_public_key = format!("0x{}", Ed25519PublicKey::from(&signer_privkey).to_string());

// 	// println!("signer_public_key {signer_public_key}",);

// 	// let res = fetch_account_events(
// 	// 	&config.movement.mvt_rpc_connection_url(),
// 	// 	&signer_public_key,
// 	// 	&event_type,
// 	// )
// 	// .await;
// 	// println!("res: {res:?}",);

// 	// let res = test_get_events_by_account_event_handle(
// 	// 	&config.movement.mvt_rpc_connection_url(),
// 	// 	"0xf90391c81027f03cdea491ed8b36ffaced26b6df208a9b569e5baf2590eb9b16",
// 	// 	&event_type,
// 	// )
// 	// .await;
// 	// println!("res: {res:?}",);

// 	let res = test_get_events_by_account_event_handle(
// 		&config.movement.mvt_rpc_connection_url(),
// 		&config.movement.movement_native_address,
// 		&event_type,
// 	)
// 	.await;
// 	println!("res: {res:?}",);

// 	let res = fetch_account_events(
// 		&config.movement.mvt_rpc_connection_url(),
// 		&config.movement.movement_native_address,
// 		&event_type,
// 	)
// 	.await;
// 	println!("res: {res:?}",);

// 	// let mut one_stream = MovementMonitoring::build(&config.movement).await?;

// 	// //listen to event.
// 	// let mut error_counter = 0;
// 	// loop {
// 	// 	tokio::select! {
// 	// 		// Wait on chain one events.
// 	// 		Some(one_event_res) = one_stream.next() =>{
// 	// 			match one_event_res {
// 	// 				Ok(one_event) => {
// 	// 					println!("Receive event {:?}", one_event);
// 	// 				}
// 	// 				Err(err) => {
// 	// 					println!("Receive error {:?}", err);
// 	// 					error_counter +=1;
// 	// 					if error_counter > 5 {
// 	// 						break;
// 	// 					}
// 	// 				}
// 	// 			}
// 	// 		}
// 	// 	}
// 	// }

// 	Ok(())
// }

// async fn test_get_events_by_account_event_handle(
// 	rest_url: &str,
// 	account_address: &str,
// 	event_type: &str,
// ) {
// 	// let url =
// 	// 	format!("{}/v1/accounts/{}/events?event_type={}", rest_url, account_address, event_type);
// 	let url = format!(
// 		"{}/v1/accounts/{}/events/{}/bridge_transfer_initiated_events",
// 		rest_url, account_address, event_type
// 	);

// 	println!("url: {:?}", url);
// 	let client = reqwest::Client::new();

// 	// Send the GET request
// 	let response = client
// 		.get(&url)
// 		.query(&[("start", "0"), ("limit", "10")])
// 		.send()
// 		.await
// 		.unwrap()
// 		.text()
// 		.await;
// 	println!("Account direct response: {response:?}",);
// }

// use aptos_sdk::rest_client::Client;
// use std::str::FromStr;

// async fn fetch_account_events(rest_url: &str, account_address: &str, event_type: &str) {
// 	// Initialize the RestClient
// 	let node_connection_url = url::Url::from_str(rest_url).unwrap();
// 	let client = Client::new(node_connection_url); // Use the correct node URL
// 	let native_address = AccountAddress::from_hex_literal(account_address).unwrap();

// 	// Get the events for the specified account
// 	let response = client
// 		.get_account_events(
// 			native_address,
// 			event_type,
// 			"bridge_transfer_initiated_events",
// 			Some(1),
// 			None,
// 		)
// 		.await;

// 	println!("response{response:?}",);

// 	// let core_code_address: AccountAddress = AccountAddress::from_hex_literal("0x1").unwrap();
// 	// let response = client
// 	// 	.get_account_events_bcs(
// 	// 		core_code_address,
// 	// 		"0x1::block::BlockResource",
// 	// 		"new_block_events",
// 	// 		Some(1),
// 	// 		None,
// 	// 	)
// 	// 	.await;
// 	// println!("new_block_events response: {response:?}",);
// }<|MERGE_RESOLUTION|>--- conflicted
+++ resolved
@@ -103,37 +103,25 @@
 		)
 		.init();
 
-<<<<<<< HEAD
 	let (mut eth_client_harness, mut mvt_client_harness, config) =
 		TestHarness::new_with_eth_and_movement().await?;
 
 	let mut eth_monitoring = EthMonitoring::build(&config.eth).await.unwrap();
-=======
-	println!("Start test_movement_event",);
 
-	let config = TestHarness::read_bridge_config().await?;
-	println!("after test_movement_event",);
+	mvt_client_harness.init_set_timelock(60).await?; //Set to 1mn
 
-	//	1) initialize transfer
-	// let hash_lock_pre_image = HashLockPreImage::random();
-	// let hash_lock = HashLock(From::from(keccak256(hash_lock_pre_image)));
-	// let mov_recipient = MovementAddress(AccountAddress::new(*b"0x00000000000000000000000000face"));
+	tracing::info!("Init initiator and counter part test account.");
 
-	// let amount = Amount(AssetType::EthAndWeth((1, 0)));
-	// initiate_eth_bridge_transfer(
-	// 	&config,
-	// 	HarnessEthClient::get_initiator_private_key(&config),
-	// 	mov_recipient,
-	// 	hash_lock,
-	// 	amount,
-	// )
-	// .await
-	// .expect("Failed to initiate bridge transfer");
+	// Init mvt addresses
+	let movement_client_signer_address = mvt_client_harness.movement_client.signer().address();
 
-	use bridge_integration_tests::MovementToEthCallArgs;
+	{
+		let faucet_client = mvt_client_harness.faucet_client.write().unwrap();
+		faucet_client.fund(movement_client_signer_address, 100_000_000_000).await?;
+	}
 
-	let mut movement_client = MovementClient::new(&config.movement).await.unwrap();
-
+	let recipient_privkey = mvt_client_harness.fund_account().await;
+	let recipient_address = MovementAddress(recipient_privkey.address());
 	let args = MovementToEthCallArgs::default();
 	// let signer_privkey = config.movement.movement_signer_key.clone();
 	// let sender_address = format!("0x{}", Ed25519PublicKey::from(&signer_privkey).to_string());
@@ -150,63 +138,13 @@
 	.await
 	.expect("Failed to initiate bridge transfer");
 
-	//Wait for the tx to be executed
-	let _ = tokio::time::sleep(tokio::time::Duration::from_millis(2000)).await;
-	let event_type = format!(
-		"{}::atomic_bridge_initiator::BridgeTransferStore",
-		config.movement.movement_native_address
-	);
-
-	// let signer_privkey = config.movement.movement_signer_key.clone();
-	// let signer_public_key = format!("0x{}", Ed25519PublicKey::from(&signer_privkey).to_string());
-
-	// println!("signer_public_key {signer_public_key}",);
-
-	// let res = fetch_account_events(
-	// 	&config.movement.mvt_rpc_connection_url(),
-	// 	&signer_public_key,
-	// 	&event_type,
-	// )
-	// .await;
-	// println!("res: {res:?}",);
-
-	// let res = test_get_events_by_account_event_handle(
-	// 	&config.movement.mvt_rpc_connection_url(),
-	// 	"0xf90391c81027f03cdea491ed8b36ffaced26b6df208a9b569e5baf2590eb9b16",
-	// 	&event_type,
-	// )
-	// .await;
-	// println!("res: {res:?}",);
-
-	let res = test_get_events_by_account_event_handle(
-		&config.movement.mvt_rpc_connection_url(),
-		&config.movement.movement_native_address,
-		&event_type,
-	)
-	.await;
-	println!("res: {res:?}",);
->>>>>>> e545a3ac
-
-	mvt_client_harness.init_set_timelock(60).await?; //Set to 1mn
-
-	tracing::info!("Init initiator and counter part test account.");
-
-	// Init mvt addresses
-	let movement_client_signer_address = mvt_client_harness.movement_client.signer().address();
-
-	{
-		let faucet_client = mvt_client_harness.faucet_client.write().unwrap();
-		faucet_client.fund(movement_client_signer_address, 100_000_000_000).await?;
-	}
-
-	let recipient_privkey = mvt_client_harness.fund_account().await;
-	let recipient_address = MovementAddress(recipient_privkey.address());
-
 	let counterpart_privekey = HarnessEthClient::get_initiator_private_key(&config);
 	let counter_party_address = EthAddress(counterpart_privekey.address());
 
 	//mint initiator to have enough moveeth to do the transfer
 	mvt_client_harness.mint_moveeth(&recipient_address, 1).await?;
+	// let signer_privkey = config.movement.movement_signer_key.clone();
+	// let signer_public_key = format!("0x{}", Ed25519PublicKey::from(&signer_privkey).to_string());
 
 	// 1) initialize Movement transfer
 	let hash_lock_pre_image = HashLockPreImage::random();
@@ -244,186 +182,4 @@
 	}
 
 	Ok(())
-}
-
-// #[tokio::test]
-// async fn test_movement_event() -> Result<(), anyhow::Error> {
-// 	tracing_subscriber::fmt()
-// 		.with_env_filter(
-// 			EnvFilter::try_from_default_env().unwrap_or_else(|_| EnvFilter::new("info")),
-// 		)
-// 		.init();
-
-// 	println!("Start test_movement_event",);
-
-// 	let config = TestHarness::read_bridge_config().await?;
-// 	println!("after test_movement_event",);
-
-// 	//	1) initialize transfer
-// 	// let hash_lock_pre_image = HashLockPreImage::random();
-// 	// let hash_lock = HashLock(From::from(keccak256(hash_lock_pre_image)));
-// 	// let mov_recipient = MovementAddress(AccountAddress::new(*b"0x00000000000000000000000000face"));
-
-// 	// let amount = Amount(AssetType::EthAndWeth((1, 0)));
-// 	// initiate_eth_bridge_transfer(
-// 	// 	&config,
-// 	// 	HarnessEthClient::get_initiator_private_key(&config),
-// 	// 	mov_recipient,
-// 	// 	hash_lock,
-// 	// 	amount,
-// 	// )
-// 	// .await
-// 	// .expect("Failed to initiate bridge transfer");
-
-// 	use bridge_integration_tests::MovementToEthCallArgs;
-
-// 	let mut movement_client = MovementClient::new(&config.movement).await.unwrap();
-
-// 	let args = MovementToEthCallArgs::default();
-// 	// let signer_privkey = config.movement.movement_signer_address.clone();
-// 	// let sender_address = format!("0x{}", Ed25519PublicKey::from(&signer_privkey).to_string());
-// 	// let sender_address = movement_client.signer().address();
-// 	//		test_utils::fund_and_check_balance(&mut mvt_client_harness, 100_000_000_000).await?;
-// 	bridge_integration_tests::utils::initiate_bridge_transfer_helper(
-// 		&mut movement_client,
-// 		args.initiator.0,
-// 		args.recipient.clone(),
-// 		args.hash_lock.0,
-// 		args.amount,
-// 		true,
-// 	)
-// 	.await
-// 	.expect("Failed to initiate bridge transfer");
-
-// 	//Wait for the tx to be executed
-// 	let _ = tokio::time::sleep(tokio::time::Duration::from_millis(2000)).await;
-// 	let event_type = format!(
-// 		"{}::atomic_bridge_initiator::BridgeTransferStore",
-// 		config.movement.movement_native_address
-// 	);
-
-// 	// let signer_privkey = config.movement.movement_signer_address.clone();
-// 	// let signer_public_key = format!("0x{}", Ed25519PublicKey::from(&signer_privkey).to_string());
-
-// 	// println!("signer_public_key {signer_public_key}",);
-
-// 	// let res = fetch_account_events(
-// 	// 	&config.movement.mvt_rpc_connection_url(),
-// 	// 	&signer_public_key,
-// 	// 	&event_type,
-// 	// )
-// 	// .await;
-// 	// println!("res: {res:?}",);
-
-// 	// let res = test_get_events_by_account_event_handle(
-// 	// 	&config.movement.mvt_rpc_connection_url(),
-// 	// 	"0xf90391c81027f03cdea491ed8b36ffaced26b6df208a9b569e5baf2590eb9b16",
-// 	// 	&event_type,
-// 	// )
-// 	// .await;
-// 	// println!("res: {res:?}",);
-
-// 	let res = test_get_events_by_account_event_handle(
-// 		&config.movement.mvt_rpc_connection_url(),
-// 		&config.movement.movement_native_address,
-// 		&event_type,
-// 	)
-// 	.await;
-// 	println!("res: {res:?}",);
-
-// 	let res = fetch_account_events(
-// 		&config.movement.mvt_rpc_connection_url(),
-// 		&config.movement.movement_native_address,
-// 		&event_type,
-// 	)
-// 	.await;
-// 	println!("res: {res:?}",);
-
-// 	// let mut one_stream = MovementMonitoring::build(&config.movement).await?;
-
-// 	// //listen to event.
-// 	// let mut error_counter = 0;
-// 	// loop {
-// 	// 	tokio::select! {
-// 	// 		// Wait on chain one events.
-// 	// 		Some(one_event_res) = one_stream.next() =>{
-// 	// 			match one_event_res {
-// 	// 				Ok(one_event) => {
-// 	// 					println!("Receive event {:?}", one_event);
-// 	// 				}
-// 	// 				Err(err) => {
-// 	// 					println!("Receive error {:?}", err);
-// 	// 					error_counter +=1;
-// 	// 					if error_counter > 5 {
-// 	// 						break;
-// 	// 					}
-// 	// 				}
-// 	// 			}
-// 	// 		}
-// 	// 	}
-// 	// }
-
-// 	Ok(())
-// }
-
-// async fn test_get_events_by_account_event_handle(
-// 	rest_url: &str,
-// 	account_address: &str,
-// 	event_type: &str,
-// ) {
-// 	// let url =
-// 	// 	format!("{}/v1/accounts/{}/events?event_type={}", rest_url, account_address, event_type);
-// 	let url = format!(
-// 		"{}/v1/accounts/{}/events/{}/bridge_transfer_initiated_events",
-// 		rest_url, account_address, event_type
-// 	);
-
-// 	println!("url: {:?}", url);
-// 	let client = reqwest::Client::new();
-
-// 	// Send the GET request
-// 	let response = client
-// 		.get(&url)
-// 		.query(&[("start", "0"), ("limit", "10")])
-// 		.send()
-// 		.await
-// 		.unwrap()
-// 		.text()
-// 		.await;
-// 	println!("Account direct response: {response:?}",);
-// }
-
-// use aptos_sdk::rest_client::Client;
-// use std::str::FromStr;
-
-// async fn fetch_account_events(rest_url: &str, account_address: &str, event_type: &str) {
-// 	// Initialize the RestClient
-// 	let node_connection_url = url::Url::from_str(rest_url).unwrap();
-// 	let client = Client::new(node_connection_url); // Use the correct node URL
-// 	let native_address = AccountAddress::from_hex_literal(account_address).unwrap();
-
-// 	// Get the events for the specified account
-// 	let response = client
-// 		.get_account_events(
-// 			native_address,
-// 			event_type,
-// 			"bridge_transfer_initiated_events",
-// 			Some(1),
-// 			None,
-// 		)
-// 		.await;
-
-// 	println!("response{response:?}",);
-
-// 	// let core_code_address: AccountAddress = AccountAddress::from_hex_literal("0x1").unwrap();
-// 	// let response = client
-// 	// 	.get_account_events_bcs(
-// 	// 		core_code_address,
-// 	// 		"0x1::block::BlockResource",
-// 	// 		"new_block_events",
-// 	// 		Some(1),
-// 	// 		None,
-// 	// 	)
-// 	// 	.await;
-// 	// println!("new_block_events response: {response:?}",);
-// }+}