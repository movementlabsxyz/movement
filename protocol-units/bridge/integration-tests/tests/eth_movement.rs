use tokio::time::{sleep, Duration}; // Add these imports


use alloy::{
	node_bindings::Anvil,
	primitives::{address, keccak256},
	providers::Provider,
};
use anyhow::Result;
use aptos_sdk::{coin_client::CoinClient, types::LocalAccount};
use aptos_types::account_address::AccountAddress;
use bridge_integration_tests::TestHarness;
use bridge_shared::{
	bridge_contracts::{BridgeContractCounterparty, BridgeContractInitiator},
	types::{
		Amount, AssetType, BridgeTransferId, HashLock, HashLockPreImage, InitiatorAddress,
		RecipientAddress, TimeLock,
	},
};
use ethereum_bridge::types::EthAddress;
use movement_bridge::utils::MovementAddress;
<<<<<<< HEAD
use std::{env, net::TcpStream, time::Duration};
use tokio::process::Command;
=======

use rand;
use tokio::{self, process::{Child, Command}};
use futures::{channel::mpsc::{self, UnboundedReceiver}, StreamExt};

use aptos_types::account_address::AccountAddress;
use tracing::{debug, info};
use tracing_subscriber;

struct ChildGuard {
	child: Child,
    }
    
impl Drop for ChildGuard {
	fn drop(&mut self) {
	    let _ = self.child.kill();
	}
}
>>>>>>> 3aa1a776

#[tokio::test]
async fn test_movement_client_build_and_fund_accounts() -> Result<(), anyhow::Error> {
	let (scaffold, mut child) = TestHarness::new_with_movement().await;
	let movement_client = scaffold.movement_client().expect("Failed to get MovementClient");
	let faucet_client = movement_client.faucet_client().expect("Failed to get // FaucetClient");
	let movement_client = movement_client.signer();

	let faucet_client = faucet_client.write().unwrap();

	faucet_client
	.fund(movement_client.address(), 100_000_000)
	.await?;

	child.kill().await?;

	Ok(())
}

#[tokio::test]
async fn test_movement_client_should_publish_package() -> Result<(), anyhow::Error> {
	let _ = tracing_subscriber::fmt()
        .try_init();
	
	let (mut harness, mut child) = TestHarness::new_with_movement().await;
	{
		let movement_client = harness.movement_client_mut().expect("Failed to get MovementClient");

		let _ = movement_client.publish_for_test();
	}

	child.kill().await?;

	Ok(())
}

#[tokio::test]

async fn test_movement_client_should_successfully_call_lock_and_complete() -> Result<(), anyhow::Error> {
        let _ = tracing_subscriber::fmt()
                .with_max_level(tracing::Level::DEBUG)
                .try_init();

        let (mut harness, mut child) = TestHarness::new_with_movement().await;

        let bridge_transfer_id = *b"00000000000000000000000transfer1";
        let hash_lock = *keccak256(b"secret".to_vec());
        let time_lock = 3600;
        let initiator = b"0x123".to_vec();
        let recipient: MovementAddress = MovementAddress(AccountAddress::new(*b"0x00000000000000000000000000face"));
        let amount = 100;

        let test_result = async {
                let movement_client = harness.movement_client_mut().expect("Failed to get MovementClient");
                let _ = movement_client.publish_for_test();

                let rest_client = movement_client.rest_client();
                let coin_client = CoinClient::new(&rest_client);
                let faucet_client = movement_client.faucet_client().expect("Failed to get FaucetClient");
                let movement_client_signer = movement_client.signer();

                {
                        let faucet_client = faucet_client.write().unwrap();
                        faucet_client.fund(movement_client_signer.address(), 100_000_000).await?;
                } // faucet_client is dropped here, releasing the immutable borrow

                let balance = coin_client.get_account_balance(&movement_client_signer.address()).await?;
                assert!(
                        balance >= 100_000_000,
                        "Expected Movement Client to have at least 100_000_000, but found {}",
                        balance
                );

                movement_client
                        .lock_bridge_transfer(
                                BridgeTransferId(bridge_transfer_id),        
                                HashLock(hash_lock),
                                TimeLock(time_lock),
                                InitiatorAddress(initiator.clone()),
                                RecipientAddress(recipient.clone()),
                                Amount(AssetType::Moveth(amount))
                        ).await.expect("Failed to lock bridge transfer");

                let details = movement_client
                        .get_bridge_transfer_details(BridgeTransferId(bridge_transfer_id)).await
                        .expect("Failed to get bridge transfer details")
                        .expect("Expected to find bridge transfer details, but got None");

                assert_eq!(details.bridge_transfer_id.0, bridge_transfer_id);
                assert_eq!(details.hash_lock.0, hash_lock);
                assert_eq!(
                        &details.initiator_address.0 .0[32 - initiator.len()..],
                        &initiator,
                        "Initiator address does not match"
                );
                assert_eq!(details.recipient_address.0, recipient.0.to_vec());
                assert_eq!(details.amount.0, AssetType::Moveth(amount));
                assert_eq!(details.state, 1, "Bridge transfer is supposed to be locked but it's not.");

                movement_client
                        .complete_bridge_transfer(
                                BridgeTransferId(bridge_transfer_id),
                                HashLockPreImage(b"secret".to_vec())
                        ).await
                        .expect("Failed to complete bridge transfer");

                let details = movement_client
                        .get_bridge_transfer_details(BridgeTransferId(bridge_transfer_id)).await
                        .expect("Failed to get bridge transfer details")
                        .expect("Expected to find bridge transfer details, but got None");

                assert_eq!(details.bridge_transfer_id.0, bridge_transfer_id);
                assert_eq!(details.hash_lock.0, hash_lock);
                assert_eq!(
                        &details.initiator_address.0 .0[32 - initiator.len()..],
                        &initiator,
                        "Initiator address does not match"
                );
                assert_eq!(details.recipient_address.0, recipient.0.to_vec());
                assert_eq!(details.amount.0, AssetType::Moveth(amount));
                assert_eq!(details.state, 2, "Bridge transfer is supposed to be completed but it's not.");

                Ok(())
        }.await;

        if let Err(e) = child.kill().await {
                eprintln!("Failed to kill child process: {:?}", e);
        }

        test_result
}




#[tokio::test]
async fn test_movement_client_should_successfully_call_lock_and_abort() -> Result<(), anyhow::Error> {
        let _ = tracing_subscriber::fmt()
                .with_max_level(tracing::Level::DEBUG)
                .try_init();

        let (mut harness, mut child) = TestHarness::new_with_movement().await;

        let bridge_transfer_id = *b"00000000000000000000000transfer1";
        let hash_lock = *keccak256(b"secret".to_vec());
        let time_lock = 1;
        let initiator = b"0x123".to_vec();
        let recipient: MovementAddress = MovementAddress(AccountAddress::new(*b"0x00000000000000000000000000face"));
        let amount = 100;

        let test_result = async {
                let movement_client = harness.movement_client_mut().expect("Failed to get MovementClient");
                let _ = movement_client.publish_for_test();

                let rest_client = movement_client.rest_client();
                let coin_client = CoinClient::new(&rest_client);
                let faucet_client = movement_client.faucet_client().expect("Failed to get FaucetClient");
                let movement_client_signer = movement_client.signer();

                {
                        let faucet_client = faucet_client.write().unwrap();
                        faucet_client.fund(movement_client_signer.address(), 100_000_000).await?;
                } 

                let balance = coin_client.get_account_balance(&movement_client_signer.address()).await?;
                assert!(
                        balance >= 100_000_000,
                        "Expected Movement Client to have at least 100_000_000, but found {}",
                        balance
                );

                movement_client
                        .lock_bridge_transfer(
                                BridgeTransferId(bridge_transfer_id),        
                                HashLock(hash_lock),
                                TimeLock(time_lock),
                                InitiatorAddress(initiator.clone()),
                                RecipientAddress(recipient.clone()),
                                Amount(AssetType::Moveth(amount))
                        ).await.expect("Failed to lock bridge transfer");

                let details = movement_client
                        .get_bridge_transfer_details(BridgeTransferId(bridge_transfer_id)).await
                        .expect("Failed to get bridge transfer details")
                        .expect("Expected to find bridge transfer details, but got None");

                assert_eq!(details.bridge_transfer_id.0, bridge_transfer_id);
                assert_eq!(details.hash_lock.0, hash_lock);
                assert_eq!(
                        &details.initiator_address.0 .0[32 - initiator.len()..],
                        &initiator,
                        "Initiator address does not match"
                );
                assert_eq!(details.recipient_address.0, recipient.0.to_vec());
                assert_eq!(details.amount.0, AssetType::Moveth(amount));
                assert_eq!(details.state, 1, "Bridge transfer is supposed to be locked but it's not.");

		sleep(Duration::from_secs(2)).await;

                movement_client
                        .abort_bridge_transfer(
                                BridgeTransferId(bridge_transfer_id)
                        ).await
                        .expect("Failed to complete bridge transfer");

                let abort_details = movement_client
                        .get_bridge_transfer_details(BridgeTransferId(bridge_transfer_id)).await
                        .expect("Failed to get bridge transfer details")
                        .expect("Expected to find bridge transfer details, but got None");

                assert_eq!(abort_details.bridge_transfer_id.0, bridge_transfer_id);
                assert_eq!(abort_details.hash_lock.0, hash_lock);
                assert_eq!(
                        &abort_details.initiator_address.0 .0[32 - initiator.len()..],
                        &initiator,
                        "Initiator address does not match"
                );
                assert_eq!(abort_details.recipient_address.0, recipient.0.to_vec());
                assert_eq!(abort_details.amount.0, AssetType::Moveth(amount));
                assert_eq!(abort_details.state, 3, "Bridge transfer is supposed to be cancelled but it's not.");

                Ok(())
        }.await;

        if let Err(e) = child.kill().await {
                eprintln!("Failed to kill child process: {:?}", e);
        }

        test_result

}

#[tokio::test]
async fn test_eth_client_should_build_and_fetch_accounts() {
	let scaffold: TestHarness = TestHarness::new_only_eth().await;

	let eth_client = scaffold.eth_client().expect("Failed to get EthClient");
	let _anvil = Anvil::new().port(eth_client.rpc_port()).spawn();

	let expected_accounts = [
		address!("f39fd6e51aad88f6f4ce6ab8827279cfffb92266"),
		address!("70997970c51812dc3a010c7d01b50e0d17dc79c8"),
		address!("3c44cdddb6a900fa2b585dd299e03d12fa4293bc"),
		address!("90f79bf6eb2c4f870365e785982e1f101e93b906"),
		address!("15d34aaf54267db7d7c367839aaf71a00a2c6a65"),
		address!("9965507d1a55bcc2695c58ba16fb37d819b0a4dc"),
		address!("976ea74026e726554db657fa54763abd0c3a0aa9"),
		address!("14dc79964da2c08b23698b3d3cc7ca32193d9955"),
		address!("23618e81e3f5cdf7f54c3d65f7fbc0abf5b21e8f"),
		address!("a0ee7a142d267c1f36714e4a8f75612f20a79720"),
	];

	let provider = scaffold.eth_client.unwrap().rpc_provider().clone();
	let accounts = provider.get_accounts().await.expect("Failed to get accounts");
	assert_eq!(accounts.len(), expected_accounts.len());

	for (account, expected) in accounts.iter().zip(expected_accounts.iter()) {
		assert_eq!(account, expected);
	}
}

#[tokio::test]
async fn test_eth_client_should_deploy_initiator_contract() {
	let mut harness: TestHarness = TestHarness::new_only_eth().await;
	let anvil = Anvil::new().port(harness.rpc_port()).spawn();

	let _ = harness.set_eth_signer(anvil.keys()[0].clone());

	let initiator_address = harness.deploy_initiator_contract().await;
	let expected_address = address!("5fbdb2315678afecb367f032d93f642f64180aa3");

	assert_eq!(initiator_address, expected_address);
}

#[tokio::test]
async fn test_eth_client_should_successfully_call_initialize() {
	let mut harness: TestHarness = TestHarness::new_only_eth().await;
	let anvil = Anvil::new().port(harness.rpc_port()).spawn();

	let _ = harness.set_eth_signer(anvil.keys()[0].clone());
	harness.deploy_init_contracts().await;
}

#[tokio::test]
async fn test_eth_client_should_successfully_call_initiate_transfer_only_eth() {
	let mut harness: TestHarness = TestHarness::new_only_eth().await;
	let anvil = Anvil::new().port(harness.rpc_port()).spawn();

	let signer_address = harness.set_eth_signer(anvil.keys()[0].clone());

	harness.deploy_init_contracts().await;

	let recipient = harness.gen_aptos_account();
	let hash_lock: [u8; 32] = keccak256("secret".to_string().as_bytes()).into();

	harness
		.eth_client_mut()
		.expect("Failed to get EthClient")
		.initiate_bridge_transfer(
			InitiatorAddress(EthAddress(signer_address)),
			RecipientAddress(recipient),
			HashLock(hash_lock),
			TimeLock(100),
			// value has to be > 0
			Amount(AssetType::EthAndWeth((1, 0))), // Eth
		)
		.await
		.expect("Failed to initiate bridge transfer");
}

#[tokio::test]
async fn test_eth_client_should_successfully_call_initiate_transfer_only_weth() {
	let mut harness: TestHarness = TestHarness::new_only_eth().await;
	let anvil = Anvil::new().port(harness.rpc_port()).spawn();

	let signer_address = harness.set_eth_signer(anvil.keys()[0].clone());

	harness.deploy_init_contracts().await;

	let recipient = harness.gen_aptos_account();
	let hash_lock: [u8; 32] = keccak256("secret".to_string().as_bytes()).into();
	harness
		.deposit_weth_and_approve(
			InitiatorAddress(EthAddress(signer_address)),
			Amount(AssetType::EthAndWeth((0, 1))),
		)
		.await
		.expect("Failed to deposit WETH");
	harness
		.initiate_bridge_transfer(
			InitiatorAddress(EthAddress(signer_address)),
			RecipientAddress(recipient),
			HashLock(hash_lock),
			TimeLock(100),
			Amount(AssetType::EthAndWeth((0, 1))),
		)
		.await
		.expect("Failed to initiate bridge transfer");
}

#[tokio::test]
async fn test_eth_client_should_successfully_call_initiate_transfer_eth_and_weth() {
	let mut harness: TestHarness = TestHarness::new_only_eth().await;
	let anvil = Anvil::new().port(harness.rpc_port()).spawn();

	let signer_address = harness.set_eth_signer(anvil.keys()[0].clone());
	let matching_signer_address = harness.eth_signer_address();

	assert_eq!(signer_address, matching_signer_address, "Signer address mismatch");

	harness.deploy_init_contracts().await;

	let recipient = harness.gen_aptos_account();
	let hash_lock: [u8; 32] = keccak256("secret".to_string().as_bytes()).into();
	harness
		.deposit_weth_and_approve(
			InitiatorAddress(EthAddress(signer_address)),
			Amount(AssetType::EthAndWeth((0, 1))),
		)
		.await
		.expect("Failed to deposit WETH");
	harness
		.initiate_bridge_transfer(
			InitiatorAddress(EthAddress(signer_address)),
			RecipientAddress(recipient),
			HashLock(hash_lock),
			TimeLock(100),
			Amount(AssetType::EthAndWeth((1, 1))),
		)
		.await
		.expect("Failed to initiate bridge transfer");
}

#[tokio::test]
#[ignore] // To be tested after this is merged in https://github.com/movementlabsxyz/movement/pull/209
async fn test_client_should_successfully_get_bridge_transfer_id() {
	let mut harness: TestHarness = TestHarness::new_only_eth().await;
	let anvil = Anvil::new().port(harness.rpc_port()).spawn();

	let signer_address = harness.set_eth_signer(anvil.keys()[0].clone());
	harness.deploy_init_contracts().await;

	let recipient = harness.gen_aptos_account();
	let hash_lock: [u8; 32] = keccak256("secret".to_string().as_bytes()).into();

	harness
		.eth_client_mut()
		.expect("Failed to get EthClient")
		.initiate_bridge_transfer(
			InitiatorAddress(EthAddress(signer_address)),
			RecipientAddress(recipient),
			HashLock(hash_lock),
			TimeLock(100),
			Amount(AssetType::EthAndWeth((1000, 0))), // Eth
		)
		.await
		.expect("Failed to initiate bridge transfer");

	//TODO: Here call get details with the captured event
}

#[tokio::test]
#[ignore] // To be tested after this is merged in https://github.com/movementlabsxyz/movement/pull/209
async fn test_eth_client_should_successfully_complete_transfer() {
	let mut harness: TestHarness = TestHarness::new_only_eth().await;
	let anvil = Anvil::new().port(harness.rpc_port()).spawn();

	let signer_address = harness.set_eth_signer(anvil.keys()[0].clone());
	harness.deploy_init_contracts().await;

	let recipient = address!("70997970c51812dc3a010c7d01b50e0d17dc79c8");
	let recipient_bytes: Vec<u8> = recipient.to_string().as_bytes().to_vec();

	let secret = "secret".to_string();
	let hash_lock = keccak256(secret.as_bytes());
	let hash_lock: [u8; 32] = hash_lock.into();

	harness
		.eth_client_mut()
		.expect("Failed to get EthClient")
		.initiate_bridge_transfer(
			InitiatorAddress(EthAddress(signer_address)),
			RecipientAddress(recipient_bytes),
			HashLock(hash_lock),
			TimeLock(1000),
			Amount(AssetType::EthAndWeth((42, 0))),
		)
		.await
		.expect("Failed to initiate bridge transfer");

	//TODO: Here call complete with the id captured from the event
}

#[tokio::test]
async fn test_harness_should_start_indexer() -> Result<(), anyhow::Error> {
	let _ = tracing_subscriber::fmt().with_max_level(tracing::Level::DEBUG).try_init();

	let (harness, mut harness_child) = TestHarness::new_with_movement().await;
	let mut indexer_child = harness.start_indexer("127.0.0.1", 5432).await;

	// Wait for the indexer process to complete
	indexer_child.wait().await?;
	harness_child.kill().await.expect("Failed to kill the child process");
	Ok(())
}<|MERGE_RESOLUTION|>--- conflicted
+++ resolved
@@ -1,6 +1,3 @@
-use tokio::time::{sleep, Duration}; // Add these imports
-
-
 use alloy::{
 	node_bindings::Anvil,
 	primitives::{address, keccak256},
@@ -19,42 +16,20 @@
 };
 use ethereum_bridge::types::EthAddress;
 use movement_bridge::utils::MovementAddress;
-<<<<<<< HEAD
-use std::{env, net::TcpStream, time::Duration};
-use tokio::process::Command;
-=======
-
-use rand;
-use tokio::{self, process::{Child, Command}};
-use futures::{channel::mpsc::{self, UnboundedReceiver}, StreamExt};
-
-use aptos_types::account_address::AccountAddress;
-use tracing::{debug, info};
-use tracing_subscriber;
-
-struct ChildGuard {
-	child: Child,
-    }
-    
-impl Drop for ChildGuard {
-	fn drop(&mut self) {
-	    let _ = self.child.kill();
-	}
-}
->>>>>>> 3aa1a776
 
 #[tokio::test]
 async fn test_movement_client_build_and_fund_accounts() -> Result<(), anyhow::Error> {
 	let (scaffold, mut child) = TestHarness::new_with_movement().await;
 	let movement_client = scaffold.movement_client().expect("Failed to get MovementClient");
 	let faucet_client = movement_client.faucet_client().expect("Failed to get // FaucetClient");
+	let alice = LocalAccount::generate(&mut rand::rngs::OsRng);
+	let bob = LocalAccount::generate(&mut rand::rngs::OsRng);
 	let movement_client = movement_client.signer();
 
 	let faucet_client = faucet_client.write().unwrap();
-
-	faucet_client
-	.fund(movement_client.address(), 100_000_000)
-	.await?;
+	faucet_client.fund(alice.address(), 100_000_000).await?;
+	faucet_client.create_account(bob.address()).await?;
+	faucet_client.fund(movement_client.address(), 100_000_000).await?;
 
 	child.kill().await?;
 
@@ -63,9 +38,8 @@
 
 #[tokio::test]
 async fn test_movement_client_should_publish_package() -> Result<(), anyhow::Error> {
-	let _ = tracing_subscriber::fmt()
-        .try_init();
-	
+	let _ = tracing_subscriber::fmt().with_max_level(tracing::Level::ERROR).try_init();
+
 	let (mut harness, mut child) = TestHarness::new_with_movement().await;
 	{
 		let movement_client = harness.movement_client_mut().expect("Failed to get MovementClient");
@@ -79,199 +53,82 @@
 }
 
 #[tokio::test]
-
-async fn test_movement_client_should_successfully_call_lock_and_complete() -> Result<(), anyhow::Error> {
-        let _ = tracing_subscriber::fmt()
-                .with_max_level(tracing::Level::DEBUG)
-                .try_init();
-
-        let (mut harness, mut child) = TestHarness::new_with_movement().await;
-
-        let bridge_transfer_id = *b"00000000000000000000000transfer1";
-        let hash_lock = *keccak256(b"secret".to_vec());
-        let time_lock = 3600;
-        let initiator = b"0x123".to_vec();
-        let recipient: MovementAddress = MovementAddress(AccountAddress::new(*b"0x00000000000000000000000000face"));
-        let amount = 100;
-
-        let test_result = async {
-                let movement_client = harness.movement_client_mut().expect("Failed to get MovementClient");
-                let _ = movement_client.publish_for_test();
-
-                let rest_client = movement_client.rest_client();
-                let coin_client = CoinClient::new(&rest_client);
-                let faucet_client = movement_client.faucet_client().expect("Failed to get FaucetClient");
-                let movement_client_signer = movement_client.signer();
-
-                {
-                        let faucet_client = faucet_client.write().unwrap();
-                        faucet_client.fund(movement_client_signer.address(), 100_000_000).await?;
-                } // faucet_client is dropped here, releasing the immutable borrow
-
-                let balance = coin_client.get_account_balance(&movement_client_signer.address()).await?;
-                assert!(
-                        balance >= 100_000_000,
-                        "Expected Movement Client to have at least 100_000_000, but found {}",
-                        balance
-                );
-
-                movement_client
-                        .lock_bridge_transfer(
-                                BridgeTransferId(bridge_transfer_id),        
-                                HashLock(hash_lock),
-                                TimeLock(time_lock),
-                                InitiatorAddress(initiator.clone()),
-                                RecipientAddress(recipient.clone()),
-                                Amount(AssetType::Moveth(amount))
-                        ).await.expect("Failed to lock bridge transfer");
-
-                let details = movement_client
-                        .get_bridge_transfer_details(BridgeTransferId(bridge_transfer_id)).await
-                        .expect("Failed to get bridge transfer details")
-                        .expect("Expected to find bridge transfer details, but got None");
-
-                assert_eq!(details.bridge_transfer_id.0, bridge_transfer_id);
-                assert_eq!(details.hash_lock.0, hash_lock);
-                assert_eq!(
-                        &details.initiator_address.0 .0[32 - initiator.len()..],
-                        &initiator,
-                        "Initiator address does not match"
-                );
-                assert_eq!(details.recipient_address.0, recipient.0.to_vec());
-                assert_eq!(details.amount.0, AssetType::Moveth(amount));
-                assert_eq!(details.state, 1, "Bridge transfer is supposed to be locked but it's not.");
-
-                movement_client
-                        .complete_bridge_transfer(
-                                BridgeTransferId(bridge_transfer_id),
-                                HashLockPreImage(b"secret".to_vec())
-                        ).await
-                        .expect("Failed to complete bridge transfer");
-
-                let details = movement_client
-                        .get_bridge_transfer_details(BridgeTransferId(bridge_transfer_id)).await
-                        .expect("Failed to get bridge transfer details")
-                        .expect("Expected to find bridge transfer details, but got None");
-
-                assert_eq!(details.bridge_transfer_id.0, bridge_transfer_id);
-                assert_eq!(details.hash_lock.0, hash_lock);
-                assert_eq!(
-                        &details.initiator_address.0 .0[32 - initiator.len()..],
-                        &initiator,
-                        "Initiator address does not match"
-                );
-                assert_eq!(details.recipient_address.0, recipient.0.to_vec());
-                assert_eq!(details.amount.0, AssetType::Moveth(amount));
-                assert_eq!(details.state, 2, "Bridge transfer is supposed to be completed but it's not.");
-
-                Ok(())
-        }.await;
-
-        if let Err(e) = child.kill().await {
-                eprintln!("Failed to kill child process: {:?}", e);
-        }
-
-        test_result
-}
-
-
-
-
-#[tokio::test]
-async fn test_movement_client_should_successfully_call_lock_and_abort() -> Result<(), anyhow::Error> {
-        let _ = tracing_subscriber::fmt()
-                .with_max_level(tracing::Level::DEBUG)
-                .try_init();
-
-        let (mut harness, mut child) = TestHarness::new_with_movement().await;
-
-        let bridge_transfer_id = *b"00000000000000000000000transfer1";
-        let hash_lock = *keccak256(b"secret".to_vec());
-        let time_lock = 1;
-        let initiator = b"0x123".to_vec();
-        let recipient: MovementAddress = MovementAddress(AccountAddress::new(*b"0x00000000000000000000000000face"));
-        let amount = 100;
-
-        let test_result = async {
-                let movement_client = harness.movement_client_mut().expect("Failed to get MovementClient");
-                let _ = movement_client.publish_for_test();
-
-                let rest_client = movement_client.rest_client();
-                let coin_client = CoinClient::new(&rest_client);
-                let faucet_client = movement_client.faucet_client().expect("Failed to get FaucetClient");
-                let movement_client_signer = movement_client.signer();
-
-                {
-                        let faucet_client = faucet_client.write().unwrap();
-                        faucet_client.fund(movement_client_signer.address(), 100_000_000).await?;
-                } 
-
-                let balance = coin_client.get_account_balance(&movement_client_signer.address()).await?;
-                assert!(
-                        balance >= 100_000_000,
-                        "Expected Movement Client to have at least 100_000_000, but found {}",
-                        balance
-                );
-
-                movement_client
-                        .lock_bridge_transfer(
-                                BridgeTransferId(bridge_transfer_id),        
-                                HashLock(hash_lock),
-                                TimeLock(time_lock),
-                                InitiatorAddress(initiator.clone()),
-                                RecipientAddress(recipient.clone()),
-                                Amount(AssetType::Moveth(amount))
-                        ).await.expect("Failed to lock bridge transfer");
-
-                let details = movement_client
-                        .get_bridge_transfer_details(BridgeTransferId(bridge_transfer_id)).await
-                        .expect("Failed to get bridge transfer details")
-                        .expect("Expected to find bridge transfer details, but got None");
-
-                assert_eq!(details.bridge_transfer_id.0, bridge_transfer_id);
-                assert_eq!(details.hash_lock.0, hash_lock);
-                assert_eq!(
-                        &details.initiator_address.0 .0[32 - initiator.len()..],
-                        &initiator,
-                        "Initiator address does not match"
-                );
-                assert_eq!(details.recipient_address.0, recipient.0.to_vec());
-                assert_eq!(details.amount.0, AssetType::Moveth(amount));
-                assert_eq!(details.state, 1, "Bridge transfer is supposed to be locked but it's not.");
-
-		sleep(Duration::from_secs(2)).await;
-
-                movement_client
-                        .abort_bridge_transfer(
-                                BridgeTransferId(bridge_transfer_id)
-                        ).await
-                        .expect("Failed to complete bridge transfer");
-
-                let abort_details = movement_client
-                        .get_bridge_transfer_details(BridgeTransferId(bridge_transfer_id)).await
-                        .expect("Failed to get bridge transfer details")
-                        .expect("Expected to find bridge transfer details, but got None");
-
-                assert_eq!(abort_details.bridge_transfer_id.0, bridge_transfer_id);
-                assert_eq!(abort_details.hash_lock.0, hash_lock);
-                assert_eq!(
-                        &abort_details.initiator_address.0 .0[32 - initiator.len()..],
-                        &initiator,
-                        "Initiator address does not match"
-                );
-                assert_eq!(abort_details.recipient_address.0, recipient.0.to_vec());
-                assert_eq!(abort_details.amount.0, AssetType::Moveth(amount));
-                assert_eq!(abort_details.state, 3, "Bridge transfer is supposed to be cancelled but it's not.");
-
-                Ok(())
-        }.await;
-
-        if let Err(e) = child.kill().await {
-                eprintln!("Failed to kill child process: {:?}", e);
-        }
-
-        test_result
-
+async fn test_movement_client_should_successfully_call_lock_and_complete(
+) -> Result<(), anyhow::Error> {
+	let _ = tracing_subscriber::fmt().with_max_level(tracing::Level::ERROR).try_init();
+
+	let (mut harness, mut child) = TestHarness::new_with_movement().await;
+	{
+		let movement_client = harness.movement_client_mut().expect("Failed to get MovementClient");
+
+		let _ = movement_client.publish_for_test();
+
+		let rest_client = movement_client.rest_client();
+		let coin_client = CoinClient::new(rest_client);
+		let faucet_client = movement_client.faucet_client().expect("Failed to get // FaucetClient");
+		let movement_client = movement_client.signer();
+
+		let faucet_client = faucet_client.write().unwrap();
+
+		faucet_client.fund(movement_client.address(), 100_000_000).await?;
+
+		// Check the balance of movement_client after funding
+		let balance = coin_client.get_account_balance(&movement_client.address()).await?;
+
+		// Assert that the balance is as expected
+		assert!(
+			balance >= 100_000_000,
+			"Expected Movement Client to have at least 100_000_000, but found {}",
+			balance
+		);
+	}
+
+	let initiator = b"0x123".to_vec(); //In real world this would be an ethereum address
+	let recipient: MovementAddress =
+		MovementAddress(AccountAddress::new(*b"0x00000000000000000000000000face"));
+	let bridge_transfer_id = *b"00000000000000000000000transfer1";
+	//let pre_image = b"secret".to_vec();
+	let hash_lock = *keccak256(b"secret");
+	let time_lock = 3600;
+	let amount = 100;
+
+	harness
+		.movement_client_mut()
+		.expect("Failed to get MovmentClient")
+		.lock_bridge_transfer(
+			BridgeTransferId(bridge_transfer_id),
+			HashLock(hash_lock),
+			TimeLock(time_lock),
+			InitiatorAddress(initiator),
+			RecipientAddress(recipient),
+			Amount(AssetType::Moveth(amount)), // Eth
+		)
+		.await
+		.expect("Failed to complete bridge transfer");
+
+	harness
+		.movement_client_mut()
+		.expect("Failed to get MovmentClient")
+		.complete_bridge_transfer(
+			BridgeTransferId(bridge_transfer_id),
+			HashLockPreImage(b"secret".to_vec()),
+		)
+		.await
+		.expect("Failed to complete bridge transfer");
+
+	child.kill().await?;
+	//let _ = child.wait().await.expect("Failed to wait on process termination");
+	Ok(())
+}
+
+#[tokio::test]
+async fn test_movement_client_complete_bridge_transfer() -> Result<(), anyhow::Error> {
+	Ok(())
+}
+
+#[tokio::test]
+async fn test_movement_client_abort_bridge_transfer() -> Result<(), anyhow::Error> {
+	Ok(())
 }
 
 #[tokio::test]
