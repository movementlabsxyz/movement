--- conflicted
+++ resolved
@@ -16,102 +16,6 @@
 use futures::StreamExt;
 use tracing_subscriber::EnvFilter;
 
-<<<<<<< HEAD
-=======
-async fn initiate_eth_bridge_transfer(
-	config: &Config,
-	initiator_privatekey: PrivateKeySigner,
-	recipient: MovementAddress,
-	hash_lock: HashLock,
-	amount: Amount,
-) -> Result<(), anyhow::Error> {
-	let initiator = initiator_privatekey.address();
-	let rpc_provider = ProviderBuilder::new()
-		.with_recommended_fillers()
-		.wallet(EthereumWallet::from(initiator_privatekey))
-		.on_builtin(&config.eth.eth_rpc_connection_url())
-		.await?;
-
-	let mock_move_token =
-		MockMOVEToken::new(Address::from_str(&config.eth.eth_move_token_contract)?, &rpc_provider);
-
-	let multisig_address = Address::from_str("0x3c44cdddb6a900fa2b585dd299e03d12fa4293bc")?;
-
-	//let initialize_call = mock_move_token.initialize(multisig_address);
-	//let initialize_send = initialize_call.send().await;
-	//let initialize_result = initialize_send.expect("Failed to initialize MockMOVEToken contract");
-	// info!("Initialize result: {:?}", initialize_result);
-
-	info!("Before token approval");
-	info!("Mock MOVE token address: {:?}", Address::from_str(&config.eth.eth_move_token_contract)?);
-	info!("Initiator address: {:?}", initiator);
-	info!("Initiator contract address: {}", config.eth.eth_initiator_contract);
-
-	let token_balance = mock_move_token.balanceOf(initiator).call().await?;
-	info!("MockMOVEToken balance: {:?}", token_balance._0);
-
-	// Get the ETH balance for the initiator address
-
-	let eth_value = U256::from(amount.0.clone());
-	info!("Eth value: {}", eth_value);
-	let approve_call = mock_move_token
-		.approve(Address::from_str(&config.eth.eth_initiator_contract)?, eth_value)
-		.from(initiator);
-
-	let signer_address = initiator;
-	let number_retry = config.eth.transaction_send_retries;
-	let gas_limit = config.eth.gas_limit as u128;
-
-	let transaction_receipt = send_transaction(
-		approve_call,
-		signer_address,
-		&send_transaction_rules(),
-		number_retry,
-		gas_limit,
-	)
-	.await
-	.map_err(|e| {
-		BridgeContractError::GenericError(format!("Failed to send approve transaction: {}", e))
-	})?;
-
-	info!("After token approval, transaction receipt: {:?}", transaction_receipt);
-
-	let contract =
-		AtomicBridgeInitiatorMOVE::new(config.eth.eth_initiator_contract.parse()?, &rpc_provider);
-
-	let initiator = BridgeAddress(EthAddress(initiator));
-
-	let recipient = BridgeAddress(Into::<Vec<u8>>::into(recipient));
-
-	let recipient_bytes: [u8; 32] =
-		recipient.0.try_into().expect("Recipient address must be 32 bytes");
-
-	info!("Before initiate");
-	info!("Amount: {}", U256::from(amount.0));
-	info!("Recipient: {}", FixedBytes(recipient_bytes));
-	info!("hashLock: {}", FixedBytes(hash_lock.0));
-
-	let call = contract
-		.initiateBridgeTransfer(
-			U256::from(amount.0),
-			FixedBytes(recipient_bytes),
-			FixedBytes(hash_lock.0),
-		)
-		.value(U256::from(amount.0))
-		.from(*initiator.0);
-	let _ = send_transaction(
-		call,
-		**initiator,
-		&send_transaction_rules(),
-		config.eth.transaction_send_retries,
-		config.eth.gas_limit as u128,
-	)
-	.await
-	.map_err(|e| BridgeContractError::GenericError(format!("Failed to send transaction: {}", e)))?;
-	Ok(())
-}
-
->>>>>>> 0fe8c12c
 #[tokio::test]
 async fn test_bridge_transfer_eth_movement_happy_path() -> Result<(), anyhow::Error> {
 	tracing_subscriber::fmt().with_env_filter(EnvFilter::new("info")).init();
@@ -140,28 +44,16 @@
 	let hash_lock_pre_image = HashLockPreImage::random();
 	let hash_lock = HashLock(From::from(keccak256(hash_lock_pre_image)));
 	let amount = Amount(1);
-<<<<<<< HEAD
 	eth_client_harness
 		.initiate_eth_bridge_transfer(
 			&config,
 			HarnessEthClient::get_initiator_private_key(&config),
-			recipient_address,
+			recipient,
 			hash_lock,
 			amount,
 		)
 		.await
 		.expect("Failed to initiate bridge transfer");
-=======
-	initiate_eth_bridge_transfer(
-		&config,
-		HarnessEthClient::get_initiator_private_key(&config),
-		recipient,
-		hash_lock,
-		amount,
-	)
-	.await
-	.expect("Failed to initiate bridge transfer");
->>>>>>> 0fe8c12c
 
 	//Wait for the tx to be executed
 	tracing::info!("Wait for the MVT Locked event.");
@@ -191,11 +83,8 @@
 
 	let (_, eth_health_rx) = tokio::sync::mpsc::channel(10);
 	let mut eth_monitoring = EthMonitoring::build(&config.eth, eth_health_rx).await.unwrap();
-<<<<<<< HEAD
-	// Wait for InitialtorCompleted event
-=======
+
 	// Wait for InitiatorCompleted event
->>>>>>> 0fe8c12c
 	tracing::info!("Wait for InitiatorCompleted event.");
 	loop {
 		let event =
@@ -227,18 +116,17 @@
 
 	let args = MovementToEthCallArgs::default();
 
-
 	{
-	let res = BridgeContract::initiate_bridge_transfer(
-		&mut movement_client,
-		BridgeAddress(MovementAddress(args.initiator.0)),
-		BridgeAddress(args.recipient.clone()),
-		HashLock(args.hash_lock.0),
-		Amount(args.amount),
-	)
-	.await?;
-
-	tracing::info!("Initiate result: {:?}", res);
+		let res = BridgeContract::initiate_bridge_transfer(
+			&mut movement_client,
+			BridgeAddress(MovementAddress(args.initiator.0)),
+			BridgeAddress(args.recipient.clone()),
+			HashLock(args.hash_lock.0),
+			Amount(args.amount),
+		)
+		.await?;
+
+		tracing::info!("Initiate result: {:?}", res);
 	}
 
 	//Wait for the tx to be executed
@@ -425,7 +313,7 @@
 	loop {
 		let event =
 			tokio::time::timeout(std::time::Duration::from_secs(30), mvt_monitoring.next()).await?;
-		if let Some(Ok(BridgeContractEvent::InitialtorCompleted(_))) = event {
+		if let Some(Ok(BridgeContractEvent::InitiatorCompleted(_))) = event {
 			break;
 		}
 	}
