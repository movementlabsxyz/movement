use alloy::primitives::{keccak256, Address};
use alloy::primitives::{FixedBytes, U256};
use alloy::providers::ProviderBuilder;
use alloy::signers::local::PrivateKeySigner;
use alloy_network::EthereumWallet;
use anyhow::Result;
use aptos_types::account_address::AccountAddress;
use bridge_config::Config;
use bridge_integration_tests::{HarnessEthClient, TestHarness};
use bridge_service::{
	chains::{
		bridge_contracts::{BridgeContractError, BridgeContractEvent},
		ethereum::{
			event_monitoring::EthMonitoring,
<<<<<<< HEAD
			types::{AtomicBridgeInitiator, EthAddress},
=======
			types::{AtomicBridgeInitiatorMOVE, EthAddress, MockMOVEToken},
>>>>>>> 200c9f9d
			utils::{send_transaction, send_transaction_rules},
		},
		movement::{
			client_framework::MovementClientFramework, event_monitoring::MovementMonitoring,
			utils::MovementAddress,
		},
	},
<<<<<<< HEAD
	types::{Amount, BridgeAddress, HashLock, HashLockPreImage},
=======
	types::{Amount, AssetType, BridgeAddress, HashLock, HashLockPreImage},
>>>>>>> 200c9f9d
};
use futures::StreamExt;
use tracing::info;
use tracing_subscriber::EnvFilter;

async fn initiate_eth_bridge_transfer(
	config: &Config,
	initiator_privatekey: PrivateKeySigner,
	recipient: MovementAddress,
	hash_lock: HashLock,
	amount: Amount,
) -> Result<(), anyhow::Error> {
	let initiator_address = initiator_privatekey.address();
	let rpc_provider = ProviderBuilder::new()
		.with_recommended_fillers()
		.wallet(EthereumWallet::from(initiator_privatekey))
		.on_builtin(&config.eth.eth_rpc_connection_url())
		.await?;
	
	let mock_move_token = MockMOVEToken::new(Address::from_str(&config.eth.eth_move_token_contract)?, &rpc_provider);
	
	let multisig_address = Address::from_str("0x3c44cdddb6a900fa2b585dd299e03d12fa4293bc")?;
	
	//let initialize_call = mock_move_token.initialize(multisig_address);
	//let initialize_send = initialize_call.send().await;
	//let initialize_result = initialize_send.expect("Failed to initialize MockMOVEToken contract");
	// info!("Initialize result: {:?}", initialize_result);

	info!("Before token approval");
	info!("Mock MOVE token address: {:?}", Address::from_str(&config.eth.eth_move_token_contract)?);
	info!("Initiator address: {:?}", initiator_address);
	info!("Initiator contract address: {}", config.eth.eth_initiator_contract);

	let token_balance = mock_move_token
		.balanceOf(initiator_address)
		.call()
		.await?;
	info!("MockMOVEToken balance: {:?}", token_balance._0);

	// Get the ETH balance for the initiator address

	let eth_value = U256::from(amount.eth_value().clone());
	info!("Eth value: {}", eth_value);
	let approve_call = mock_move_token
        .approve(Address::from_str(&config.eth.eth_initiator_contract)?, eth_value)
        .from(initiator_address);

	let signer_address = initiator_address;
	let number_retry = config.eth.transaction_send_retries;
	let gas_limit = config.eth.gas_limit as u128;

	let transaction_receipt = send_transaction(
		approve_call,
		signer_address,
		&send_transaction_rules(),
		number_retry,
		gas_limit,
	)
	.await
	.map_err(|e| BridgeContractError::GenericError(format!("Failed to send approve transaction: {}", e)))?;

	info!("After token approval, transaction receipt: {:?}", transaction_receipt);


	let contract =
		AtomicBridgeInitiatorMOVE::new(config.eth.eth_initiator_contract.parse()?, &rpc_provider);

	let initiator_address = BridgeAddress(EthAddress(initiator_address));

	let recipient_address = BridgeAddress(Into::<Vec<u8>>::into(recipient));

	let recipient_bytes: [u8; 32] =
		recipient_address.0.try_into().expect("Recipient address must be 32 bytes");

	info!("Before initiate");
	info!("Amount: {}", U256::from(amount.weth_value()));
	info!("Recipient: {}", FixedBytes(recipient_bytes));
	info!("hashLock: {}", FixedBytes(hash_lock.0));

	let call = contract
		.initiateBridgeTransfer(
			U256::from(amount.0),
			FixedBytes(recipient_bytes),
			FixedBytes(hash_lock.0),
		)
		.value(U256::from(amount.0))
		.from(*initiator_address.0);
	let _ = send_transaction(
		call,
		**initiator_address,
		&send_transaction_rules(),
		config.eth.transaction_send_retries,
		config.eth.gas_limit as u128,
	)
	.await
	.map_err(|e| BridgeContractError::GenericError(format!("Failed to send transaction: {}", e)))?;
	Ok(())
}

#[tokio::test]
async fn test_bridge_transfer_eth_movement_happy_path() -> Result<(), anyhow::Error> {
	tracing_subscriber::fmt().with_env_filter(EnvFilter::new("info")).init();

	let (eth_client_harness, mut mvt_client_harness, config) =
		TestHarness::new_with_eth_and_movement().await?;

	MovementClientFramework::bridge_setup_scripts().await?;

	tracing::info!("Init initiator and counter part test account.");
	tracing::info!("Use client signer for Mvt and index 2 of config.eth.eth_well_known_account_private_keys array for Eth");

	// Init mvt addresses
	let movement_client_signer_address = mvt_client_harness.movement_client.signer().address();

	{
		let faucet_client = mvt_client_harness.faucet_client.write().unwrap();
		faucet_client.fund(movement_client_signer_address, 100_000_000).await?;
	}

	let recipient_privkey = mvt_client_harness.fund_account().await;
	let recipient_address = MovementAddress(recipient_privkey.address());

	// initialize Eth transfer
	tracing::info!("Call initiate_transfer on Eth");
	let hash_lock_pre_image = HashLockPreImage::random();
	let hash_lock = HashLock(From::from(keccak256(hash_lock_pre_image)));
<<<<<<< HEAD
	let amount = Amount(1);
=======
	let amount = Amount(AssetType::EthAndWeth((1, 1)));

>>>>>>> 200c9f9d
	initiate_eth_bridge_transfer(
		&config,
		HarnessEthClient::get_initiator_private_key(&config),
		recipient_address,
		hash_lock,
		amount,
	)
	.await
	.expect("Failed to initiate bridge transfer");

	//Wait for the tx to be executed
	tracing::info!("Wait for the MVT Locked event.");
	let mut mvt_monitoring = MovementMonitoring::build(&config.movement).await.unwrap();
	let event =
		tokio::time::timeout(std::time::Duration::from_secs(30), mvt_monitoring.next()).await?;
	let bridge_tranfer_id = if let Some(Ok(BridgeContractEvent::Locked(detail))) = event {
		detail.bridge_transfer_id
	} else {
		panic!("Not a Locked event: {event:?}");
	};

	println!("bridge_tranfer_id : {:?}", bridge_tranfer_id);
	println!("hash_lock_pre_image : {:?}", hash_lock_pre_image);

	//send counter complete event.
	tracing::info!("Call counterparty_complete_bridge_transfer on MVT.");
	mvt_client_harness
		.counterparty_complete_bridge_transfer(
			recipient_privkey,
			bridge_tranfer_id,
			hash_lock_pre_image,
		)
		.await?;

	let mut eth_monitoring = EthMonitoring::build(&config.eth).await.unwrap();
	// Wait for InitialtorCompleted event
	tracing::info!("Wait for InitialtorCompleted event.");
	loop {
		let event =
			tokio::time::timeout(std::time::Duration::from_secs(30), eth_monitoring.next()).await?;
		if let Some(Ok(BridgeContractEvent::InitialtorCompleted(_))) = event {
			break;
		}
	}

	Ok(())
}

#[tokio::test]
async fn test_movement_event() -> Result<(), anyhow::Error> {
	tracing_subscriber::fmt()
		.with_env_filter(
			EnvFilter::try_from_default_env().unwrap_or_else(|_| EnvFilter::new("info")),
		)
		.init();

	println!("Start test_movement_event",);

	let config = TestHarness::read_bridge_config().await?;
	println!("after test_movement_event",);

	use bridge_integration_tests::MovementToEthCallArgs;

	let mut movement_client = MovementClientFramework::new(&config.movement).await.unwrap();

	let args = MovementToEthCallArgs::default();

	bridge_integration_tests::utils::initiate_bridge_transfer_helper_framework(
		&mut movement_client,
		args.initiator.0,
		args.recipient.clone(),
		args.hash_lock.0,
		args.amount,
	)
	.await
	.expect("Failed to initiate bridge transfer");

	//Wait for the tx to be executed
	let _ = tokio::time::sleep(tokio::time::Duration::from_millis(2000)).await;
	let event_type = format!(
		"{}::atomic_bridge_initiator::BridgeTransferStore",
		config.movement.movement_native_address
	);

	let res = test_get_events_by_account_event_handle(
		&config.movement.mvt_rpc_connection_url(),
		&config.movement.movement_native_address,
		&event_type,
	)
	.await;
	println!("res: {res:?}",);

	let res = fetch_account_events(
		&config.movement.mvt_rpc_connection_url(),
		&config.movement.movement_native_address,
		&event_type,
	)
	.await;
	println!("res: {res:?}",);

	Ok(())
}

async fn test_get_events_by_account_event_handle(
	rest_url: &str,
	account_address: &str,
	event_type: &str,
) {
	let url = format!(
		"{}/v1/accounts/{}/events/{}/bridge_transfer_initiated_events",
		rest_url, account_address, event_type
	);

	println!("url: {:?}", url);
	let client = reqwest::Client::new();

	// Send the GET request
	let response = client
		.get(&url)
		.query(&[("start", "0"), ("limit", "10")])
		.send()
		.await
		.unwrap()
		.text()
		.await;
	println!("Account direct response: {response:?}",);
}

use aptos_sdk::rest_client::Client;
use std::str::FromStr;

async fn fetch_account_events(rest_url: &str, account_address: &str, event_type: &str) {
	// Initialize the RestClient
	let node_connection_url = url::Url::from_str(rest_url).unwrap();
	let client = Client::new(node_connection_url); // Use the correct node URL
	let native_address = AccountAddress::from_hex_literal(account_address).unwrap();

	// Get the events for the specified account
	let response = client
		.get_account_events(
			native_address,
			event_type,
			"bridge_transfer_initiated_events",
			Some(1),
			None,
		)
		.await;

	println!("response{response:?}",);
}<|MERGE_RESOLUTION|>--- conflicted
+++ resolved
@@ -12,11 +12,7 @@
 		bridge_contracts::{BridgeContractError, BridgeContractEvent},
 		ethereum::{
 			event_monitoring::EthMonitoring,
-<<<<<<< HEAD
-			types::{AtomicBridgeInitiator, EthAddress},
-=======
 			types::{AtomicBridgeInitiatorMOVE, EthAddress, MockMOVEToken},
->>>>>>> 200c9f9d
 			utils::{send_transaction, send_transaction_rules},
 		},
 		movement::{
@@ -24,11 +20,7 @@
 			utils::MovementAddress,
 		},
 	},
-<<<<<<< HEAD
 	types::{Amount, BridgeAddress, HashLock, HashLockPreImage},
-=======
-	types::{Amount, AssetType, BridgeAddress, HashLock, HashLockPreImage},
->>>>>>> 200c9f9d
 };
 use futures::StreamExt;
 use tracing::info;
@@ -70,7 +62,7 @@
 
 	// Get the ETH balance for the initiator address
 
-	let eth_value = U256::from(amount.eth_value().clone());
+	let eth_value = U256::from(amount.0.clone());
 	info!("Eth value: {}", eth_value);
 	let approve_call = mock_move_token
         .approve(Address::from_str(&config.eth.eth_initiator_contract)?, eth_value)
@@ -104,7 +96,7 @@
 		recipient_address.0.try_into().expect("Recipient address must be 32 bytes");
 
 	info!("Before initiate");
-	info!("Amount: {}", U256::from(amount.weth_value()));
+	info!("Amount: {}", U256::from(amount.0));
 	info!("Recipient: {}", FixedBytes(recipient_bytes));
 	info!("hashLock: {}", FixedBytes(hash_lock.0));
 
@@ -155,12 +147,7 @@
 	tracing::info!("Call initiate_transfer on Eth");
 	let hash_lock_pre_image = HashLockPreImage::random();
 	let hash_lock = HashLock(From::from(keccak256(hash_lock_pre_image)));
-<<<<<<< HEAD
 	let amount = Amount(1);
-=======
-	let amount = Amount(AssetType::EthAndWeth((1, 1)));
-
->>>>>>> 200c9f9d
 	initiate_eth_bridge_transfer(
 		&config,
 		HarnessEthClient::get_initiator_private_key(&config),
