--- conflicted
+++ resolved
@@ -197,11 +197,7 @@
 	// Check if we received an event (Option) and handle the Result inside it
 	let (
 		returned_bridge_transfer_id,
-<<<<<<< HEAD
 		_returned_initiator,
-=======
-		returned_initiator,
->>>>>>> 71f30eed
 		returned_recipient,
 		returned_amount,
 		returned_nonce,
