--- conflicted
+++ resolved
@@ -92,23 +92,14 @@
 	let mut mvt_monitoring =
 		MovementMonitoring::build(&config.movement, mvt_health_rx).await.unwrap();
 
-<<<<<<< HEAD
-	// Set initiator as hex string
-	let initiator = EthAddress(HarnessEthClient::get_recipient_private_key(&config).address());
-=======
 	// Set initiator as bytes
 	let initiator = EthAddress(HarnessEthClient::get_initiator_address(&config));
->>>>>>> 0525b8bd
 
 	// Set recipient address
 	let recipient = HarnessMvtClient::gen_aptos_account().address();
 
 	// Set amount to 1
-<<<<<<< HEAD
-	let amount = Amount(1);
-=======
 	let amount = Amount(100_000_000_000);
->>>>>>> 0525b8bd
 
 	// Random nonce
 	let incoming_nonce = TestHarness::create_nonce();
@@ -142,11 +133,7 @@
 	BridgeRelayerContract::complete_bridge_transfer(
 		&mut mvt_client_harness.movement_client,
 		bridge_transfer_id,
-<<<<<<< HEAD
-		BridgeAddress(initiator.clone().0.to_vec()),
-=======
 		BridgeAddress(initiator.clone().to_vec()),
->>>>>>> 0525b8bd
 		BridgeAddress(MovementAddress(recipient)),
 		amount,
 		incoming_nonce,
@@ -170,11 +157,7 @@
 			assert_eq!(detail.amount, amount, "Bad amount in completed event");
 			assert_eq!(
 				detail.initiator,
-<<<<<<< HEAD
-				BridgeAddress(initiator.0.to_vec()),
-=======
 				BridgeAddress(initiator.to_vec()),
->>>>>>> 0525b8bd
 				"Bad initiator address in completed event"
 			);
 			assert_eq!(
