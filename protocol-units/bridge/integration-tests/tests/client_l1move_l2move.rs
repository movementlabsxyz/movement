use alloy::primitives::{address, keccak256};
use anyhow::Result;
use aptos_sdk::coin_client::CoinClient;
use aptos_sdk::types::account_address::AccountAddress;
use bridge_config::Config;
use bridge_integration_tests::EthToMovementCallArgs;
use bridge_integration_tests::HarnessMvtClient;
use bridge_integration_tests::{TestHarness, TestHarnessFramework};
use bridge_service::chains::{bridge_contracts::BridgeContract, ethereum::types::EthHash};
use bridge_service::chains::{
	ethereum::types::EthAddress, movement::client_framework::MovementClientFramework,
<<<<<<< HEAD
=======
};
use bridge_service::types::{
	Amount, AssetType, BridgeAddress, BridgeTransferId, HashLock, HashLockPreImage,
>>>>>>> 200c9f9d
};
use bridge_service::types::{Amount, BridgeAddress, BridgeTransferId, HashLock, HashLockPreImage};
use tokio::time::{sleep, Duration};
use tokio::{self};
use tracing::info;

#[tokio::test]
async fn test_movement_client_lock_transfer() -> Result<(), anyhow::Error> {
	let _ = tracing_subscriber::fmt().with_max_level(tracing::Level::DEBUG).try_init();
	MovementClientFramework::bridge_setup_scripts().await?;
	let config: Config = Config::suzuka();
	let (mut mvt_client_harness, _config) = TestHarnessFramework::new_with_suzuka(config).await;
	let args = EthToMovementCallArgs::default();
	info! {"Args Initiator: {:?}", args.initiator};
	let test_result = async {
		let coin_client = CoinClient::new(&mvt_client_harness.rest_client);
		let movement_client_signer = mvt_client_harness.movement_client.signer();

		{
			let faucet_client = mvt_client_harness.faucet_client.write().unwrap();
			faucet_client.fund(movement_client_signer.address(), 100_000_000).await?;
		}

		let balance = coin_client.get_account_balance(&movement_client_signer.address()).await?;
		assert!(
			balance >= 100_000_000,
			"Expected Movement Client to have at least 100_000_000, but found {}",
			balance
		);

		mvt_client_harness
			.movement_client
			.lock_bridge_transfer(
				BridgeTransferId(args.bridge_transfer_id.0),
				HashLock(args.hash_lock.0),
				BridgeAddress(args.initiator.clone()),
				BridgeAddress(args.recipient.clone().into()),
				Amount(args.amount),
			)
			.await
			.expect("Failed to lock bridge transfer");

		let details = BridgeContract::get_bridge_transfer_details_counterparty(
			&mut mvt_client_harness.movement_client,
			BridgeTransferId(args.bridge_transfer_id.0),
		)
		.await
		.expect("Failed to get bridge transfer details")
		.expect("Expected to find bridge transfer details, but got None");

		assert_eq!(details.state, 1, "Bridge transfer should be pending.");
		info!("Bridge transfer details: {:?}", details);
		Ok(())
	}
	.await;
	test_result
}

#[tokio::test]
async fn test_movement_client_complete_transfer() -> Result<(), anyhow::Error> {
	let _ = tracing_subscriber::fmt().with_max_level(tracing::Level::DEBUG).try_init();
	MovementClientFramework::bridge_setup_scripts().await?;
	let config: Config = Config::suzuka();
	let (mut mvt_client_harness, _config) = TestHarnessFramework::new_with_suzuka(config).await;
	let args = EthToMovementCallArgs::default();
	let test_result = async {
		let coin_client = CoinClient::new(&mvt_client_harness.rest_client);
		let movement_client_signer = mvt_client_harness.movement_client.signer();
		{
			let faucet_client = mvt_client_harness.faucet_client.write().unwrap();
			faucet_client.fund(movement_client_signer.address(), 100_000_000).await?;
			faucet_client
				.fund(AccountAddress::from_hex_literal("0xface")?, 100_000_000)
				.await?;
			faucet_client
				.fund(AccountAddress::from_hex_literal("0x1")?, 100_000_000)
				.await?;
			// This address is the recipient in test_movement_client_complete_transfer, so it needs an AptosCoin store
			faucet_client
				.fund(
					AccountAddress::from_hex_literal(
						"0x3078303030303030303030303030303030303030303030303030303066616365",
					)?,
					100_000_000,
				)
				.await?;
		}
		let balance = coin_client.get_account_balance(&movement_client_signer.address()).await?;
		assert!(
			balance >= 100_000_000,
			"Expected Movement Client to have at least 100_000_000, but found {}",
			balance
		);

		mvt_client_harness
			.movement_client
			.lock_bridge_transfer(
				BridgeTransferId(args.bridge_transfer_id.0),
				HashLock(args.hash_lock.0),
				BridgeAddress(args.initiator.clone()),
				BridgeAddress(args.recipient.clone().into()),
				Amount(args.amount),
			)
			.await
			.expect("Failed to lock bridge transfer");

		let details = BridgeContract::get_bridge_transfer_details_counterparty(
			&mut mvt_client_harness.movement_client,
			BridgeTransferId(args.bridge_transfer_id.0),
		)
		.await
		.expect("Failed to get bridge transfer details")
		.expect("Expected to find bridge transfer details, but got None");

		info!("Recipient: {:?}", details.recipient_address);

		assert_eq!(details.state, 1, "Bridge transfer should be pending.");
		info!("Bridge transfer details: {:?}", details);

		let secret = b"secret";
		let mut padded_secret = [0u8; 32];
		padded_secret[..secret.len()].copy_from_slice(secret);

		BridgeContract::counterparty_complete_bridge_transfer(
			&mut mvt_client_harness.movement_client,
			BridgeTransferId(args.bridge_transfer_id.0),
			HashLockPreImage(padded_secret),
		)
		.await
		.expect("Failed to complete bridge transfer");

		let details = BridgeContract::get_bridge_transfer_details_counterparty(
			&mut mvt_client_harness.movement_client,
			BridgeTransferId(args.bridge_transfer_id.0),
		)
		.await
		.expect("Failed to get bridge transfer details")
		.expect("Expected to find bridge transfer details, but got None");

		assert_eq!(details.bridge_transfer_id.0, args.bridge_transfer_id.0);
		assert_eq!(details.hash_lock.0, args.hash_lock.0);
		assert_eq!(
			&details.initiator_address.0, &args.initiator,
			"Initiator address does not match"
		);
		assert_eq!(details.recipient_address.0, args.recipient);
		assert_eq!(details.amount.0, args.amount);
		assert_eq!(details.state, 2, "Bridge transfer is supposed to be completed but it's not.");

		Ok(())
	}
	.await;

	test_result
}

#[tokio::test]
async fn test_movement_client_abort_transfer() -> Result<(), anyhow::Error> {
	let _ = tracing_subscriber::fmt().with_max_level(tracing::Level::DEBUG).try_init();
	MovementClientFramework::bridge_setup_scripts().await?;
	let config: Config = Config::suzuka();
	let (mut mvt_client_harness, _config) = TestHarnessFramework::new_with_suzuka(config).await;
	let args = EthToMovementCallArgs::default();
	let test_result = async {
		let coin_client = CoinClient::new(&mvt_client_harness.rest_client);
		let movement_client_signer = mvt_client_harness.movement_client.signer();

		{
			let faucet_client = mvt_client_harness.faucet_client.write().unwrap();
			faucet_client.fund(movement_client_signer.address(), 100_000_000).await?;
		}

		let balance = coin_client.get_account_balance(&movement_client_signer.address()).await?;
		assert!(
			balance >= 100_000_000,
			"Expected Movement Client to have at least 100_000_000, but found {}",
			balance
		);

		mvt_client_harness
			.movement_client
			.lock_bridge_transfer(
				BridgeTransferId(args.bridge_transfer_id.0),
				HashLock(args.hash_lock.0),
				BridgeAddress(args.initiator.clone()),
				BridgeAddress(args.recipient.clone().into()),
				Amount(args.amount),
			)
			.await
			.expect("Failed to lock bridge transfer");

		let details = BridgeContract::get_bridge_transfer_details_counterparty(
			&mut mvt_client_harness.movement_client,
			BridgeTransferId(args.bridge_transfer_id.0),
		)
		.await
		.expect("Failed to get bridge transfer details")
		.expect("Expected to find bridge transfer details, but got None");

		info!("Bridge transfer details: {:?}", details);

		assert_eq!(details.state, 1, "Bridge transfer should be pending.");

		sleep(Duration::from_secs(20)).await;

		let secret = b"secret";
		let mut padded_secret = [0u8; 32];
		padded_secret[..secret.len()].copy_from_slice(secret);

		BridgeContract::abort_bridge_transfer(
			&mut mvt_client_harness.movement_client,
			BridgeTransferId(args.bridge_transfer_id.0),
		)
		.await
		.expect("Failed to complete bridge transfer");

		let details = BridgeContract::get_bridge_transfer_details_counterparty(
			&mut mvt_client_harness.movement_client,
			BridgeTransferId(args.bridge_transfer_id.0),
		)
		.await
		.expect("Failed to get bridge transfer details")
		.expect("Expected to find bridge transfer details, but got None");

		assert_eq!(details.bridge_transfer_id.0, args.bridge_transfer_id.0);
		assert_eq!(details.hash_lock.0, args.hash_lock.0);
		assert_eq!(
			&details.initiator_address.0, &args.initiator,
			"Initiator address does not match"
		);
		assert_eq!(details.recipient_address.0, args.recipient);
		assert_eq!(details.amount.0, args.amount);
		assert_eq!(details.state, 3, "Bridge transfer is supposed to be cancelled but it's not.");

		Ok(())
	}
	.await;

	test_result
}

#[tokio::test]
async fn test_eth_client_should_deploy_initiator_contract() {
	let config = Config::default();
	let (_eth_client_harness, config, _anvil) = TestHarness::new_only_eth(config).await;

	assert!(config.eth.eth_initiator_contract != "Oxeee");
	assert_eq!(
		config.eth.eth_initiator_contract, "0x8464135c8F25Da09e49BC8782676a84730C318bC",
		"Wrong initiator contract address."
	);
}

#[tokio::test]
async fn test_eth_client_should_successfully_call_initialize() {
	let config = Config::default();
	let (_eth_client_harness, config, _anvil) = TestHarness::new_only_eth(config).await;
	assert!(config.eth.eth_counterparty_contract != "0xccc");
	assert_eq!(
		config.eth.eth_counterparty_contract, "0x71C95911E9a5D330f4D621842EC243EE1343292e",
		"Wrong initiator contract address."
	);
	assert!(config.eth.eth_weth_contract != "0xe3e3");
	assert_eq!(
		config.eth.eth_weth_contract, "0x948B3c65b89DF0B4894ABE91E6D02FE579834F8F",
		"Wrong initiator contract address."
	);
}

#[tokio::test]
async fn test_eth_client_should_successfully_call_initiate_transfer_only_eth() {
	let config = Config::default();
	let (mut eth_client_harness, _config, _anvil) = TestHarness::new_only_eth(config).await;

	let signer_address: alloy::primitives::Address = eth_client_harness.signer_address();

	let recipient = HarnessMvtClient::gen_aptos_account();
	let hash_lock: [u8; 32] = keccak256("secret".to_string().as_bytes()).into();
	eth_client_harness
		.eth_client
		.initiate_bridge_transfer(
			BridgeAddress(EthAddress(signer_address)),
			BridgeAddress(recipient),
			HashLock(EthHash(hash_lock).0),
			Amount(1000),
		)
		.await
		.expect("Failed to initiate bridge transfer");
}

#[tokio::test]
async fn test_eth_client_should_successfully_call_initiate_transfer_only_weth() {
	let config = Config::default();
	let (mut eth_client_harness, _config, _anvil) = TestHarness::new_only_eth(config).await;

	let signer_address: alloy::primitives::Address = eth_client_harness.signer_address();

	let recipient = HarnessMvtClient::gen_aptos_account();
	let hash_lock: [u8; 32] = keccak256("secret".to_string().as_bytes()).into();
<<<<<<< HEAD
	eth_client_harness
		.deposit_weth_and_approve(BridgeAddress(EthAddress(signer_address)), Amount(1000))
		.await
		.expect("Failed to deposit WETH");
=======
	// eth_client_harness
	// 	.deposit_weth_and_approve(
	// 		BridgeAddress(EthAddress(signer_address)),
	// 		Amount(AssetType::EthAndWeth((0, 1))),
	// 	)
	// 	.await
	// 	.expect("Failed to deposit WETH");
>>>>>>> 200c9f9d

	eth_client_harness
		.eth_client
		.initiate_bridge_transfer(
			BridgeAddress(EthAddress(signer_address)),
			BridgeAddress(recipient),
			HashLock(EthHash(hash_lock).0),
			Amount(1000),
		)
		.await
		.expect("Failed to initiate bridge transfer");
}

#[tokio::test]
async fn test_eth_client_should_successfully_call_initiate_transfer_eth_and_weth() {
	let config = Config::default();
	let (mut eth_client_harness, _config, _anvil) = TestHarness::new_only_eth(config).await;

	let signer_address: alloy::primitives::Address = eth_client_harness.signer_address();

	let recipient = HarnessMvtClient::gen_aptos_account();
	let hash_lock: [u8; 32] = keccak256("secret".to_string().as_bytes()).into();
<<<<<<< HEAD
	eth_client_harness
		.deposit_weth_and_approve(BridgeAddress(EthAddress(signer_address)), Amount(1000))
		.await
		.expect("Failed to deposit WETH");
=======
	// eth_client_harness
	// 	.deposit_weth_and_approve(
	// 		BridgeAddress(EthAddress(signer_address)),
	// 		Amount(AssetType::EthAndWeth((0, 1))),
	// 	)
	// 	.await
	// 	.expect("Failed to deposit WETH");
>>>>>>> 200c9f9d

	eth_client_harness
		.eth_client
		.initiate_bridge_transfer(
			BridgeAddress(EthAddress(signer_address)),
			BridgeAddress(recipient),
			HashLock(EthHash(hash_lock).0),
			Amount(1000),
		)
		.await
		.expect("Failed to initiate bridge transfer");
}

#[tokio::test]
#[ignore] // To be tested after this is merged in https://github.com/movementlabsxyz/movement/pull/209
async fn test_client_should_successfully_get_bridge_transfer_id() {
	let config = Config::default();
	let (mut eth_client_harness, _config, _anvil) = TestHarness::new_only_eth(config).await;

	let signer_address: alloy::primitives::Address = eth_client_harness.signer_address();

	let recipient = HarnessMvtClient::gen_aptos_account();
	let hash_lock: [u8; 32] = keccak256("secret".to_string().as_bytes()).into();

	eth_client_harness
		.eth_client
		.initiate_bridge_transfer(
			BridgeAddress(EthAddress(signer_address)),
			BridgeAddress(recipient),
			HashLock(EthHash(hash_lock).0),
			Amount(1000),
		)
		.await
		.expect("Failed to initiate bridge transfer");

	//TODO: Here call get details with the captured event
}

#[tokio::test]
#[ignore] // To be tested after this is merged in https://github.com/movementlabsxyz/movement/pull/209
async fn test_eth_client_should_successfully_complete_transfer() {
	let config = Config::default();
	let (mut eth_client_harness, _config, _anvil) = TestHarness::new_only_eth(config).await;

	let signer_address: alloy::primitives::Address = eth_client_harness.signer_address();

	let recipient = address!("70997970c51812dc3a010c7d01b50e0d17dc79c8");
	let recipient_bytes: Vec<u8> = recipient.to_string().as_bytes().to_vec();

	let secret = "secret".to_string();
	let hash_lock = keccak256(secret.as_bytes());
	let hash_lock: [u8; 32] = hash_lock.into();

	eth_client_harness
		.eth_client
		.initiate_bridge_transfer(
			BridgeAddress(EthAddress(signer_address)),
			BridgeAddress(recipient_bytes),
			HashLock(EthHash(hash_lock).0),
			Amount(1000),
		)
		.await
		.expect("Failed to initiate bridge transfer");

	//TODO: Here call complete with the id captured from the event
}<|MERGE_RESOLUTION|>--- conflicted
+++ resolved
@@ -9,12 +9,6 @@
 use bridge_service::chains::{bridge_contracts::BridgeContract, ethereum::types::EthHash};
 use bridge_service::chains::{
 	ethereum::types::EthAddress, movement::client_framework::MovementClientFramework,
-<<<<<<< HEAD
-=======
-};
-use bridge_service::types::{
-	Amount, AssetType, BridgeAddress, BridgeTransferId, HashLock, HashLockPreImage,
->>>>>>> 200c9f9d
 };
 use bridge_service::types::{Amount, BridgeAddress, BridgeTransferId, HashLock, HashLockPreImage};
 use tokio::time::{sleep, Duration};
@@ -314,12 +308,6 @@
 
 	let recipient = HarnessMvtClient::gen_aptos_account();
 	let hash_lock: [u8; 32] = keccak256("secret".to_string().as_bytes()).into();
-<<<<<<< HEAD
-	eth_client_harness
-		.deposit_weth_and_approve(BridgeAddress(EthAddress(signer_address)), Amount(1000))
-		.await
-		.expect("Failed to deposit WETH");
-=======
 	// eth_client_harness
 	// 	.deposit_weth_and_approve(
 	// 		BridgeAddress(EthAddress(signer_address)),
@@ -327,7 +315,6 @@
 	// 	)
 	// 	.await
 	// 	.expect("Failed to deposit WETH");
->>>>>>> 200c9f9d
 
 	eth_client_harness
 		.eth_client
@@ -350,12 +337,6 @@
 
 	let recipient = HarnessMvtClient::gen_aptos_account();
 	let hash_lock: [u8; 32] = keccak256("secret".to_string().as_bytes()).into();
-<<<<<<< HEAD
-	eth_client_harness
-		.deposit_weth_and_approve(BridgeAddress(EthAddress(signer_address)), Amount(1000))
-		.await
-		.expect("Failed to deposit WETH");
-=======
 	// eth_client_harness
 	// 	.deposit_weth_and_approve(
 	// 		BridgeAddress(EthAddress(signer_address)),
@@ -363,7 +344,6 @@
 	// 	)
 	// 	.await
 	// 	.expect("Failed to deposit WETH");
->>>>>>> 200c9f9d
 
 	eth_client_harness
 		.eth_client
