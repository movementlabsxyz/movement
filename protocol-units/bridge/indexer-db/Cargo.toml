--- conflicted
+++ resolved
@@ -10,11 +10,7 @@
 rust-version = { workspace = true }
 
 [dependencies]
-<<<<<<< HEAD
-diesel = { workspace = true, features = ["postgres", "numeric", "r2d2"] }
-=======
 diesel = { workspace = true, features = ["postgres", "numeric", "r2d2", "chrono"] }
->>>>>>> 05e537ea
 diesel_migrations = { workspace = true }
 bigdecimal = { workspace = true }
 serde = { workspace = true }
