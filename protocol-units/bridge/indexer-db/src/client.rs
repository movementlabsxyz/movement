use crate::models::*;
use crate::schema::*;
use bridge_util::chains::bridge_contracts::BridgeContractEvent;
use bridge_util::types::BridgeTransferId;
use bridge_util::TransferActionType;
use diesel::pg::PgConnection;
use diesel::prelude::*;

pub struct Client {
	conn: PgConnection,
}

pub struct BridgeEventPackage {
	pub initiated_events: Vec<InitiatedEvent>,
	pub locked_events: Vec<LockedEvent>,
	pub initiator_completed_events: Vec<InitiatorCompletedEvent>,
	pub counter_part_completed_events: Vec<CounterPartCompletedEvent>,
	pub cancelled_events: Vec<CancelledEvent>,
	pub refunded_events: Vec<RefundedEvent>,
}

impl Client {
	/// Creates a new client with the given connection.
	pub fn new(conn: PgConnection) -> Self {
		Self { conn }
	}

	/// Gets the client from an environment variable containing the postgresql url.
	pub fn from_env() -> Result<Self, anyhow::Error> {
		let url = std::env::var("BRIDGE_INDEXER_DATABASE_URL").expect("DATABASE_URL must be set");
		let conn = PgConnection::establish(&url)
			.map_err(|e| anyhow::anyhow!("Failed to connect to postgresql instance: {}", e))?;
		Ok(Self::new(conn))
	}

	/// Inserts a new transfer action into the database.
	pub fn insert_transfer_action(
		&mut self,
		action_type: TransferActionType,
	) -> Result<(), diesel::result::Error> {
		match action_type {
			TransferActionType::LockBridgeTransfer {
				bridge_transfer_id,
				hash_lock,
				initiator,
				recipient,
				amount,
			} => {
				diesel::insert_into(lock_bridge_transfers::table)
					.values(NewLockBridgeTransfer {
<<<<<<< HEAD
						bridge_transfer_id: hex::encode(bridge_transfer_id.0.to_vec()),
						hash_lock: hex::encode(hash_lock.0.to_vec()),
						initiator: hex::encode(initiator.0.to_vec()),
						recipient: hex::encode(recipient.0.to_vec()),
						amount: amount.value().into(),
=======
						bridge_transfer_id: bridge_transfer_id.0.to_vec(),
						hash_lock: hash_lock.0.to_vec(),
						initiator: initiator.0.to_vec(),
						recipient: recipient.0.to_vec(),
						amount: amount.0.into(),
>>>>>>> 19a0c345
					})
					.execute(&mut self.conn)?;
			}
			TransferActionType::WaitAndCompleteInitiator(wait_time_secs, hash_lock_pre_image) => {
				diesel::insert_into(wait_and_complete_initiators::table)
					.values(NewWaitAndCompleteInitiator {
						wait_time_secs: wait_time_secs as i64,
						pre_image: hex::encode(hash_lock_pre_image.0.to_vec()),
					})
					.execute(&mut self.conn)?;
			}
			TransferActionType::RefundInitiator => {
				// do nothing
			}
			TransferActionType::TransferDone => {
				// do nothing
			}
			TransferActionType::NoAction => {
				// do nothing
			}
		}

		Ok(())
	}

	/// Gets the lock bridge transfer action with a given bridge transfer id.
	pub fn get_lock_bridge_transfer_action(
		&mut self,
		bridge_transfer_id: BridgeTransferId,
	) -> Result<LockBridgeTransfer, diesel::result::Error> {
		let bridge_transfer_id = hex::encode(bridge_transfer_id.0.to_vec());
		lock_bridge_transfers::table
			.filter(lock_bridge_transfers::bridge_transfer_id.eq(bridge_transfer_id))
			.first::<LockBridgeTransfer>(&mut self.conn)
	}

	/// Inserts a new bridge contract event into the database.
	pub fn insert_bridge_contract_event<A>(
		&mut self,
		contract_event: BridgeContractEvent<A>,
	) -> Result<(), diesel::result::Error>
	where
		A: Into<Vec<u8>>,
	{
		match contract_event {
			BridgeContractEvent::Initiated(bridge_transfer_details) => {
				diesel::insert_into(initiated_events::table)
					.values(NewInitiatedEvent {
						bridge_transfer_id: hex::encode(
							bridge_transfer_details.bridge_transfer_id.0.to_vec(),
						),
						initiator_address: hex::encode(
							bridge_transfer_details.initiator_address.0.into(),
						),
						recipient_address: hex::encode(
							bridge_transfer_details.recipient_address.0.to_vec(),
						),
						hash_lock: hex::encode(bridge_transfer_details.hash_lock.0.to_vec()),
						time_lock: bridge_transfer_details.time_lock.0 as i64,
						amount: bridge_transfer_details.amount.0.into(),
						state: 0,
					})
					.execute(&mut self.conn)?;
			}
			BridgeContractEvent::Locked(lock_details) => {
				diesel::insert_into(locked_events::table)
					.values(NewLockedEvent {
						bridge_transfer_id: hex::encode(lock_details.bridge_transfer_id.0.to_vec()),
						initiator: hex::encode::<Vec<u8>>(lock_details.initiator.0.into()),
						recipient: hex::encode::<Vec<u8>>(lock_details.recipient.0.into()),
						hash_lock: hex::encode(lock_details.hash_lock.0.to_vec()),
						time_lock: lock_details.time_lock.0 as i64,
						amount: lock_details.amount.0.into(),
					})
					.execute(&mut self.conn)?;
			}
			BridgeContractEvent::InitialtorCompleted(initiator_completed_events) => {
				diesel::insert_into(initiator_completed_events::table)
					.values(NewInitiatorCompletedEvent {
						bridge_transfer_id: hex::encode(initiator_completed_events.0.to_vec()),
					})
					.execute(&mut self.conn)?;
			}
			BridgeContractEvent::CounterPartCompleted(bridge_transfer_id, hash_lock_pre_image) => {
				diesel::insert_into(counter_part_completed_events::table)
					.values(NewCounterPartCompletedEvent {
						bridge_transfer_id: hex::encode(bridge_transfer_id.0.to_vec()),
						pre_image: hex::encode(hash_lock_pre_image.0.to_vec()),
					})
					.execute(&mut self.conn)?;
			}
			BridgeContractEvent::Cancelled(bridge_transfer_id) => {
				diesel::insert_into(cancelled_events::table)
					.values(NewCancelledEvent {
						bridge_transfer_id: hex::encode(bridge_transfer_id.0.to_vec()),
					})
					.execute(&mut self.conn)?;
			}
			BridgeContractEvent::Refunded(bridge_transfer_id) => {
				diesel::insert_into(refunded_events::table)
					.values(NewRefundedEvent {
						bridge_transfer_id: hex::encode(bridge_transfer_id.0.to_vec()),
					})
					.execute(&mut self.conn)?;
			}
		}

		Ok(())
	}

	/// Finds all events with a bridge transfer id.
	pub fn find_all_events_for_bridge_transfer_id(
		&mut self,
		bridge_transfer_id: BridgeTransferId,
	) -> Result<BridgeEventPackage, diesel::result::Error> {
		let bridge_transfer_id = hex::encode(bridge_transfer_id.0.to_vec());

		let initiated_events = initiated_events::table
			.filter(initiated_events::bridge_transfer_id.eq(bridge_transfer_id.clone()))
			.load::<InitiatedEvent>(&mut self.conn)?;

		let locked_events = locked_events::table
			.filter(locked_events::bridge_transfer_id.eq(bridge_transfer_id.clone()))
			.load::<LockedEvent>(&mut self.conn)?;

		let initiator_completed_events = initiator_completed_events::table
			.filter(initiator_completed_events::bridge_transfer_id.eq(bridge_transfer_id.clone()))
			.load::<InitiatorCompletedEvent>(&mut self.conn)?;

		let counter_part_completed_events = counter_part_completed_events::table
			.filter(
				counter_part_completed_events::bridge_transfer_id.eq(bridge_transfer_id.clone()),
			)
			.load::<CounterPartCompletedEvent>(&mut self.conn)?;

		let cancelled_events = cancelled_events::table
			.filter(cancelled_events::bridge_transfer_id.eq(bridge_transfer_id.clone()))
			.load::<CancelledEvent>(&mut self.conn)?;

		let refunded_events = refunded_events::table
			.filter(refunded_events::bridge_transfer_id.eq(bridge_transfer_id.clone()))
			.load::<RefundedEvent>(&mut self.conn)?;

		Ok(BridgeEventPackage {
			initiated_events,
			locked_events,
			initiator_completed_events,
			counter_part_completed_events,
			cancelled_events,
			refunded_events,
		})
	}
}

/*#[cfg(test)]
pub mod test {
	use super::*;
	use crate::migrations::MIGRATIONS;
	use bridge_util::types::Amount;
	use bridge_util::types::{BridgeAddress, BridgeTransferId, HashLock};
	use bridge_util::TransferActionType;
	use diesel::connection::Connection;
	use diesel::pg::Pg;
	use diesel::sqlite::SqliteConnection;
	use diesel_migrations::MigrationHarness;

	#[tokio::test]
	async fn test_insert_transfer_action() -> Result<(), anyhow::Error> {
		// embed the postgresql instance
		let mut postgresql = PostgreSQL::default();
		postgresql.setup().await?;
		postgresql.start().await?;

		// create a connection to the postgresql instance
		let uri = postgresql.settings().url();

		// connect to the pg instance
		let mut conn = PgConnection::establish(&uri)
			.map_err(|e| anyhow::anyhow!("Failed to connect to postgresql instance: {}", e))?;

		conn.run_pending_migrations(MIGRATIONS).map_err(|e| {
			anyhow::anyhow!("Failed to run migrations for bridge indexer db: {}", e)
		})?;

		// create the client
		let mut client = Client::new(conn);

		// insert a transfer action
		let action_type = TransferActionType::LockBridgeTransfer {
			bridge_transfer_id: BridgeTransferId::test(),
			hash_lock: HashLock::test(),
			initiator: BridgeAddress::<Vec<u8>>::test(),
			recipient: BridgeAddress::<Vec<u8>>::test(),
			amount: Amount::test(),
		};
		client.insert_transfer_action(action_type)?;

		// get the transfer action
		let lock_bridge_transfer =
			client.get_lock_bridge_transfer_action(BridgeTransferId::test())?;

		// check the transfer action
		assert_eq!(lock_bridge_transfer.bridge_transfer_id, BridgeTransferId::test().0.to_vec());
		assert_eq!(lock_bridge_transfer.hash_lock, HashLock::test().0.to_vec());
		assert_eq!(lock_bridge_transfer.initiator, BridgeAddress::<Vec<u8>>::test().0.to_vec());
		assert_eq!(lock_bridge_transfer.recipient, BridgeAddress::<Vec<u8>>::test().0.to_vec());
		assert_eq!(lock_bridge_transfer.amount, Amount::test().value().into());

		Ok(())
	}
}*/<|MERGE_RESOLUTION|>--- conflicted
+++ resolved
@@ -48,19 +48,11 @@
 			} => {
 				diesel::insert_into(lock_bridge_transfers::table)
 					.values(NewLockBridgeTransfer {
-<<<<<<< HEAD
 						bridge_transfer_id: hex::encode(bridge_transfer_id.0.to_vec()),
 						hash_lock: hex::encode(hash_lock.0.to_vec()),
 						initiator: hex::encode(initiator.0.to_vec()),
 						recipient: hex::encode(recipient.0.to_vec()),
-						amount: amount.value().into(),
-=======
-						bridge_transfer_id: bridge_transfer_id.0.to_vec(),
-						hash_lock: hash_lock.0.to_vec(),
-						initiator: initiator.0.to_vec(),
-						recipient: recipient.0.to_vec(),
 						amount: amount.0.into(),
->>>>>>> 19a0c345
 					})
 					.execute(&mut self.conn)?;
 			}
