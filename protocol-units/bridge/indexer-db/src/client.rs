--- conflicted
+++ resolved
@@ -92,17 +92,13 @@
 		Ok(BridgeEventPackage { initiated_events, completed_events })
 	}
 
-<<<<<<< HEAD
-	/// Inserts a new relayer action into the database.
+	/// Inserts a new relayer actions into the database.
 	pub fn insert_relayer_actions(
-=======
-	/// Inserts a new transfer action into the database.
-	pub fn insert_transfer_action(
->>>>>>> 2c27679a
 		&mut self,
 		bridge_transfer_id: BridgeTransferId,
 		action_type: TransferActionType,
 	) -> Result<(), diesel::result::Error> {
+		tracing::info!("Indexer insert_relayer_actions bridge_transfer_id:{bridge_transfer_id} action_type: {action_type}");
 		match action_type {
 			TransferActionType::CompleteBridgeTransfer {
 				bridge_transfer_id,
