// SPDX-License-Identifier: MIT
pragma solidity ^0.8.19;

import "forge-std/Test.sol";
import "../../src/staking/MovementStaking.sol";
import "../../src/token/MOVETokenDev.sol";
import "../../src/settlement/MCR.sol";
import "../../src/settlement/MCRStorage.sol";
import "../../src/settlement/interfaces/IMCR.sol";
<<<<<<< HEAD
import {TransparentUpgradeableProxy} from "@openzeppelin/contracts/proxy/transparent/TransparentUpgradeableProxy.sol";
import {ProxyAdmin} from "@openzeppelin/contracts/proxy/transparent/ProxyAdmin.sol";

contract MCRTest is Test, IMCR {
    MOVETokenDev public moveToken;
    MovementStaking public staking;
    MCR public mcr;
    ProxyAdmin public admin;
    string public moveSignature = "initialize(string,string)";
    string public stakingSignature = "initialize(address)";
    string public mcrSignature = "initialize(address,uint256,uint256,uint256,address[])";

    function setUp() public {
        MOVETokenDev moveTokenImplementation = new MOVETokenDev();
        MovementStaking stakingImplementation = new MovementStaking();
        MCR mcrImplementation = new MCR();

        // Contract MCRTest is the admin
        admin = new ProxyAdmin(address(this));

        // Deploy proxies
        TransparentUpgradeableProxy moveProxy = new TransparentUpgradeableProxy(
            address(moveTokenImplementation),
            address(admin),
            abi.encodeWithSignature(moveSignature, "Move Token", "MOVE")
        );
        TransparentUpgradeableProxy stakingProxy = new TransparentUpgradeableProxy(
            address(stakingImplementation),
            address(admin),
            abi.encodeWithSignature(stakingSignature, IMintableToken(address(moveProxy)))
        );
        address[] memory custodians = new address[](1);
        custodians[0] = address(moveProxy);
        TransparentUpgradeableProxy mcrProxy = new TransparentUpgradeableProxy(
            address(mcrImplementation),
            address(admin),
            abi.encodeWithSignature(mcrSignature, stakingProxy, 0, 5, 10 seconds, custodians)
        );
        moveToken = MOVETokenDev(address(moveProxy));
        staking = MovementStaking(address(stakingProxy));
        mcr = MCR(address(mcrProxy));
=======

contract MCRTest is Test, IMCR {
    function testInitialize() public {
        MOVETokenV2 moveToken = new MOVETokenV2();
        moveToken.initialize();

        MovementStaking staking = new MovementStaking();
        staking.initialize(moveToken);

        MCR mcr = new MCR();
        address[] memory custodians = new address[](1);
        custodians[0] = address(moveToken);
        mcr.initialize(staking, 0, 5, 10 seconds, custodians);
>>>>>>> a4ba7a65
    }

    function testCannotInitializeTwice() public {
        MOVETokenV2 moveToken = new MOVETokenV2();
        moveToken.initialize();

        MovementStaking staking = new MovementStaking();
        staking.initialize(moveToken);

        MCR mcr = new MCR();
        address[] memory custodians = new address[](1);
        custodians[0] = address(moveToken);
        mcr.initialize(staking, 0, 5, 10 seconds, custodians);

        // Attempt to initialize again should fail
        vm.expectRevert(0xf92ee8a9);
        mcr.initialize(staking, 0, 5, 10 seconds, custodians);
    }

    function testSimpleStaking() public {
        MOVETokenV2 moveToken = new MOVETokenV2();
        moveToken.initialize();

        MovementStaking staking = new MovementStaking();
        staking.initialize(moveToken);

        MCR mcr = new MCR();
        address[] memory custodians = new address[](1);
        custodians[0] = address(moveToken);
        mcr.initialize(staking, 0, 5, 10 seconds, custodians);

        // three well-funded signers
        address payable alice = payable(vm.addr(1));
        staking.whitelistAddress(alice);
        moveToken.mint(alice, 100);
        address payable bob = payable(vm.addr(2));
        staking.whitelistAddress(bob);
        moveToken.mint(bob, 100);
        address payable carol = payable(vm.addr(3));
        moveToken.mint(carol, 100);
        staking.whitelistAddress(carol);

        // have them participate in the genesis ceremony
        vm.prank(alice);
        moveToken.approve(address(staking), 100);
        vm.prank(alice);
        staking.stake(address(mcr), moveToken, 34);
        vm.prank(bob);
        moveToken.approve(address(staking), 100);
        vm.prank(bob);
        staking.stake(address(mcr), moveToken, 33);
        vm.prank(carol);
        moveToken.approve(address(staking), 100);
        vm.prank(carol);
        staking.stake(address(mcr), moveToken, 33);

        // end the genesis ceremony
        vm.prank(address(mcr));
        staking.acceptGenesisCeremony();

        // make a block commitment
        MCRStorage.BlockCommitment memory bc1 = MCRStorage.BlockCommitment({
            height: 1,
            commitment: keccak256(abi.encodePacked(uint256(1), uint256(2), uint256(3))),
            blockId: keccak256(abi.encodePacked(uint256(1), uint256(2), uint256(3)))
        });
        vm.prank(alice);
        mcr.submitBlockCommitment(bc1);
        vm.prank(bob);
        mcr.submitBlockCommitment(bc1);

        // now we move to block 2 and make some commitment just to trigger the epochRollover
        (uint256 height, bytes32 commitment, bytes32 blockId) = mcr.acceptedBlocks(1);
        assert(commitment == bc1.commitment);
        assert(blockId == bc1.blockId);
        assert(height == 1);
    }

    function testDishonestValidator() public {
        MOVETokenV2 moveToken = new MOVETokenV2();
        moveToken.initialize();

        MovementStaking staking = new MovementStaking();
        staking.initialize(moveToken);

        MCR mcr = new MCR();
        address[] memory custodians = new address[](1);
        custodians[0] = address(moveToken);
        mcr.initialize(staking, 0, 5, 10 seconds, custodians);

        // three well-funded signers
        address payable alice = payable(vm.addr(1));
        staking.whitelistAddress(alice);
        moveToken.mint(alice, 100);
        address payable bob = payable(vm.addr(2));
        moveToken.mint(bob, 100);
        staking.whitelistAddress(bob);
        address payable carol = payable(vm.addr(3));
        moveToken.mint(carol, 100);
        staking.whitelistAddress(carol);

        // have them participate in the genesis ceremony
        vm.prank(alice);
        moveToken.approve(address(staking), 100);
        vm.prank(alice);
        staking.stake(address(mcr), moveToken, 34);
        vm.prank(bob);
        moveToken.approve(address(staking), 100);
        vm.prank(bob);
        staking.stake(address(mcr), moveToken, 33);
        vm.prank(carol);
        moveToken.approve(address(staking), 100);
        vm.prank(carol);
        staking.stake(address(mcr), moveToken, 33);

        // end the genesis ceremony
        vm.prank(address(mcr));
        staking.acceptGenesisCeremony();

        // carol will be dishonest
        MCRStorage.BlockCommitment memory dishonestCommitment = MCRStorage.BlockCommitment({
            height: 1,
            commitment: keccak256(abi.encodePacked(uint256(3), uint256(2), uint256(1))),
            blockId: keccak256(abi.encodePacked(uint256(3), uint256(2), uint256(1)))
        });
        vm.prank(carol);
        mcr.submitBlockCommitment(dishonestCommitment);

        // carol will try to sign again
        vm.prank(carol);
        vm.expectRevert(AttesterAlreadyCommitted.selector);
        mcr.submitBlockCommitment(dishonestCommitment);

        // make a block commitment
        MCRStorage.BlockCommitment memory bc1 = MCRStorage.BlockCommitment({
            height: 1,
            commitment: keccak256(abi.encodePacked(uint256(1), uint256(2), uint256(3))),
            blockId: keccak256(abi.encodePacked(uint256(1), uint256(2), uint256(3)))
        });
        vm.prank(alice);
        mcr.submitBlockCommitment(bc1);
        vm.prank(bob);
        mcr.submitBlockCommitment(bc1);

        (uint256 height, bytes32 commitment, bytes32 blockId) = mcr.acceptedBlocks(1);
        // now we move to block 2 and make some commitment just to trigger the epochRollover
        assert(commitment == bc1.commitment);
        assert(blockId == bc1.blockId);
        assert(height == 1);
    }

    function testRollsOverHandlingDishonesty() public {
<<<<<<< HEAD
=======
        MOVETokenV2 moveToken = new MOVETokenV2();
        moveToken.initialize();

        MovementStaking staking = new MovementStaking();
        staking.initialize(moveToken);

        MCR mcr = new MCR();
        address[] memory custodians = new address[](1);
        custodians[0] = address(moveToken);
        mcr.initialize(staking, 0, 5, 10 seconds, custodians);

>>>>>>> a4ba7a65
        vm.warp(300 seconds);

        // three well-funded signers
        address payable alice = payable(vm.addr(1));
        staking.whitelistAddress(alice);
        moveToken.mint(alice, 100);
        address payable bob = payable(vm.addr(2));
        staking.whitelistAddress(bob);
        moveToken.mint(bob, 100);
        address payable carol = payable(vm.addr(3));
        staking.whitelistAddress(carol);
        moveToken.mint(carol, 100);

        // have them participate in the genesis ceremony
        vm.prank(alice);
        moveToken.approve(address(staking), 100);
        vm.prank(alice);
        staking.stake(address(mcr), moveToken, 34);
        vm.prank(bob);
        moveToken.approve(address(staking), 100);
        vm.prank(bob);
        staking.stake(address(mcr), moveToken, 33);
        vm.prank(carol);
        moveToken.approve(address(staking), 100);
        vm.prank(carol);
        staking.stake(address(mcr), moveToken, 33);

        // end the genesis ceremony
        vm.prank(address(mcr));
        staking.acceptGenesisCeremony();

        // carol will be dishonest
        MCRStorage.BlockCommitment memory dishonestCommitment = MCRStorage.BlockCommitment({
            height: 1,
            commitment: keccak256(abi.encodePacked(uint256(3), uint256(2), uint256(1))),
            blockId: keccak256(abi.encodePacked(uint256(3), uint256(2), uint256(1)))
        });
        vm.prank(carol);
        mcr.submitBlockCommitment(dishonestCommitment);

        // carol will try to sign again
        vm.prank(carol);
        vm.expectRevert(AttesterAlreadyCommitted.selector);
        mcr.submitBlockCommitment(dishonestCommitment);

        // make a block commitment
        MCRStorage.BlockCommitment memory bc1 = MCRStorage.BlockCommitment({
            height: 1,
            commitment: keccak256(abi.encodePacked(uint256(1), uint256(2), uint256(3))),
            blockId: keccak256(abi.encodePacked(uint256(1), uint256(2), uint256(3)))
        });
        vm.prank(alice);
        mcr.submitBlockCommitment(bc1);
        vm.prank(bob);
        mcr.submitBlockCommitment(bc1);

        // now we move to block 2 and make some commitment just to trigger the epochRollover
        vm.warp(310 seconds);

        // make a block commitment
        MCRStorage.BlockCommitment memory bc2 = MCRStorage.BlockCommitment({
            height: 2,
            commitment: keccak256(abi.encodePacked(uint256(1), uint256(2), uint256(3))),
            blockId: keccak256(abi.encodePacked(uint256(1), uint256(2), uint256(3)))
        });
        vm.prank(alice);
        mcr.submitBlockCommitment(bc2);

        // check that roll over happened
        assertEq(mcr.getCurrentEpoch(), mcr.getEpochByBlockTime());
        assertEq(mcr.getCurrentEpochStake(address(moveToken), alice), 34);
        assertEq(mcr.getCurrentEpochStake(address(moveToken), bob), 33);
        assertEq(mcr.getCurrentEpochStake(address(moveToken), carol), 33);
        (uint256 height, bytes32 commitment, bytes32 blockId) = mcr.acceptedBlocks(1);
        assert(commitment == bc1.commitment);
        assert(blockId == bc1.blockId);
        assert(height == 1);
    }

    address[] honestSigners = new address[](0);
    address[] dishonestSigners = new address[](0);

    function testChangingValidatorSet() public {
        vm.pauseGasMetering();

        uint256 blockTime = 300;
        MOVETokenV2 moveToken = new MOVETokenV2();
        moveToken.initialize();

        MovementStaking staking = new MovementStaking();
        staking.initialize(moveToken);

        MCR mcr = new MCR();
        address[] memory custodians = new address[](1);
        custodians[0] = address(moveToken);
        mcr.initialize(staking, 0, 5, 10 seconds, custodians);

        vm.warp(blockTime);

        // three well-funded signers
        address payable alice = payable(vm.addr(1));
        staking.whitelistAddress(alice);
        moveToken.mint(alice, 100);

        address payable bob = payable(vm.addr(2));
        staking.whitelistAddress(bob);
        moveToken.mint(bob, 100);

        address payable carol = payable(vm.addr(3));
        staking.whitelistAddress(carol);
        moveToken.mint(carol, 100);

        // have them participate in the genesis ceremony
        vm.prank(alice);
        moveToken.approve(address(staking), 100);
        vm.prank(alice);
        staking.stake(address(mcr), moveToken, 34);
        vm.prank(bob);
        moveToken.approve(address(staking), 100);
        vm.prank(bob);
        staking.stake(address(mcr), moveToken, 33);
        vm.prank(carol);
        moveToken.approve(address(staking), 100);
        vm.prank(carol);
        staking.stake(address(mcr), moveToken, 33);

        // honest signers
        honestSigners.push(alice);
        honestSigners.push(bob);

        // dishonest signers
        dishonestSigners.push(carol);

        uint256 reorgs = 50;
        for (uint256 i = 0; i < reorgs; i++) {
            uint256 commitmentHeights = 10;
            for (uint256 j = 0; j < commitmentHeights; j++) {
                uint256 blockHeight = i * 10 + j + 1;
                blockTime += 1;
                vm.warp(blockTime);

                // commit dishonestly
                MCRStorage.BlockCommitment memory dishonestCommitment = MCRStorage.BlockCommitment({
                    height: blockHeight,
                    commitment: keccak256(abi.encodePacked(uint256(3), uint256(2), uint256(1))),
                    blockId: keccak256(abi.encodePacked(uint256(3), uint256(2), uint256(1)))
                });
                for (uint256 k = 0; k < dishonestSigners.length / 2; k++) {
                    vm.prank(dishonestSigners[k]);
                    mcr.submitBlockCommitment(dishonestCommitment);
                }

                // commit honestly
                MCRStorage.BlockCommitment memory honestCommitment = MCRStorage.BlockCommitment({
                    height: blockHeight,
                    commitment: keccak256(abi.encodePacked(uint256(1), uint256(2), uint256(3))),
                    blockId: keccak256(abi.encodePacked(uint256(1), uint256(2), uint256(3)))
                });
                for (uint256 k = 0; k < honestSigners.length; k++) {
                    vm.prank(honestSigners[k]);
                    mcr.submitBlockCommitment(honestCommitment);
                }

                // commit dishonestly some more
                for (uint256 k = dishonestSigners.length / 2; k < dishonestSigners.length; k++) {
                    vm.prank(dishonestSigners[k]);
                    mcr.submitBlockCommitment(dishonestCommitment);
                }

                (uint256 height, bytes32 commitment, bytes32 blockId) = mcr.acceptedBlocks(blockHeight);
                assert(commitment == honestCommitment.commitment);
                assert(blockId == honestCommitment.blockId);
                assert(height == blockHeight);
            }

            // add a new signer
            address payable newSigner = payable(vm.addr(4 + i));
            staking.whitelistAddress(newSigner);
            moveToken.mint(newSigner, 100);
            vm.prank(newSigner);
            moveToken.approve(address(staking), 33);
            vm.prank(newSigner);
            staking.stake(address(mcr), moveToken, 33);

            if (i % 3 == 2) {
                dishonestSigners.push(newSigner);
            } else {
                honestSigners.push(newSigner);
            }

            if (i % 5 == 4) {
                // remove a dishonest signer
                address dishonestSigner = dishonestSigners[0];
                vm.prank(dishonestSigner);
                staking.unstake(address(mcr), address(moveToken), 33);
                dishonestSigners[0] = dishonestSigners[dishonestSigners.length - 1];
                dishonestSigners.pop();
            }

            if (i % 8 == 7) {
                // remove an honest signer
                address honestSigner = honestSigners[0];
                vm.prank(honestSigner);
                staking.unstake(address(mcr), address(moveToken), 33);
                honestSigners[0] = honestSigners[honestSigners.length - 1];
                honestSigners.pop();
            }

            blockTime += 5;
            vm.warp(blockTime);
        }
    }
}<|MERGE_RESOLUTION|>--- conflicted
+++ resolved
@@ -7,7 +7,6 @@
 import "../../src/settlement/MCR.sol";
 import "../../src/settlement/MCRStorage.sol";
 import "../../src/settlement/interfaces/IMCR.sol";
-<<<<<<< HEAD
 import {TransparentUpgradeableProxy} from "@openzeppelin/contracts/proxy/transparent/TransparentUpgradeableProxy.sol";
 import {ProxyAdmin} from "@openzeppelin/contracts/proxy/transparent/ProxyAdmin.sol";
 
@@ -49,52 +48,17 @@
         moveToken = MOVETokenDev(address(moveProxy));
         staking = MovementStaking(address(stakingProxy));
         mcr = MCR(address(mcrProxy));
-=======
-
-contract MCRTest is Test, IMCR {
-    function testInitialize() public {
-        MOVETokenV2 moveToken = new MOVETokenV2();
-        moveToken.initialize();
-
-        MovementStaking staking = new MovementStaking();
-        staking.initialize(moveToken);
-
-        MCR mcr = new MCR();
+    }
+
+    function testCannotInitializeTwice() public {
         address[] memory custodians = new address[](1);
         custodians[0] = address(moveToken);
-        mcr.initialize(staking, 0, 5, 10 seconds, custodians);
->>>>>>> a4ba7a65
-    }
-
-    function testCannotInitializeTwice() public {
-        MOVETokenV2 moveToken = new MOVETokenV2();
-        moveToken.initialize();
-
-        MovementStaking staking = new MovementStaking();
-        staking.initialize(moveToken);
-
-        MCR mcr = new MCR();
-        address[] memory custodians = new address[](1);
-        custodians[0] = address(moveToken);
-        mcr.initialize(staking, 0, 5, 10 seconds, custodians);
-
         // Attempt to initialize again should fail
         vm.expectRevert(0xf92ee8a9);
         mcr.initialize(staking, 0, 5, 10 seconds, custodians);
     }
 
     function testSimpleStaking() public {
-        MOVETokenV2 moveToken = new MOVETokenV2();
-        moveToken.initialize();
-
-        MovementStaking staking = new MovementStaking();
-        staking.initialize(moveToken);
-
-        MCR mcr = new MCR();
-        address[] memory custodians = new address[](1);
-        custodians[0] = address(moveToken);
-        mcr.initialize(staking, 0, 5, 10 seconds, custodians);
-
         // three well-funded signers
         address payable alice = payable(vm.addr(1));
         staking.whitelistAddress(alice);
@@ -121,8 +85,7 @@
         staking.stake(address(mcr), moveToken, 33);
 
         // end the genesis ceremony
-        vm.prank(address(mcr));
-        staking.acceptGenesisCeremony();
+        mcr.acceptGenesisCeremony();
 
         // make a block commitment
         MCRStorage.BlockCommitment memory bc1 = MCRStorage.BlockCommitment({
@@ -143,17 +106,6 @@
     }
 
     function testDishonestValidator() public {
-        MOVETokenV2 moveToken = new MOVETokenV2();
-        moveToken.initialize();
-
-        MovementStaking staking = new MovementStaking();
-        staking.initialize(moveToken);
-
-        MCR mcr = new MCR();
-        address[] memory custodians = new address[](1);
-        custodians[0] = address(moveToken);
-        mcr.initialize(staking, 0, 5, 10 seconds, custodians);
-
         // three well-funded signers
         address payable alice = payable(vm.addr(1));
         staking.whitelistAddress(alice);
@@ -180,8 +132,7 @@
         staking.stake(address(mcr), moveToken, 33);
 
         // end the genesis ceremony
-        vm.prank(address(mcr));
-        staking.acceptGenesisCeremony();
+        mcr.acceptGenesisCeremony();
 
         // carol will be dishonest
         MCRStorage.BlockCommitment memory dishonestCommitment = MCRStorage.BlockCommitment({
@@ -216,20 +167,6 @@
     }
 
     function testRollsOverHandlingDishonesty() public {
-<<<<<<< HEAD
-=======
-        MOVETokenV2 moveToken = new MOVETokenV2();
-        moveToken.initialize();
-
-        MovementStaking staking = new MovementStaking();
-        staking.initialize(moveToken);
-
-        MCR mcr = new MCR();
-        address[] memory custodians = new address[](1);
-        custodians[0] = address(moveToken);
-        mcr.initialize(staking, 0, 5, 10 seconds, custodians);
-
->>>>>>> a4ba7a65
         vm.warp(300 seconds);
 
         // three well-funded signers
@@ -258,8 +195,7 @@
         staking.stake(address(mcr), moveToken, 33);
 
         // end the genesis ceremony
-        vm.prank(address(mcr));
-        staking.acceptGenesisCeremony();
+        mcr.acceptGenesisCeremony();
 
         // carol will be dishonest
         MCRStorage.BlockCommitment memory dishonestCommitment = MCRStorage.BlockCommitment({
@@ -316,16 +252,6 @@
         vm.pauseGasMetering();
 
         uint256 blockTime = 300;
-        MOVETokenV2 moveToken = new MOVETokenV2();
-        moveToken.initialize();
-
-        MovementStaking staking = new MovementStaking();
-        staking.initialize(moveToken);
-
-        MCR mcr = new MCR();
-        address[] memory custodians = new address[](1);
-        custodians[0] = address(moveToken);
-        mcr.initialize(staking, 0, 5, 10 seconds, custodians);
 
         vm.warp(blockTime);
 
