--- conflicted
+++ resolved
@@ -153,18 +153,6 @@
         return block.timestamp / epochDurationByDomain[domain];
     }
 
-<<<<<<< HEAD
-    // gets the current epoch up to which blocks have been accepted
-    // TODO: this should be called the currentAcceptingEpoch
-    function getCurrentEpoch(address domain) public view returns (uint256) {
-        return currentEpochByDomain[domain];
-    }
-
-    // gets the next epoch
-    // TODO: this should be called the nextAcceptingEpoch
-    function getNextEpoch(address domain) public view returns (uint256) {
-        return getCurrentEpoch(domain) == 0 ? 0 : getCurrentEpoch(domain) + 1;
-=======
     // gets the current epoch up to which superBlocks have been accepted
     function getCurrentAcceptingEpoch(address domain) public view returns (uint256) {
         return currentAcceptingEpochByDomain[domain];
@@ -175,7 +163,6 @@
     /// @dev If getCurrentAcceptingEpoch(domain) == 0, returns 0 to stay in genesis until ceremony completes
     function getNextAcceptingEpoch(address domain) public view returns (uint256) {
         return getCurrentAcceptingEpoch(domain) == 0 ? 0 : getCurrentAcceptingEpoch(domain) + 1;
->>>>>>> af91d0a7
     }
 
     /// @notice Gets the next present epoch number
@@ -199,12 +186,7 @@
     }
 
     // gets the stake for a given attester at the current epoch
-<<<<<<< HEAD
-    // TODO: this should be called getAcceptingEpochStake
-    function getCurrentEpochStake(
-=======
     function getCurrentAcceptingEpochStake(
->>>>>>> af91d0a7
         address domain,
         address custodian,
         address attester
@@ -393,12 +375,7 @@
     }
 
     function rollOverEpoch() external {
-<<<<<<< HEAD
-        // TODO : clarify why this is msg.sender
-        _rollOverEpoch(msg.sender, getCurrentEpoch(msg.sender));
-=======
         _rollOverEpoch(msg.sender, getCurrentAcceptingEpoch(msg.sender));
->>>>>>> af91d0a7
     }
 
     /**
