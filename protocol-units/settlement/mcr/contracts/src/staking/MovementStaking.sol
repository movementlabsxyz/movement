// SPDX-License-Identifier: UNLICENSED
pragma solidity ^0.8.13;
import "forge-std/console.sol";
import {BaseStaking} from "./base/BaseStaking.sol";
import {SafeERC20} from "@openzeppelin/contracts/token/ERC20/utils/SafeERC20.sol";
import {IERC20} from "@openzeppelin/contracts/interfaces/IERC20.sol";
import {ICustodianToken} from "../token/custodian/CustodianToken.sol";
import {Math} from "@openzeppelin/contracts/utils/math/Math.sol";
import {MovementStakingStorage, EnumerableSet} from "./MovementStakingStorage.sol";
import {IMovementStaking} from "./interfaces/IMovementStaking.sol";
import "@openzeppelin/contracts/utils/ReentrancyGuard.sol";

// TODO Error: "Contract "MovementStaking" should be marked as abstract.(3656)"
contract MovementStaking is
    MovementStakingStorage,
    IMovementStaking,
    BaseStaking,
    ReentrancyGuard
{
    using EnumerableSet for EnumerableSet.AddressSet;

    function initialize(IERC20 _token) public initializer {
        __BaseStaking_init_unchained();
        token = _token;
    }

    function registerDomain(
        uint256 epochDuration,
        address[] calldata custodians
    ) external nonReentrant {
        address domain = msg.sender;
        epochDurationByDomain[domain] = epochDuration;

        for (uint256 i = 0; i < custodians.length; i++) {
            custodiansByDomain[domain].add(custodians[i]);
        }
    }

    function getCustodiansByDomain(
        address domain
    ) public view returns (address[] memory) {
        // todo: we probably want to figure out a better API which still allows domains to interpret custodians as they see fit
        address[] memory custodians = new address[](
            custodiansByDomain[domain].length()
        );
        for (uint256 i = 0; i < custodiansByDomain[domain].length(); i++) {
            custodians[i] = custodiansByDomain[domain].at(i);
        }
        return custodians;
    }

    function getAttestersByDomain(
        address domain
    ) public view returns (address[] memory) {
        address[] memory attesters = new address[](
            attestersByDomain[domain].length()
        );
        for (uint256 i = 0; i < attestersByDomain[domain].length(); i++) {
            attesters[i] = attestersByDomain[domain].at(i);
        }
        return attesters;
    }

    function acceptGenesisCeremony() public nonReentrant {
        address domain = msg.sender;
        if (domainGenesisAccepted[domain]) revert GenesisAlreadyAccepted();
        domainGenesisAccepted[domain] = true;
        // roll over from 0 (genesis) to current epoch by L1Block time
        currentEpochByDomain[domain] = getEpochByL1BlockTime(domain);

        for (uint256 i = 0; i < attestersByDomain[domain].length(); i++) {
            address attester = attestersByDomain[domain].at(i);

            for (uint256 j = 0; j < custodiansByDomain[domain].length(); j++) {
                address custodian = custodiansByDomain[domain].at(j);

                // get the genesis stake for the attester
                uint256 attesterStake = getStakeAtEpoch(
                    domain,
                    0,
                    custodian,
                    attester
                );

                // roll over the genesis stake to the current epoch
                _addStake(
                    domain,
                    getCurrentEpoch(domain),
                    custodian,
                    attester,
                    attesterStake
                );
            }
        }
    }

    function _addStake(
        address domain,
        uint256 epoch,
        address custodian,
        address attester,
        uint256 amount
    ) internal {
        epochStakesByDomain[domain][epoch][custodian][attester] += amount;
        epochTotalStakeByDomain[domain][epoch][custodian] += amount;
    }

    function _removeStake(
        address domain,
        uint256 epoch,
        address custodian,
        address attester,
        uint256 amount
    ) internal {
        epochStakesByDomain[domain][epoch][custodian][attester] -= amount;
        epochTotalStakeByDomain[domain][epoch][custodian] -= amount;
    }

    function _addUnstake(
        address domain,
        uint256 epoch,
        address custodian,
        address attester,
        uint256 amount
    ) internal {
        epochUnstakesByDomain[domain][epoch][custodian][attester] += amount;
    }

    function _removeUnstake(
        address domain,
        uint256 epoch,
        address custodian,
        address attester,
        uint256 amount
    ) internal {
        epochUnstakesByDomain[domain][epoch][custodian][attester] -= amount;
    }

    function _setUnstake(
        address domain,
        uint256 epoch,
        address custodian,
        address attester,
        uint256 amount
    ) internal {
        epochUnstakesByDomain[domain][epoch][custodian][attester] = amount;
    }

<<<<<<< HEAD
    // gets the would be epoch for the current L1-block time. 
    // TODO: this should be called the currentEpoch (as it is the one that is relevant for stake), whereas the CurrentEpoch should be acceptingEpoch
    // TODO: for liveness of the protocol it should be possible that newer epochs can accept L2-block-batches that are before the current epoch (IF the previous epoch has stopped being live)
    function getEpochByBlockTime(address domain) public view returns (uint256) {
        return block.timestamp / epochDurationByDomain[domain];
    }

    // gets the current epoch up to which blocks have been accepted
    // TODO: this should be called the currentAcceptingEpoch
=======
    // gets the would be epoch for the current L1Block time
    function getEpochByL1BlockTime(address domain) public view returns (uint256) {
        return block.timestamp / epochDurationByDomain[domain];
    }

    // gets the current epoch up to which superBlocks have been accepted
>>>>>>> 871f64cb
    function getCurrentEpoch(address domain) public view returns (uint256) {
        return currentEpochByDomain[domain];
    }

    // gets the next epoch
    // TODO: this should be called the nextAcceptingEpoch
    function getNextEpoch(address domain) public view returns (uint256) {
        return getCurrentEpoch(domain) == 0 ? 0 : getCurrentEpoch(domain) + 1;
    }

    function getNextEpochByL1BlockTime(
        address domain
    ) public view returns (uint256) {
        return
            getCurrentEpoch(domain) == 0 ? 0 : getEpochByL1BlockTime(domain) + 1;
    }

    // gets the stake for a given attester at a given epoch and domain
    function getStakeAtEpoch(
        address domain,
        uint256 epoch,
        address custodian,
        address attester
    ) public view returns (uint256) {
        return epochStakesByDomain[domain][epoch][custodian][attester];
    }

    // gets the stake for a given attester at the current epoch
    // TODO: this should be called getAcceptingEpochStake
    function getCurrentEpochStake(
        address domain,
        address custodian,
        address attester
    ) public view returns (uint256) {
        return
            getStakeAtEpoch(
                domain,
                getCurrentEpoch(domain),
                custodian,
                attester
            );
    }

    // gets the unstake for a given attester at a given epoch
    function getUnstakeAtEpoch(
        address domain,
        uint256 epoch,
        address custodian,
        address attester
    ) public view returns (uint256) {
        return epochUnstakesByDomain[domain][epoch][custodian][attester];
    }

    // gets the unstake for a given attester at the current epoch
    function getCurrentEpochUnstake(
        address domain,
        address custodian,
        address attester
    ) public view returns (uint256) {
        return
            getUnstakeAtEpoch(
                domain,
                getCurrentEpoch(domain),
                custodian,
                attester
            );
    }

    // gets the total stake for a given epoch
    function getTotalStakeForEpoch(
        address domain,
        uint256 epoch,
        address custodian
    ) public view returns (uint256) {
        return epochTotalStakeByDomain[domain][epoch][custodian];
    }

    // gets the total stake for the current epoch
    function getTotalStakeForCurrentEpoch(
        address domain,
        address custodian
    ) public view returns (uint256) {
        return
            getTotalStakeForEpoch(domain, getCurrentEpoch(domain), custodian);
    }

    // stakes for the next epoch
    function stake(
        address domain,
        IERC20 custodian,
        uint256 amount
    ) external onlyRole(WHITELIST_ROLE) nonReentrant {
        // add the attester to the list of attesters
        attestersByDomain[domain].add(msg.sender);

        // add the custodian to the list of custodians
        // custodiansByDomain[domain].add(address(custodian)); // Note: we don't want this to take place by default as it opens up an opportunity for a gas attack by generating a large number of custodians for the domain contract to track

        // check the balance of the token before transfer
        uint256 balanceBefore = token.balanceOf(address(this));

        // transfer the stake to the contract
        // if the transfer is not using a custodian, the custodian is the token itself
        // hence this works
        // ! In general with this pattern, the custodian must be careful about not over-approving the token.
        custodian.transferFrom(msg.sender, address(this), amount);

        // require that the balance of the actual token has increased by the amount
        if (token.balanceOf(address(this)) != balanceBefore + amount)
            revert CustodianTransferAmountMismatch();

        // set the attester to stake for the next epoch
        _addStake(
            domain,
            getNextEpochByL1BlockTime(domain),
            address(custodian),
            msg.sender,
            amount
        );

        // Let the world know that the attester has staked
        emit AttesterStaked(
            domain,
            getNextEpoch(domain),
            address(custodian),
            msg.sender,
            amount
        );
    }

    // unstakes an amount for the next epoch
    function unstake(
        address domain,
        address custodian,
        uint256 amount
    ) external onlyRole(WHITELIST_ROLE) nonReentrant {
        // indicate that we are going to unstake this amount in the next epoch
        // ! this doesn't actually happen until we roll over the epoch
        // note: by tracking in the next epoch we need to make sure when we roll over an epoch we check the amount rolled over from stake by the unstake in the next epoch
        _addUnstake(
            domain,
            getNextEpochByL1BlockTime(domain),
            custodian,
            msg.sender,
            amount
        );

        emit AttesterUnstaked(
            domain,
            getNextEpoch(domain),
            custodian,
            msg.sender,
            amount
        );
    }

    // rolls over the stake and unstake for a given attester
    function _rollOverAttester(
        address domain,
        uint256 epochNumber,
        address custodian,
        address attester
    ) internal {
        // the amount of stake rolled over is stake[currentEpoch] - unstake[nextEpoch]
        uint256 stakeAmount = getStakeAtEpoch(
            domain,
            epochNumber,
            custodian,
            attester
        );
        uint256 unstakeAmount = getUnstakeAtEpoch(
            domain,
            epochNumber + 1,
            custodian,
            attester
        );
        if (unstakeAmount > stakeAmount) {
            unstakeAmount = stakeAmount;
        }
        uint256 remainder = stakeAmount - unstakeAmount;

        _addStake(domain, epochNumber + 1, custodian, attester, remainder);

        // the unstake is then paid out
        // note: this is the only place this takes place
        // there's not risk of double payout, so long as rollOverattester is only called once per epoch
        // this should be guaranteed by the implementation, but we may want to create a withdrawal mapping to ensure this
        _payAttester(address(this), attester, custodian, unstakeAmount);

        emit AttesterEpochRolledOver(
            attester,
            epochNumber,
            custodian,
            stakeAmount,
            unstakeAmount
        );
    }

    function _rollOverEpoch(address domain, uint256 epochNumber) internal {
        // iterate over the attester set
        // * complexity here can be reduced by actually mapping attesters to their token and custodian
        for (uint256 i = 0; i < attestersByDomain[domain].length(); i++) {
            address attester = attestersByDomain[domain].at(i);

            for (uint256 j = 0; j < custodiansByDomain[domain].length(); j++) {
                address custodian = custodiansByDomain[domain].at(j);

                _rollOverAttester(domain, epochNumber, custodian, attester);
            }
        }

        // increment the current epoch
        currentEpochByDomain[domain] = epochNumber + 1;

        emit EpochRolledOver(domain, epochNumber);
    }

    function rollOverEpoch() external {
        // TODO : clarify why this is msg.sender
        _rollOverEpoch(msg.sender, getCurrentEpoch(msg.sender));
    }

    /**
     * @dev Slash an attester's stake
     * @param domain The domain of the attester
     * @param epoch The epoch in which the slash is attempted
     * @param custodian The custodian of the token
     * @param attester The attester to slash
     * @param amount The amount to slash
     */
    function _slashStake(
        address domain,
        uint256 epoch,
        address custodian,
        address attester,
        uint256 amount
    ) internal {
        // stake slash will always target this epoch
        uint256 targetEpoch = epoch;
        uint256 stakeForEpoch = getStakeAtEpoch(
            domain,
            targetEpoch,
            custodian,
            attester
        );

        // deduct the amount from the attester's stake, account for underflow
        if (stakeForEpoch < amount) {
            _removeStake(
                domain,
                targetEpoch,
                custodian,
                attester,
                stakeForEpoch
            );
        } else {
            _removeStake(domain, targetEpoch, custodian, attester, amount);
        }
    }

    /**
     * @dev Slash an attester's unstake
     * @param domain The domain of the attester
     * @param epoch The epoch in which the slash is attempted, i.e., epoch - 1 of the epoch where the unstake will be removed
     * @param custodian The custodian of the token
     * @param attester The attester to slash
     */
    function _slashUnstake(
        address domain,
        uint256 epoch,
        address custodian,
        address attester
    ) internal {
        // unstake slash will always target the next epoch
        uint256 stakeForEpoch = getStakeAtEpoch(
            domain,
            epoch,
            custodian,
            attester
        );
        uint256 targetEpoch = epoch + 1;
        uint256 unstakeForEpoch = getUnstakeAtEpoch(
            domain,
            targetEpoch,
            custodian,
            attester
        );

        if (unstakeForEpoch > stakeForEpoch) {
            // if you are trying to unstake more than is staked

            // set the unstake to the maximum possible amount
            _setUnstake(
                domain,
                targetEpoch,
                custodian,
                attester,
                stakeForEpoch
            );
        }
    }

    function slash(
        address[] calldata custodians,
        address[] calldata attesters,
        uint256[] calldata amounts,
        uint256[] calldata refundAmounts
    ) public nonReentrant {
        for (uint256 i = 0; i < attesters.length; i++) {
            // issue a refund that is the min of the stake balance, the amount to be slashed, and the refund amount
            // this is to prevent a Domain from trying to have this contract pay out more than has been staked
            uint256 refundAmount = Math.min(
                getStakeAtEpoch(
                    msg.sender,
                    getCurrentEpoch(attesters[i]),
                    custodians[i],
                    attesters[i]
                ),
                Math.min(amounts[i], refundAmounts[i])
            );
            _payAttester(
                address(this), // this contract is paying the attester, it should always have enough balance
                attesters[i],
                custodians[i],
                refundAmount
            );

            // slash both stake and unstake so that the weight of the attester is reduced and they can't withdraw the unstake at the next epoch
            _slashStake(
                msg.sender,
                getCurrentEpoch(msg.sender),
                custodians[i],
                attesters[i],
                amounts[i]
            );

            _slashUnstake(
                msg.sender,
                getCurrentEpoch(msg.sender),
                custodians[i],
                attesters[i]
            );
        }
    }

    function _payAttester(
        address from,
        address attester,
        address custodian,
        uint256 amount
    ) internal {
        if (from == address(this)) {
            // this contract is paying the attester
            if (address(token) == custodian) {
                // if there isn't a custodian...
                token.transfer(attester, amount); // just transfer the token
            } else {
                // approve the custodian to spend the base token
                token.approve(custodian, amount);

                // purchase the custodial token for the attester
                ICustodianToken(custodian).buyCustodialToken(attester, amount);
            }
        } else {
            // This can be used by the domain to pay the attester, but it's just as convenient for the domain to reward the attester directly.
            // This is, currently, there is no added benefit of issuing a reward through this contract--other than Riccardian clarity.

            // somebody else is trying to pay the attester, e.g., the domain
            if (address(token) == custodian) {
                // if there isn't a custodian...
                token.transferFrom(from, attester, amount); // just transfer the token
            } else {
                // purchase the custodial token for the attester
                ICustodianToken(custodian).buyCustodialTokenFrom(
                    from,
                    attester,
                    amount
                );
            }
        }
    }

    function reward(
        address[] calldata attesters,
        uint256[] calldata amounts,
        address[] calldata custodians
    ) public nonReentrant {
        // note: you may want to apply this directly to the attester's stake if the Domain sets an automatic restake policy
        for (uint256 i = 0; i < attesters.length; i++) {
            // pay the attester
            _payAttester(msg.sender, attesters[i], custodians[i], amounts[i]);
        }
    }

    function whitelistAddress(
        address addr
    ) external onlyRole(DEFAULT_ADMIN_ROLE) {
        grantRole(WHITELIST_ROLE, addr);
    }

    function removeAddressFromWhitelist(
        address addr
    ) external onlyRole(DEFAULT_ADMIN_ROLE) {
        revokeRole(WHITELIST_ROLE, addr);
    }
}<|MERGE_RESOLUTION|>--- conflicted
+++ resolved
@@ -146,24 +146,15 @@
         epochUnstakesByDomain[domain][epoch][custodian][attester] = amount;
     }
 
-<<<<<<< HEAD
     // gets the would be epoch for the current L1-block time. 
     // TODO: this should be called the currentEpoch (as it is the one that is relevant for stake), whereas the CurrentEpoch should be acceptingEpoch
     // TODO: for liveness of the protocol it should be possible that newer epochs can accept L2-block-batches that are before the current epoch (IF the previous epoch has stopped being live)
-    function getEpochByBlockTime(address domain) public view returns (uint256) {
+    function getEpochByL1BlockTime(address domain) public view returns (uint256) {
         return block.timestamp / epochDurationByDomain[domain];
     }
 
     // gets the current epoch up to which blocks have been accepted
     // TODO: this should be called the currentAcceptingEpoch
-=======
-    // gets the would be epoch for the current L1Block time
-    function getEpochByL1BlockTime(address domain) public view returns (uint256) {
-        return block.timestamp / epochDurationByDomain[domain];
-    }
-
-    // gets the current epoch up to which superBlocks have been accepted
->>>>>>> 871f64cb
     function getCurrentEpoch(address domain) public view returns (uint256) {
         return currentEpochByDomain[domain];
     }
