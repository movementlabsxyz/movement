// SPDX-License-Identifier: UNLICENSED
pragma solidity ^0.8.13;
import "forge-std/console.sol";
import { SafeERC20 } from "@openzeppelin/contracts/token/ERC20/utils/SafeERC20.sol";
import { IERC20 } from "@openzeppelin/contracts/interfaces/IERC20.sol";
import { EnumerableSet } from "@openzeppelin/contracts/utils/structs/EnumerableSet.sol";

contract MovementStakingStorage {

    using SafeERC20 for IERC20;
    using EnumerableSet for EnumerableSet.AddressSet;

    // the token used for staking
    IERC20 public token;

    /// @dev the duration of each epoch in seconds. 
    /// The stakes are organized into epochs, and where epochs are measured in L1-block timestamps.
    mapping(address domain => uint256 epochDuration) public epochDurationByDomain;
<<<<<<< HEAD
    /// @dev the current epoch for each domain. Commitments are submitted only for the current epoch 
    /// and validators may not submit commitments to epochs that are far in the past. 
    /// Hence, we need to treat each epoch separately.
    mapping(address domain => uint256 currentEpoch) public currentEpochByDomain;
=======
    mapping(address domain => uint256 currentAcceptingEpoch) public currentAcceptingEpochByDomain;
>>>>>>> af91d0a7
    mapping(address domain => EnumerableSet.AddressSet attester) internal attestersByDomain;
    mapping(address domain => EnumerableSet.AddressSet custodian) internal custodiansByDomain;

    // preserved records of stake by address per epoch
    mapping(address domain => 
        mapping(uint256 epoch => 
            mapping(address custodian => 
                mapping(address attester => uint256 stake)))) public epochStakesByDomain;

    // preserved records of unstake by address per epoch
    mapping(address domain => 
        mapping(uint256 epoch => 
            mapping(address custodian =>
                mapping(address attester => uint256 stake))))  public epochUnstakesByDomain;

    // track the total stake of the epoch (computed at rollover)
    mapping(address domain =>
        mapping(uint256 epoch =>
            mapping(address attester => uint256 stake))) public epochTotalStakeByDomain;

    mapping(address domain => bool) public domainGenesisAccepted;

    // the whitelist role needed to stake/unstake
    bytes32 public constant WHITELIST_ROLE = keccak256("WHITELIST_ROLE");
}<|MERGE_RESOLUTION|>--- conflicted
+++ resolved
@@ -16,14 +16,10 @@
     /// @dev the duration of each epoch in seconds. 
     /// The stakes are organized into epochs, and where epochs are measured in L1-block timestamps.
     mapping(address domain => uint256 epochDuration) public epochDurationByDomain;
-<<<<<<< HEAD
     /// @dev the current epoch for each domain. Commitments are submitted only for the current epoch 
     /// and validators may not submit commitments to epochs that are far in the past. 
     /// Hence, we need to treat each epoch separately.
-    mapping(address domain => uint256 currentEpoch) public currentEpochByDomain;
-=======
     mapping(address domain => uint256 currentAcceptingEpoch) public currentAcceptingEpochByDomain;
->>>>>>> af91d0a7
     mapping(address domain => EnumerableSet.AddressSet attester) internal attestersByDomain;
     mapping(address domain => EnumerableSet.AddressSet custodian) internal custodiansByDomain;
 
