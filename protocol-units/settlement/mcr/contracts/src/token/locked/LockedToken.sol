// SPDX-License-Identifier: MIT
pragma solidity ^0.8.19;

<<<<<<< HEAD
import "../base/BaseToken.sol";
import "../base/MintableToken.sol";
import "../base/WrappedToken.sol";
import "../custodian/CustodianToken.sol";
import "@openzeppelin/contracts-upgradeable/token/ERC20/ERC20Upgradeable.sol";
import { Math } from "@openzeppelin/contracts/utils/math/Math.sol";
import "./LockedTokenStorage.sol";

contract LockedToken is LockedTokenStorage, CustodianToken {

    bytes32 public constant MINT_LOCKER_ROLE = keccak256("MINT_LOCKER_ROLE");
    bytes32 public constant MINT_LOCKER_ADMIN_ROLE = keccak256("MINT_LOCKER_ADMIN_ROLE");

    function initialize(
        string memory name, 
        string memory symbol,
        IMintableToken _underlyingToken
    ) public override virtual {
        super.initialize(name, symbol, _underlyingToken);
=======
import {WrappedToken} from "../base/WrappedToken.sol";
import {IMintableToken} from "../base/MintableToken.sol";
import {Math} from "@openzeppelin/contracts/utils/math/Math.sol";
import {LockedTokenStorage} from "./LockedTokenStorage.sol";

contract LockedToken is WrappedToken, LockedTokenStorage {
    /**
     * @dev Initialize the contract
     * @param name The name of the token
     * @param symbol The symbol of the token
     * @param _underlyingToken The underlying token to wrap
     */
    function initialize(string memory name, string memory symbol, IMintableToken _underlyingToken)
        public
        virtual
        override
        initializer
    {
        __LockedToken_init(name, symbol, _underlyingToken);
    }

    function __LockedToken_init(string memory name, string memory symbol, IMintableToken _underlyingToken)
        internal
        onlyInitializing
    {
        __ERC20_init_unchained(name, symbol);
        __BaseToken_init_unchained();
        __MintableToken_init_unchained();
        __WrappedToken_init_unchained(_underlyingToken);
        __LockedToken_init_unchained();
    }

    function __LockedToken_init_unchained() internal onlyInitializing {
>>>>>>> ad3c73aa
        _grantRole(MINT_LOCKER_ADMIN_ROLE, msg.sender);
        _grantRole(MINT_LOCKER_ROLE, msg.sender);
    }

    /**
     * @dev Mint and lock tokens
     * @param addresses The addresses to mint and lock tokens for
     * @param mintAmounts The amounts to mint.
     * @param lockAmounts The amount up to which the user is allowed to be unlock, respective of balance
     * @param lockTimes The times to lock the tokens for
     */
    function mintAndLock(
        address[] calldata addresses,
        uint256[] calldata mintAmounts,
        uint256[] calldata lockAmounts,
        uint256[] calldata lockTimes
    ) external onlyRole(MINT_LOCKER_ROLE) {
        if (addresses.length != mintAmounts.length) revert AddressesAndMintLengthMismatch();
        if (addresses.length != lockAmounts.length) revert AddressesAndLockLengthMismatch();
        if (addresses.length != lockTimes.length) revert AddressesAndTimeLengthMismatch();

        for (uint256 i = 0; i < addresses.length; i++) {
            underlyingToken.mint(address(this), mintAmounts[i]);
            _mint(addresses[i], mintAmounts[i]);
            _lock(addresses[i], lockAmounts[i], lockTimes[i]);
        }
    }

    /**
     * @dev Lock tokens
     * @param account The address to lock tokens for
     * @param amount The amount of tokens to lock
     * @param lockTime The time to lock the tokens for
     */
    function _lock(address account, uint256 amount, uint256 lockTime) internal {
        locks[account].push(Lock(amount, lockTime));
    }

    /**
     * @dev Release unlocked tokens
     */
    function release() external {
        uint256 totalUnlocked = 0;
        Lock[] storage userLocks = locks[msg.sender];
        for (uint256 i = 0; i < userLocks.length; i++) {
            if (block.timestamp >= userLocks[i].releaseTime) {
                // compute the max possible amount to withdraw
                uint256 amount = Math.min(userLocks[i].amount, balanceOf(msg.sender));

                // burn the amount so that the user can't overdraw
                _transfer(msg.sender, address(this), amount);

                // add to the total unlocked amount
                totalUnlocked += amount;

                // deduct the amount from the lock
                userLocks[i].amount -= amount;

                // if the amount on the lock is now 0, remove the lock
                if (userLocks[i].amount == 0) {
                    userLocks[i] = userLocks[userLocks.length - 1];
                    userLocks.pop();
                }
            }
        }

        // transfer the underlying token
        underlyingToken.transfer(msg.sender, totalUnlocked);
    }

    /**
     * @dev Get the total locked balance of an account
     * @param account The address to get the total locked balance of
     * @return The total locked balance of the account
     */
    function balanceOfLocked(address account) external view returns (uint256) {
        uint256 totalLocked = 0;
        Lock[] memory userLocks = locks[account];
        for (uint256 i = 0; i < userLocks.length; i++) {
            totalLocked += userLocks[i].amount;
        }
        return totalLocked;
    }
}<|MERGE_RESOLUTION|>--- conflicted
+++ resolved
@@ -1,27 +1,6 @@
 // SPDX-License-Identifier: MIT
 pragma solidity ^0.8.19;
 
-<<<<<<< HEAD
-import "../base/BaseToken.sol";
-import "../base/MintableToken.sol";
-import "../base/WrappedToken.sol";
-import "../custodian/CustodianToken.sol";
-import "@openzeppelin/contracts-upgradeable/token/ERC20/ERC20Upgradeable.sol";
-import { Math } from "@openzeppelin/contracts/utils/math/Math.sol";
-import "./LockedTokenStorage.sol";
-
-contract LockedToken is LockedTokenStorage, CustodianToken {
-
-    bytes32 public constant MINT_LOCKER_ROLE = keccak256("MINT_LOCKER_ROLE");
-    bytes32 public constant MINT_LOCKER_ADMIN_ROLE = keccak256("MINT_LOCKER_ADMIN_ROLE");
-
-    function initialize(
-        string memory name, 
-        string memory symbol,
-        IMintableToken _underlyingToken
-    ) public override virtual {
-        super.initialize(name, symbol, _underlyingToken);
-=======
 import {WrappedToken} from "../base/WrappedToken.sol";
 import {IMintableToken} from "../base/MintableToken.sol";
 import {Math} from "@openzeppelin/contracts/utils/math/Math.sol";
@@ -34,19 +13,19 @@
      * @param symbol The symbol of the token
      * @param _underlyingToken The underlying token to wrap
      */
-    function initialize(string memory name, string memory symbol, IMintableToken _underlyingToken)
-        public
-        virtual
-        override
-        initializer
-    {
+    function initialize(
+        string memory name,
+        string memory symbol,
+        IMintableToken _underlyingToken
+    ) public virtual override initializer {
         __LockedToken_init(name, symbol, _underlyingToken);
     }
 
-    function __LockedToken_init(string memory name, string memory symbol, IMintableToken _underlyingToken)
-        internal
-        onlyInitializing
-    {
+    function __LockedToken_init(
+        string memory name,
+        string memory symbol,
+        IMintableToken _underlyingToken
+    ) internal onlyInitializing {
         __ERC20_init_unchained(name, symbol);
         __BaseToken_init_unchained();
         __MintableToken_init_unchained();
@@ -55,7 +34,6 @@
     }
 
     function __LockedToken_init_unchained() internal onlyInitializing {
->>>>>>> ad3c73aa
         _grantRole(MINT_LOCKER_ADMIN_ROLE, msg.sender);
         _grantRole(MINT_LOCKER_ROLE, msg.sender);
     }
@@ -73,9 +51,12 @@
         uint256[] calldata lockAmounts,
         uint256[] calldata lockTimes
     ) external onlyRole(MINT_LOCKER_ROLE) {
-        if (addresses.length != mintAmounts.length) revert AddressesAndMintLengthMismatch();
-        if (addresses.length != lockAmounts.length) revert AddressesAndLockLengthMismatch();
-        if (addresses.length != lockTimes.length) revert AddressesAndTimeLengthMismatch();
+        if (addresses.length != mintAmounts.length)
+            revert AddressesAndMintLengthMismatch();
+        if (addresses.length != lockAmounts.length)
+            revert AddressesAndLockLengthMismatch();
+        if (addresses.length != lockTimes.length)
+            revert AddressesAndTimeLengthMismatch();
 
         for (uint256 i = 0; i < addresses.length; i++) {
             underlyingToken.mint(address(this), mintAmounts[i]);
@@ -103,7 +84,10 @@
         for (uint256 i = 0; i < userLocks.length; i++) {
             if (block.timestamp >= userLocks[i].releaseTime) {
                 // compute the max possible amount to withdraw
-                uint256 amount = Math.min(userLocks[i].amount, balanceOf(msg.sender));
+                uint256 amount = Math.min(
+                    userLocks[i].amount,
+                    balanceOf(msg.sender)
+                );
 
                 // burn the amount so that the user can't overdraw
                 _transfer(msg.sender, address(this), amount);
