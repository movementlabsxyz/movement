// SPDX-License-Identifier: UNLICENSED
pragma solidity ^0.8.13;

import {EnumerableSet} from "@openzeppelin/contracts/utils/structs/EnumerableSet.sol";
import {Initializable} from "@openzeppelin/contracts-upgradeable/proxy/utils/Initializable.sol";
import "forge-std/console.sol";
import {MovementStaking, IMovementStaking} from "../staking/MovementStaking.sol";
import {MCRStorage} from "./MCRStorage.sol";
import {BaseSettlement} from "./settlement/BaseSettlement.sol";
import {IMCR} from "./interfaces/IMCR.sol";
<<<<<<< HEAD

contract MCR is Initializable, BaseSettlement, MCRStorage, IMCR {

    // A role for setting commitments
    bytes32 public constant COMMITMENT_ADMIN = keccak256("COMMITMENT_ADMIN");

    // Trusted attesters admin
    bytes32 public constant TRUSTED_ATTESTER = keccak256("TRUSTED_ATTESTER");

=======
import "@openzeppelin/contracts/utils/ReentrancyGuard.sol";

contract MCR is
    Initializable,
    BaseSettlement,
    MCRStorage,
    ReentrancyGuard,
    IMCR
{
>>>>>>> 5307e5c4
    function initialize(
        IMovementStaking _stakingContract,
        uint256 _lastAcceptedBlockHeight,
        uint256 _leadingBlockTolerance,
        uint256 _epochDuration,
        address[] memory _custodians
    ) public initializer {
        __BaseSettlement_init_unchained();
        stakingContract = _stakingContract;
        leadingBlockTolerance = _leadingBlockTolerance;
        lastAcceptedBlockHeight = _lastAcceptedBlockHeight;
        stakingContract.registerDomain(_epochDuration, _custodians);
        grantCommitmentAdmin(msg.sender);
        grantTrustedAttester(msg.sender);
    }

    function grantCommitmentAdmin(address account) public {
        require(
            hasRole(DEFAULT_ADMIN_ROLE, msg.sender),
            "ADD_COMMITMENT_ADMIN_IS_ADMIN_ONLY"
        );
        grantRole(COMMITMENT_ADMIN, account);
    }

    function batchGrantCommitmentAdmin(address[] memory accounts) public {
        require(
            hasRole(DEFAULT_ADMIN_ROLE, msg.sender),
            "ADD_COMMITMENT_ADMIN_IS_ADMIN_ONLY"
        );
        for (uint256 i = 0; i < accounts.length; i++) {
            grantRole(COMMITMENT_ADMIN, accounts[i]);
        }
    }

    // creates a commitment
    function createBlockCommitment(
        uint256 height,
        bytes32 commitment,
        bytes32 blockId
    ) public pure returns (BlockCommitment memory) {
        return BlockCommitment(height, commitment, blockId);
    }

    // gets the max tolerable block height
    function getMaxTolerableBlockHeight() public view returns (uint256) {
        return lastAcceptedBlockHeight + leadingBlockTolerance;
    }

    // gets the would be epoch for the current block time
    function getEpochByBlockTime() public view returns (uint256) {
        return stakingContract.getEpochByBlockTime(address(this));
    }

    // gets the current epoch up to which blocks have been accepted
    function getCurrentEpoch() public view returns (uint256) {
        return stakingContract.getCurrentEpoch(address(this));
    }

    // gets the next epoch
    function getNextEpoch() public view returns (uint256) {
        return stakingContract.getNextEpoch(address(this));
    }

    // gets the stake for a given attester at a given epoch
    function getStakeAtEpoch(
        uint256 epoch,
        address custodian,
        address attester
    ) public view returns (uint256) {
        return
            stakingContract.getStakeAtEpoch(
                address(this),
                epoch,
                custodian,
                attester
            );
    }

    // todo: memoize this
    function computeAllStakeAtEpoch(
        uint256 epoch,
        address attester
    ) public view returns (uint256) {
        address[] memory custodians = stakingContract.getCustodiansByDomain(
            address(this)
        );
        uint256 totalStake = 0;
        for (uint256 i = 0; i < custodians.length; i++) {
            // for now, each custodian has weight of 1
            totalStake += getStakeAtEpoch(epoch, custodians[i], attester);
        }
        return totalStake;
    }

    // gets the stake for a given attester at the current epoch
    function getCurrentEpochStake(
        address custodian,
        address attester
    ) public view returns (uint256) {
        return getStakeAtEpoch(getCurrentEpoch(), custodian, attester);
    }

    function computeAllCurrentEpochStake(
        address attester
    ) public view returns (uint256) {
        return computeAllStakeAtEpoch(getCurrentEpoch(), attester);
    }

    // gets the total stake for a given epoch
    function getTotalStakeForEpoch(
        uint256 epoch,
        address custodian
    ) public view returns (uint256) {
        return
            stakingContract.getTotalStakeForEpoch(
                address(this),
                epoch,
                custodian
            );
    }

    function acceptGenesisCeremony() public {
        require(
            hasRole(DEFAULT_ADMIN_ROLE, msg.sender),
            "ACCEPT_GENESIS_CEREMONY_IS_ADMIN_ONLY"
        );
        stakingContract.acceptGenesisCeremony();
    }

    function computeAllTotalStakeForEpoch(
        uint256 epoch
    ) public view returns (uint256) {
        address[] memory custodians = stakingContract.getCustodiansByDomain(
            address(this)
        );
        uint256 totalStake = 0;
        for (uint256 i = 0; i < custodians.length; i++) {
            // for now, each custodian has weight of 1
            totalStake += getTotalStakeForEpoch(epoch, custodians[i]);
        }
        return totalStake;
    }

    // gets the total stake for the current epoch
    function getTotalStakeForCurrentEpoch(
        address custodian
    ) public view returns (uint256) {
        return getTotalStakeForEpoch(getCurrentEpoch(), custodian);
    }

    function computeAllTotalStakeForCurrentEpoch()
        public
        view
        returns (uint256)
    {
        return computeAllTotalStakeForEpoch(getCurrentEpoch());
    }

    function getValidatorCommitmentAtBlockHeight(
        uint256 height,
        address attester
    ) public view returns (BlockCommitment memory) {
        return commitments[height][attester];
    }

<<<<<<< HEAD
    // Sets the accepted commitment at a give block height
    function setAcceptedCommitmentAtBlockHeight(BlockCommitment memory blockCommitment) public {
        require(
            hasRole(COMMITMENT_ADMIN, msg.sender),
            "SET_LAST_ACCEPTED_COMMITMENT_AT_HEIGHT_IS_COMMITMENT_ADMIN_ONLY"
        );
        versionedAcceptedBlocks[acceptedBlocksVersion][blockCommitment.height] = blockCommitment;  
    }

    // Sets the last accepted block height. 
    function setLastAcceptedBlockHeight(uint256 height) public {
        require(
            hasRole(COMMITMENT_ADMIN, msg.sender),
            "SET_LAST_ACCEPTED_BLOCK_HEIGHT_IS_COMMITMENT_ADMIN_ONLY"
        );
        lastAcceptedBlockHeight = height;
    }

    // Forces the latest attestation by setting the block height
    // Note: this only safe when we are running with a single validator as it does not zero out follow-on commitments.
    function forceLatestCommitment(BlockCommitment memory blockCommitment) public {
        /*require(
            hasRole(COMMITMENT_ADMIN, msg.sender),
            "FORCE_LATEST_COMMITMENT_IS_COMMITMENT_ADMIN_ONLY"
        );*/

        // increment the acceptedBlocksVersion (effectively removing all other accepted blocks)
        acceptedBlocksVersion += 1;
        versionedAcceptedBlocks[acceptedBlocksVersion][blockCommitment.height] = blockCommitment;
        lastAcceptedBlockHeight = blockCommitment.height; 
    }

    function getAcceptedCommitmentAtBlockHeight(uint256 height) public view returns (BlockCommitment memory) {
        return versionedAcceptedBlocks[acceptedBlocksVersion][height];
=======
    function getAcceptedCommitmentAtBlockHeight(
        uint256 height
    ) public view returns (BlockCommitment memory) {
        return acceptedBlocks[height];
>>>>>>> 5307e5c4
    }

    function getAttesters() public view returns (address[] memory) {
        return stakingContract.getAttestersByDomain(address(this));
    }

    /**
     * @dev submits a block commitment for an attester.
     */
    function submitBlockCommitmentForAttester(
        address attester,
        BlockCommitment memory blockCommitment
    ) internal {
        // Attester has already committed to a block at this height
        if (commitments[blockCommitment.height][attester].height != 0)
            revert AttesterAlreadyCommitted();

        // note: do no uncomment the below, we want to allow this in case we have lagging attesters
        // Attester has committed to an already accepted block
        // if ( lastAcceptedBlockHeight > blockCommitment.height) revert AlreadyAcceptedBlock();
        // Attester has committed to a block too far ahead of the last accepted block
        if (
            lastAcceptedBlockHeight + leadingBlockTolerance <
            blockCommitment.height
        ) revert AttesterAlreadyCommitted();

        // assign the block height to the current epoch if it hasn't been assigned yet
        if (blockHeightEpochAssignments[blockCommitment.height] == 0) {
            // note: this is an intended race condition, but it is benign because of the tolerance
            blockHeightEpochAssignments[
                blockCommitment.height
            ] = getEpochByBlockTime();
        }

        // register the attester's commitment
        commitments[blockCommitment.height][attester] = blockCommitment;

        // increment the commitment count by stake
        uint256 allCurrentEpochStake = computeAllCurrentEpochStake(attester);
        commitmentStakes[blockCommitment.height][
            blockCommitment.commitment
        ] += allCurrentEpochStake;

        emit BlockCommitmentSubmitted(
            blockCommitment.blockId,
            blockCommitment.commitment,
            allCurrentEpochStake
        );

        // keep ticking through to find accepted blocks
        // note: this is what allows for batching to be successful
        // we can commit to blocks out to the tolerance point
        // then we can accept them in order
        // ! however, this does potentially become very costly for whomever submits this last block
        // ! rewards need to be managed accordingly
        while (tickOnBlockHeight(lastAcceptedBlockHeight + 1)) {}
    }

    /**
     */
    function tickOnBlockHeight(uint256 blockHeight) internal returns (bool) {
        // get the epoch assigned to the block height
        uint256 blockEpoch = blockHeightEpochAssignments[blockHeight];

        // if the current epoch is far behind, that's okay that just means there weren't blocks submitted
        // so long as we ensure that we go through the blocks in order and that the block to epoch assignment is non-decreasing, we're good
        // so, we'll just keep rolling over the epoch until we catch up
        while (getCurrentEpoch() < blockEpoch) {
            rollOverEpoch();
        }

        // note: we could keep track of seen commitments in a set
        // but since the operations we're doing are very cheap, the set actually adds overhead
        uint256 supermajority = (2 * computeAllTotalStakeForEpoch(blockEpoch)) /
            3;
        address[] memory attesters = getAttesters();

        // iterate over the attester set
        for (uint256 i = 0; i < attesters.length; i++) {
            address attester = attesters[i];

            // get a commitment for the attester at the block height
            BlockCommitment memory blockCommitment = commitments[blockHeight][
                attester
            ];

            // check the total stake on the commitment
            uint256 totalStakeOnCommitment = commitmentStakes[
                blockCommitment.height
            ][blockCommitment.commitment];

            if (totalStakeOnCommitment > supermajority) {
                // accept the block commitment (this may trigger a roll over of the epoch)
                _acceptBlockCommitment(blockCommitment);

                // we found a commitment that was accepted
                return true;
            }
        }

        return false;
    }

<<<<<<< HEAD
    function grantTrustedAttester(address attester) public onlyRole(COMMITMENT_ADMIN) {
        grantRole(TRUSTED_ATTESTER, attester);
    }

    function batchGrantTrustedAttester(address[] memory attesters) public onlyRole(COMMITMENT_ADMIN) {
        for (uint256 i = 0; i < attesters.length; i++) {
            grantRole(TRUSTED_ATTESTER, attesters[i]);
        }

    }

    function setOpenAttestationEnabled(bool enabled) public onlyRole(COMMITMENT_ADMIN) {
        openAttestationEnabled = enabled;
    }

    function submitBlockCommitment(BlockCommitment memory blockCommitment) public {
        require(
            openAttestationEnabled || hasRole(TRUSTED_ATTESTER, msg.sender),
            "UNAUTHORIZED_BLOCK_COMMITMENT"
        );
        submitBlockCommitmentForAttester(msg.sender, blockCommitment);
    }

    function submitBatchBlockCommitment(BlockCommitment[] memory blockCommitments) public {
        require(
            openAttestationEnabled || hasRole(TRUSTED_ATTESTER, msg.sender),
            "UNAUTHORIZED_BLOCK_COMMITMENT"
        );
=======
    /**
     * @dev There is no reason for this to be reentrant, so it is marked as nonReentrant.
     */
    function submitBlockCommitment(
        BlockCommitment memory blockCommitment
    ) public nonReentrant {
        submitBlockCommitmentForAttester(msg.sender, blockCommitment);
    }

    function submitBatchBlockCommitment(
        BlockCommitment[] memory blockCommitments
    ) public {
>>>>>>> 5307e5c4
        for (uint256 i = 0; i < blockCommitments.length; i++) {
            submitBlockCommitmentForAttester(msg.sender, blockCommitments[i]);
        }
    }

    /**
     * @dev Accepts a block commitment.
     * @dev Under the current implementation this shares in recursion with the tickOnBlockHeight, so it should be reentrant.
     */
    function _acceptBlockCommitment(
        BlockCommitment memory blockCommitment
    ) internal {
        uint256 currentEpoch = getCurrentEpoch();
        // get the epoch for the block commitment
        //  Block commitment is not in the current epoch, it cannot be accepted. This indicates a bug in the protocol.
        if (blockHeightEpochAssignments[blockCommitment.height] != currentEpoch)
            revert UnacceptableBlockCommitment();

        // set accepted block commitment
        versionedAcceptedBlocks[acceptedBlocksVersion][blockCommitment.height] = blockCommitment;

        // set last accepted block height
        lastAcceptedBlockHeight = blockCommitment.height;

        // slash minority attesters w.r.t. to the accepted block commitment
        slashMinority(blockCommitment);

        // emit the block accepted event
        emit BlockAccepted(
            blockCommitment.blockId,
            blockCommitment.commitment,
            blockCommitment.height
        );

        // if the timestamp epoch is greater than the current epoch, roll over the epoch
        if (getEpochByBlockTime() > currentEpoch) {
            rollOverEpoch();
        }
    }

    /**
     */
    function slashMinority(BlockCommitment memory blockCommitment) internal {
        // stakingContract.slash(custodians, attesters, amounts, refundAmounts);
    }

    /**
     * @dev nonReentrant because there is no need to reenter this function. It should be called iteratively. Marked on the internal method to simplify risks from complex calling patterns. This also calls an external contract.
     */
    function rollOverEpoch() internal {
        stakingContract.rollOverEpoch();
    }
}<|MERGE_RESOLUTION|>--- conflicted
+++ resolved
@@ -8,7 +8,7 @@
 import {MCRStorage} from "./MCRStorage.sol";
 import {BaseSettlement} from "./settlement/BaseSettlement.sol";
 import {IMCR} from "./interfaces/IMCR.sol";
-<<<<<<< HEAD
+import "@openzeppelin/contracts/utils/ReentrancyGuard.sol";
 
 contract MCR is Initializable, BaseSettlement, MCRStorage, IMCR {
 
@@ -18,17 +18,6 @@
     // Trusted attesters admin
     bytes32 public constant TRUSTED_ATTESTER = keccak256("TRUSTED_ATTESTER");
 
-=======
-import "@openzeppelin/contracts/utils/ReentrancyGuard.sol";
-
-contract MCR is
-    Initializable,
-    BaseSettlement,
-    MCRStorage,
-    ReentrancyGuard,
-    IMCR
-{
->>>>>>> 5307e5c4
     function initialize(
         IMovementStaking _stakingContract,
         uint256 _lastAcceptedBlockHeight,
@@ -194,7 +183,6 @@
         return commitments[height][attester];
     }
 
-<<<<<<< HEAD
     // Sets the accepted commitment at a give block height
     function setAcceptedCommitmentAtBlockHeight(BlockCommitment memory blockCommitment) public {
         require(
@@ -229,12 +217,6 @@
 
     function getAcceptedCommitmentAtBlockHeight(uint256 height) public view returns (BlockCommitment memory) {
         return versionedAcceptedBlocks[acceptedBlocksVersion][height];
-=======
-    function getAcceptedCommitmentAtBlockHeight(
-        uint256 height
-    ) public view returns (BlockCommitment memory) {
-        return acceptedBlocks[height];
->>>>>>> 5307e5c4
     }
 
     function getAttesters() public view returns (address[] memory) {
@@ -338,7 +320,6 @@
         return false;
     }
 
-<<<<<<< HEAD
     function grantTrustedAttester(address attester) public onlyRole(COMMITMENT_ADMIN) {
         grantRole(TRUSTED_ATTESTER, attester);
     }
@@ -367,20 +348,6 @@
             openAttestationEnabled || hasRole(TRUSTED_ATTESTER, msg.sender),
             "UNAUTHORIZED_BLOCK_COMMITMENT"
         );
-=======
-    /**
-     * @dev There is no reason for this to be reentrant, so it is marked as nonReentrant.
-     */
-    function submitBlockCommitment(
-        BlockCommitment memory blockCommitment
-    ) public nonReentrant {
-        submitBlockCommitmentForAttester(msg.sender, blockCommitment);
-    }
-
-    function submitBatchBlockCommitment(
-        BlockCommitment[] memory blockCommitments
-    ) public {
->>>>>>> 5307e5c4
         for (uint256 i = 0; i < blockCommitments.length; i++) {
             submitBlockCommitmentForAttester(msg.sender, blockCommitments[i]);
         }
