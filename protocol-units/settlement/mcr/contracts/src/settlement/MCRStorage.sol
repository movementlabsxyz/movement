// SPDX-License-Identifier: UNLICENSED
pragma solidity ^0.8.13;
import {EnumerableSet} from "@openzeppelin/contracts/utils/structs/EnumerableSet.sol";
import "forge-std/console.sol";
import {MovementStaking, IMovementStaking} from "../staking/MovementStaking.sol";

contract MCRStorage {

    IMovementStaking public stakingContract;

<<<<<<< HEAD
    /// the number of blocks that can be submitted ahead of the lastAcceptedBlockHeight
=======
    // the number of superBlocks that can be submitted ahead of the lastAcceptedSuperBlockHeight
>>>>>>> 871f64cb
    // this allows for things like batching to take place without some attesters locking down the attester set by pushing too far ahead
    // ? this could be replaced by a 2/3 stake vote on the superBlock height to epoch assignment
    // ? however, this protocol becomes more complex as you to take steps to ensure that...
    // ? 1. superBlock heights have a non-decreasing mapping to epochs
    // ? 2. Votes get accumulated reasonable near the end of the epoch (i.e., your vote is cast for the epoch you vote fore and the next)
    // ? if howevever, you simply allow a race with the tolerance below, both of these are satisfied without the added complexity
<<<<<<< HEAD
    // TODO the above explanation is not clear and needs to be rephrased or further explained
    // TODO unless this is clarified or becomes relevant in the future, this comment should be removed
    uint256 public leadingBlockTolerance;
=======
    uint256 public leadingSuperBlockTolerance;
>>>>>>> 871f64cb

    // track the last accepted superBlock height, so that we can require superBlocks are submitted in order and handle staking effectively
    uint256 public lastAcceptedSuperBlockHeight;

<<<<<<< HEAD
    /// Acceptor term time in seconds (determined by L1 blocks). The confimer remains the same for acceptorTerm period.
    // This means we accept that if the acceptor is not active the postconfirmations will be delayed. 
    // TODO permit that anyone can confirm but only the Acceptor gets rewarded. 
    // TODO The Acceptor should also get rewarded even if another attestor confirmed the postconfirmation.
    // The Acceptor term can be minimal, but it should not be O(1) as the acceptor should have some time 
    // to prepare and post L1-transactions that will start the validation of attestations.
    uint256 public acceptorTerm;


    // TODO i added these param descriptions. are these correct?
    /// Struct to store block commitment details
    /// @param height The height of the block
    /// @param commitment The hash of the committment
    /// @param blockId The unique identifier of the block (hash of the block)
    struct BlockCommitment {
=======
    struct SuperBlockCommitment {
>>>>>>> 871f64cb
        // currently, to simplify the api, we'll say 0 is uncommitted all other numbers are legitimate heights
        uint256 height;
        bytes32 commitment;
        bytes32 blockId;
    }

<<<<<<< HEAD
    /// map each block height to an epoch
    mapping(uint256 blockHeight => uint256 epoch) public blockHeightEpochAssignments;
=======
    // map each superBlock height to an epoch
    mapping(uint256 superBlockHeight => uint256 epoch) public superBlockHeightEpochAssignments;
>>>>>>> 871f64cb

    // track each commitment from each attester for each superBlock height
    mapping(uint256 superBlockHeight => mapping(address attester => SuperBlockCommitment)) public commitments;

    // track the total stake accumulate for each commitment for each superBlock height
    mapping(uint256 superBlockHeight => mapping(bytes32 commitement => uint256 stake)) public commitmentStakes;

<<<<<<< HEAD
    // Track which attester postconfirmed a given superBlock height
    mapping(uint256 superBlockHeight => address attester) public postconfirmedBy;

    // Track if acceptor postconfirmed a given superBlock height 
    // TODO this may be redundant due to one of the mappings below
    mapping(uint256 superBlockHeight => bool) public postconfirmedByAcceptor;

    // Track the L1Block height when a superBlock height was postconfirmed
    mapping(uint256 superBlockHeight => uint256 L1BlockHeight) public postconfirmedAtL1BlockHeight;

    // Track the L1Block height when a superBlock height was postconfirmed by the acceptor
    mapping(uint256 superBlockHeight => uint256 L1BlockHeight) public postconfirmedAtL1BlockHeightByAcceptor;

    // map block height to accepted block hash 
    mapping(uint256 blockHeight => BlockCommitment) public acceptedBlocks;
=======
    // map superBlock height to accepted superBlock hash 
    mapping(uint256 superBlockHeight => SuperBlockCommitment) public acceptedSuperBlocks;
>>>>>>> 871f64cb

    // whether we allow open attestation
    bool public openAttestationEnabled;

    // versioned scheme for accepted superBlocks
    mapping(uint256 => mapping(uint256 superBlockHeight => SuperBlockCommitment)) public versionedAcceptedSuperBlocks;
    uint256 public acceptedSuperBlocksVersion;

    uint256[47] internal __gap;

}<|MERGE_RESOLUTION|>--- conflicted
+++ resolved
@@ -8,29 +8,20 @@
 
     IMovementStaking public stakingContract;
 
-<<<<<<< HEAD
-    /// the number of blocks that can be submitted ahead of the lastAcceptedBlockHeight
-=======
     // the number of superBlocks that can be submitted ahead of the lastAcceptedSuperBlockHeight
->>>>>>> 871f64cb
     // this allows for things like batching to take place without some attesters locking down the attester set by pushing too far ahead
     // ? this could be replaced by a 2/3 stake vote on the superBlock height to epoch assignment
     // ? however, this protocol becomes more complex as you to take steps to ensure that...
     // ? 1. superBlock heights have a non-decreasing mapping to epochs
     // ? 2. Votes get accumulated reasonable near the end of the epoch (i.e., your vote is cast for the epoch you vote fore and the next)
     // ? if howevever, you simply allow a race with the tolerance below, both of these are satisfied without the added complexity
-<<<<<<< HEAD
     // TODO the above explanation is not clear and needs to be rephrased or further explained
     // TODO unless this is clarified or becomes relevant in the future, this comment should be removed
-    uint256 public leadingBlockTolerance;
-=======
     uint256 public leadingSuperBlockTolerance;
->>>>>>> 871f64cb
 
     // track the last accepted superBlock height, so that we can require superBlocks are submitted in order and handle staking effectively
     uint256 public lastAcceptedSuperBlockHeight;
 
-<<<<<<< HEAD
     /// Acceptor term time in seconds (determined by L1 blocks). The confimer remains the same for acceptorTerm period.
     // This means we accept that if the acceptor is not active the postconfirmations will be delayed. 
     // TODO permit that anyone can confirm but only the Acceptor gets rewarded. 
@@ -45,23 +36,15 @@
     /// @param height The height of the block
     /// @param commitment The hash of the committment
     /// @param blockId The unique identifier of the block (hash of the block)
-    struct BlockCommitment {
-=======
     struct SuperBlockCommitment {
->>>>>>> 871f64cb
         // currently, to simplify the api, we'll say 0 is uncommitted all other numbers are legitimate heights
         uint256 height;
         bytes32 commitment;
         bytes32 blockId;
     }
 
-<<<<<<< HEAD
-    /// map each block height to an epoch
-    mapping(uint256 blockHeight => uint256 epoch) public blockHeightEpochAssignments;
-=======
     // map each superBlock height to an epoch
     mapping(uint256 superBlockHeight => uint256 epoch) public superBlockHeightEpochAssignments;
->>>>>>> 871f64cb
 
     // track each commitment from each attester for each superBlock height
     mapping(uint256 superBlockHeight => mapping(address attester => SuperBlockCommitment)) public commitments;
@@ -69,7 +52,6 @@
     // track the total stake accumulate for each commitment for each superBlock height
     mapping(uint256 superBlockHeight => mapping(bytes32 commitement => uint256 stake)) public commitmentStakes;
 
-<<<<<<< HEAD
     // Track which attester postconfirmed a given superBlock height
     mapping(uint256 superBlockHeight => address attester) public postconfirmedBy;
 
@@ -83,12 +65,8 @@
     // Track the L1Block height when a superBlock height was postconfirmed by the acceptor
     mapping(uint256 superBlockHeight => uint256 L1BlockHeight) public postconfirmedAtL1BlockHeightByAcceptor;
 
-    // map block height to accepted block hash 
-    mapping(uint256 blockHeight => BlockCommitment) public acceptedBlocks;
-=======
     // map superBlock height to accepted superBlock hash 
     mapping(uint256 superBlockHeight => SuperBlockCommitment) public acceptedSuperBlocks;
->>>>>>> 871f64cb
 
     // whether we allow open attestation
     bool public openAttestationEnabled;
