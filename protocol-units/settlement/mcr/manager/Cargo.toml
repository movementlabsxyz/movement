[package]
name = "mcr-settlement-manager"
version = { workspace = true }
edition  = { workspace = true }
license  = { workspace = true }
authors = { workspace = true }
repository = { workspace = true }
homepage = { workspace = true }
publish = { workspace = true }
rust-version = { workspace = true }

# See more keys and their definitions at https://doc.rust-lang.org/cargo/reference/manifest.html

[dependencies]
mcr-settlement-config = { workspace = true }
mcr-settlement-client = { workspace = true }
movement-types = { workspace = true }

anyhow = { workspace = true }
async-stream = { workspace = true }
async-trait = { workspace = true }
futures = { workspace = true }
tokio = { workspace = true }
<<<<<<< HEAD
tracing = { workspace = true }
anyhow = { workspace = true }
=======
>>>>>>> f17d0942
tokio-stream = { workspace = true }
serde_json = { workspace = true }

[dev-dependencies]
mcr-settlement-client = { workspace = true, features = ["mock"] }

[features]
default = ["stub"]
stub = []

[lints]
workspace = true<|MERGE_RESOLUTION|>--- conflicted
+++ resolved
@@ -12,22 +12,18 @@
 # See more keys and their definitions at https://doc.rust-lang.org/cargo/reference/manifest.html
 
 [dependencies]
-mcr-settlement-config = { workspace = true }
-mcr-settlement-client = { workspace = true }
-movement-types = { workspace = true }
-
-anyhow = { workspace = true }
-async-stream = { workspace = true }
 async-trait = { workspace = true }
 futures = { workspace = true }
 tokio = { workspace = true }
-<<<<<<< HEAD
 tracing = { workspace = true }
 anyhow = { workspace = true }
-=======
->>>>>>> f17d0942
 tokio-stream = { workspace = true }
+movement-types = { workspace = true }
 serde_json = { workspace = true }
+async-stream = { workspace = true }
+mcr-settlement-config = { workspace = true }
+mcr-settlement-client = { workspace = true }
+
 
 [dev-dependencies]
 mcr-settlement-client = { workspace = true, features = ["mock"] }
