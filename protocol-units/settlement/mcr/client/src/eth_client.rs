--- conflicted
+++ resolved
@@ -23,59 +23,6 @@
 use anyhow::Context;
 use mcr_settlement_config::Config;
 use movement_types::BlockCommitment;
-<<<<<<< HEAD
-use std::env;
-
-pub const MCR_CONTRACT_ADDRESS: &str = "0xBf7c7AE15E23B2E19C7a1e3c36e245A71500e181";
-pub const MAX_TX_SEND_RETRY: usize = 10;
-pub const DEFAULT_TX_GAS_LIMIT: u128 = 10_000_000_000_000_000;
-
-#[derive(Clone, Debug)]
-pub struct McrEthSettlementConfig {
-	pub mrc_contract_address: String,
-	pub gas_limit: u128,
-	pub tx_send_nb_retry: usize,
-}
-
-impl McrEthSettlementConfig {
-	fn get_from_env<T: FromStr>(env_var: &str) -> Result<T, McrEthConnectorError>
-	where
-		<T as FromStr>::Err: std::fmt::Display,
-	{
-		env::var(env_var)
-			.map_err(|err| {
-				McrEthConnectorError::BadlyDefineEnvVariable(format!(
-					"{env_var} env var is not defined :{err}"
-				))
-			})
-			.and_then(|v| {
-				T::from_str(&v).map_err(|err| {
-					McrEthConnectorError::BadlyDefineEnvVariable(format!(
-						"Parse error for {env_var} env var:{err}"
-					))
-				})
-			})
-	}
-	pub fn try_from_env() -> Result<Self, McrEthConnectorError> {
-		Ok(McrEthSettlementConfig {
-			mrc_contract_address: env::var("MRC_CONTRACT_ADDRESS")
-				.unwrap_or(MCR_CONTRACT_ADDRESS.to_string()),
-			gas_limit: Self::get_from_env::<u128>("MCR_TXSEND_GASLIMIT")?,
-			tx_send_nb_retry: Self::get_from_env::<usize>("MCR_TXSEND_NBRETRY")?,
-		})
-	}
-}
-
-impl Default for McrEthSettlementConfig {
-	fn default() -> Self {
-		McrEthSettlementConfig {
-			mrc_contract_address: MCR_CONTRACT_ADDRESS.to_string(),
-			gas_limit: DEFAULT_TX_GAS_LIMIT,
-			tx_send_nb_retry: MAX_TX_SEND_RETRY,
-		}
-	}
-}
-=======
 use movement_types::{Commitment, Id};
 use serde_json::Value as JsonValue;
 use std::array::TryFromSliceError;
@@ -83,7 +30,6 @@
 use std::path::Path;
 use thiserror::Error;
 use tokio_stream::StreamExt;
->>>>>>> 63b2e39a
 
 #[derive(Error, Debug)]
 pub enum McrEthConnectorError {
@@ -228,16 +174,7 @@
 		&self,
 		block_commitment: BlockCommitment,
 	) -> Result<(), anyhow::Error> {
-<<<<<<< HEAD
-		tracing::debug!(
-			"post_block_commitment CONTRACT block height: {:?}",
-			block_commitment.height
-		);
-
-		let contract = MCR::new(self.config.mrc_contract_address.parse()?, &self.rpc_provider);
-=======
 		let contract = MCR::new(self.contract_address, &self.rpc_provider);
->>>>>>> 63b2e39a
 
 		let eth_block_commitment = MCR::BlockCommitment {
 			// currently, to simplify the api, we'll say 0 is uncommitted all other numbers are legitimate heights
