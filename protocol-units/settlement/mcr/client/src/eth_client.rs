--- conflicted
+++ resolved
@@ -134,13 +134,8 @@
 			ws_url,
 			signer_address,
 			contract_address,
-<<<<<<< HEAD
-			config.gas_limit as u128,
-			config.tx_send_retries,
-=======
 			config.gas_limit,
 			config.num_tx_send_retries,
->>>>>>> e1403743
 		)
 		.await
 	}
