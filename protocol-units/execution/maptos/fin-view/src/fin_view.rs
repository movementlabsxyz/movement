use crate::Service;
use aptos_api::Context;
use aptos_config::config::NodeConfig;
use aptos_mempool::MempoolClientSender;
use aptos_storage_interface::{finality_view::FinalityView as AptosFinalityView, DbReader};
use maptos_execution_util::config::Config;

use std::sync::Arc;

/// The API view into the finalized state of the chain.
pub struct FinalityView {
	inner: Arc<AptosFinalityView>,
}

impl FinalityView {
	/// Create a new `FinalityView` instance.
	pub fn new(db_reader: Arc<dyn DbReader>) -> Self {
		let inner = Arc::new(AptosFinalityView::new(db_reader));
		Self { inner }
	}

	/// Instantiate the API service for this finality view.
	pub fn service(
		&self,
		mempool_client_sender: MempoolClientSender,
		maptos_config: &Config,
		node_config: NodeConfig,
	) -> Service {
		let context = Arc::new(Context::new(
			maptos_config.chain.maptos_chain_id,
			self.inner.clone(),
			mempool_client_sender,
			node_config,
			None,
		));
		let listen_url = format!(
			"{}:{}",
			maptos_config.fin.fin_rest_listen_hostname, maptos_config.fin.fin_rest_listen_port,
		);
		Service::new(context, listen_url)
	}

	/// Retrieve the finalized block height.
	///
	/// If the height was never updated by [`set_finalized_block_height`],
	/// this method returns `None`.
	pub fn finalized_block_height(&self) -> Option<u64> {
		self.inner.finalized_block_height()
	}

	/// Update the finalized view with the latest block height.
	///
	/// The block must be found on the committed chain.
	pub fn set_finalized_block_height(&self, height: u64) -> Result<(), anyhow::Error> {
		self.inner.set_finalized_block_height(height)?;
		Ok(())
	}
}

#[cfg(test)]
mod tests {
	use super::*;
	use aptos_api::accept_type::AcceptType;
	use aptos_sdk::crypto::ed25519::Ed25519PrivateKey;
	use aptos_sdk::crypto::HashValue;
	use aptos_sdk::crypto::ValidCryptoMaterialStringExt;
	use aptos_sdk::transaction_builder::TransactionFactory;
	use aptos_sdk::types::LocalAccount;
	use aptos_types::block_executor::partitioner::{ExecutableBlock, ExecutableTransactions};
	use aptos_types::block_metadata::BlockMetadata;
	use aptos_types::transaction::signature_verified_transaction::SignatureVerifiedTransaction;
	use aptos_types::transaction::Transaction;
	use maptos_opt_executor::executor::TxExecutionResult;
	use maptos_opt_executor::executor::EXECUTOR_CHANNEL_SIZE;
	use maptos_opt_executor::Executor;
	use rand::prelude::*;
	use tokio::sync::mpsc;

	#[tokio::test]
	async fn test_set_finalized_block_height_get_api() -> Result<(), anyhow::Error> {
		// Create an Executor and a FinalityView instance from the environment configuration.
		let config = Config::default();
		let (tx_sender, _tx_receiver) = mpsc::channel(16);
<<<<<<< HEAD

		let (mempool_tx_exec_result_sender, mempool_commit_tx_receiver) =
			futures::channel::mpsc::channel::<Vec<TxExecutionResult>>(EXECUTOR_CHANNEL_SIZE);

		let mut executor = Executor::try_from_config(config, mempool_tx_exec_result_sender).await?;
		let (context, _transaction_pipe) =
			executor.background(tx_sender, mempool_commit_tx_receiver)?;
=======
		let executor = Executor::try_from_config(config, tx_sender).await?;
		let (context, _transaction_pipe) = executor.background(tx_sender)?;
>>>>>>> f1bc1002
		let finality_view = FinalityView::new(context.db_reader());
		let service = finality_view.service(
			context.mempool_client_sender(),
			&context.config(),
			context.node_config().clone(),
		);

		// Initialize a root account using a predefined keypair and the test root address.
		let raw_private_key = context
			.config()
			.chain
			.maptos_private_key_signer_identifier
			.try_raw_private_key()?;
		let private_key = Ed25519PrivateKey::try_from(raw_private_key.as_slice())?;
		let root_account =
			LocalAccount::from_private_key(private_key.to_encoded_string()?.as_str(), 0)?;

		// Seed for random number generator, used here to generate predictable results in a test environment.
		let seed = [3u8; 32];
		let mut rng = ::rand::rngs::StdRng::from_seed(seed);

		// Create a transaction factory with the chain ID of the executor.
		let tx_factory = TransactionFactory::new(context.config().chain.maptos_chain_id.clone());

		let mut account_addrs = Vec::new();

		// Simulate the execution of multiple blocks.
		for _ in 0..3 {
			let (epoch, round) = executor.get_next_epoch_and_round()?;

			let block_id = HashValue::random(); // Generate a random block ID for each block.

			// Clone the signer from the executor for signing the metadata.
			let signer = executor.signer.clone();
			// Get the current time in microseconds for the block timestamp.
			let current_time_micros = chrono::Utc::now().timestamp_micros() as u64;

			// Create a block metadata transaction.
			let block_metadata = Transaction::BlockMetadata(BlockMetadata::new(
				block_id,
				epoch,
				round,
				signer.author(),
				vec![],
				vec![],
				current_time_micros,
			));

			// Generate new accounts and create transactions for each block.
			let mut transactions = Vec::new();
			transactions.push(block_metadata.clone());

			// Each block will contain a transaction creating an account.
			let new_account = LocalAccount::generate(&mut rng);
			account_addrs.push(new_account.address());

			let user_account_creation_tx = root_account.sign_with_transaction_builder(
				tx_factory.create_user_account(new_account.public_key()),
			);
			transactions.push(Transaction::UserTransaction(user_account_creation_tx));

			// Group all transactions into an unsharded block for execution.
			let executable_transactions = ExecutableTransactions::Unsharded(
				transactions.into_iter().map(SignatureVerifiedTransaction::Valid).collect(),
			);
			let block = ExecutableBlock::new(block_id.clone(), executable_transactions);
			executor.execute_block(block).await?;
		}

		finality_view.set_finalized_block_height(2)?;

		// Retrieve the executor's API interface and fetch the accounts
		let apis = service.get_apis();

		apis.accounts
			.get_account_inner(AcceptType::Bcs, account_addrs[1].into(), None)
			.await
			.expect("account created at block height 2 should be retrieved");
		let res = apis
			.accounts
			.get_account_inner(AcceptType::Bcs, account_addrs[2].into(), None)
			.await;
		assert!(res.is_err(), "account created at block height 3 should not be retrieved");

		Ok(())
	}
}<|MERGE_RESOLUTION|>--- conflicted
+++ resolved
@@ -81,7 +81,6 @@
 		// Create an Executor and a FinalityView instance from the environment configuration.
 		let config = Config::default();
 		let (tx_sender, _tx_receiver) = mpsc::channel(16);
-<<<<<<< HEAD
 
 		let (mempool_tx_exec_result_sender, mempool_commit_tx_receiver) =
 			futures::channel::mpsc::channel::<Vec<TxExecutionResult>>(EXECUTOR_CHANNEL_SIZE);
@@ -89,10 +88,7 @@
 		let mut executor = Executor::try_from_config(config, mempool_tx_exec_result_sender).await?;
 		let (context, _transaction_pipe) =
 			executor.background(tx_sender, mempool_commit_tx_receiver)?;
-=======
-		let executor = Executor::try_from_config(config, tx_sender).await?;
-		let (context, _transaction_pipe) = executor.background(tx_sender)?;
->>>>>>> f1bc1002
+
 		let finality_view = FinalityView::new(context.db_reader());
 		let service = finality_view.service(
 			context.mempool_client_sender(),
