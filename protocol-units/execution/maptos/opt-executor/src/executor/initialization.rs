use super::Executor;
use crate::background::BackgroundTask;
use crate::executor::TxExecutionResult;
use crate::executor::EXECUTOR_CHANNEL_SIZE;
use crate::{bootstrap, Context};
use anyhow::Context as _;
use aptos_config::config::NodeConfig;
#[cfg(test)]
use aptos_crypto::ed25519::Ed25519PrivateKey;
use aptos_crypto::ed25519::Ed25519PublicKey;
#[cfg(test)]
use aptos_crypto::ValidCryptoMaterialStringExt;
use aptos_executor::block_executor::BlockExecutor;
use aptos_mempool::MempoolClientRequest;
<<<<<<< HEAD
use aptos_types::transaction::SignedTransaction;
=======
>>>>>>> 5a454cbb
use dot_movement::DotMovement;
use futures::channel::mpsc as futures_mpsc;
use maptos_execution_util::config::Config;
use movement_collections::garbage::{counted::GcCounter, Duration};
use movement_signer::cryptography::ed25519::Ed25519;
use movement_signer::Signing;
<<<<<<< HEAD
use movement_signer_loader::identifiers::{local::Local, SignerIdentifier};
use movement_signer_loader::{Load, LoadedSigner};

use anyhow::Context as _;
use aptos_crypto::Uniform;
use tokio::sync::mpsc;

use tempfile::TempDir;

use std::net::ToSocketAddrs;
use std::sync::{Arc, RwLock};
=======
#[cfg(test)]
use movement_signer_loader::identifiers::{local::Local, SignerIdentifier};
use movement_signer_loader::{Load, LoadedSigner};
use std::net::ToSocketAddrs;
use std::sync::{Arc, RwLock};
use tempfile::TempDir;
>>>>>>> 5a454cbb
use tokio::sync::mpsc::{UnboundedReceiver, UnboundedSender};

impl Executor {
	pub fn bootstrap_with_public_key(
		maptos_config: &Config,
		public_key: Ed25519PublicKey,
		mempool_tx_exec_result_sender: UnboundedSender<Vec<TxExecutionResult>>,
	) -> Result<Self, anyhow::Error> {
		// get dot movement
		// todo: this is a slight anti-pattern, but it's fine for now
		let dot_movement = DotMovement::try_from_env()?;

		// set up the node config
		let mut node_config = NodeConfig::default();

		// read-only settings
		if maptos_config.chain.maptos_read_only {
			node_config.api.transaction_submission_enabled = false;
			node_config.api.encode_submission_enabled = false;
			node_config.api.transaction_simulation_enabled = false;
			node_config.api.gas_estimation.enabled = false;
			node_config.api.periodic_gas_estimation_ms = None;
		}

		// pruning config
		node_config.storage.storage_pruner_config.ledger_pruner_config.enable =
			maptos_config.chain.enabled_pruning;
		node_config.storage.storage_pruner_config.ledger_pruner_config.prune_window =
			maptos_config.chain.maptos_ledger_prune_window;

		node_config.storage.storage_pruner_config.state_merkle_pruner_config.enable =
			maptos_config.chain.enabled_pruning;
		node_config
			.storage
			.storage_pruner_config
			.state_merkle_pruner_config
			.prune_window = maptos_config.chain.maptos_state_merkle_prune_window;

		node_config.storage.storage_pruner_config.epoch_snapshot_pruner_config.enable =
			maptos_config.chain.enabled_pruning;
		node_config
			.storage
			.storage_pruner_config
			.epoch_snapshot_pruner_config
			.prune_window = maptos_config.chain.maptos_epoch_snapshot_prune_window;

		node_config.indexer.enabled = true;
		// indexer config
		node_config.indexer.postgres_uri =
			Some(maptos_config.indexer_processor.postgres_connection_string.clone());
		node_config.indexer.processor = Some("default_processor".to_string());
		node_config.indexer.check_chain_id = Some(false);
		node_config.indexer.skip_migrations = Some(false);
		node_config.indexer.fetch_tasks = Some(4);
		node_config.indexer.processor_tasks = Some(4);
		node_config.indexer.emit_every = Some(4);
		node_config.indexer.batch_size = Some(8);
		node_config.indexer.gap_lookback_versions = Some(4);

		node_config.indexer_grpc.enabled = true;

		// indexer_grpc config
		node_config.indexer_grpc.processor_batch_size = 4;
		node_config.indexer_grpc.processor_task_count = 4;
		node_config.indexer_grpc.output_batch_size = 4;
		node_config.indexer_grpc.address = (
			maptos_config.indexer.maptos_indexer_grpc_listen_hostname.as_str(),
			maptos_config.indexer.maptos_indexer_grpc_listen_port,
		)
			.to_socket_addrs()?
			.next()
			.context("failed to resolve the value of maptos_indexer_grpc_listen_hostname")?;
		node_config.indexer_grpc.use_data_service_interface = true;

		// indexer table info config
		node_config.indexer_table_info.enabled = true;
		node_config.storage.dir = dot_movement.get_path().join("maptos-storage");
		node_config.storage.set_data_dir(node_config.storage.dir.clone());

		let known_release = aptos_framework_known_release::KnownRelease::try_new(
			maptos_config.chain.known_framework_release_str.as_str(),
		)?;
		let (db, signer) = bootstrap::maybe_bootstrap_empty_db(
			&node_config,
			maptos_config.chain.maptos_db_path.as_ref().context("No db path provided.")?,
			maptos_config.chain.maptos_chain_id.clone(),
			&public_key,
			&known_release,
		)?;

		Ok(Self {
			mempool_tx_exec_result_sender,
			block_executor: Arc::new(BlockExecutor::new(db.clone())),
			signer,
			transactions_in_flight: Arc::new(RwLock::new(GcCounter::new(
				Duration::try_new(maptos_config.mempool.sequence_number_ttl_ms)?,
				Duration::try_new(maptos_config.mempool.gc_slot_duration_ms)?,
			))),
			config: maptos_config.clone(),
			node_config: node_config.clone(),
		})
	}

	pub async fn bootstrap(
		maptos_config: &Config,
		mempool_tx_exec_result_sender: UnboundedSender<Vec<TxExecutionResult>>,
	) -> Result<Self, anyhow::Error> {
		let loader: LoadedSigner<Ed25519> =
			maptos_config.chain.maptos_private_key_signer_identifier.load().await?;
		let public_key = Ed25519PublicKey::try_from(loader.public_key().await?.as_bytes())?;

		Self::bootstrap_with_public_key(maptos_config, public_key, mempool_tx_exec_result_sender)
	}

	pub async fn try_from_config(
		maptos_config: Config,
		mempool_tx_exec_result_sender: UnboundedSender<Vec<TxExecutionResult>>,
	) -> Result<Self, anyhow::Error> {
		Self::bootstrap(&maptos_config, mempool_tx_exec_result_sender).await
	}

	#[cfg(test)]
	pub fn try_test_default_with_public_key_bytes(
		public_key_bytes: &[u8],
		mempool_tx_exec_result_sender: UnboundedSender<Vec<TxExecutionResult>>,
	) -> Result<(Self, TempDir), anyhow::Error> {
		use aptos_crypto::ValidCryptoMaterialStringExt;

		let public_key =
			Ed25519PublicKey::from_encoded_string(hex::encode(public_key_bytes).as_str())?;
		Self::try_test_default_with_public_key(public_key, mempool_tx_exec_result_sender)
	}

	pub fn try_test_default_with_public_key(
		public_key: Ed25519PublicKey,
		mempool_tx_exec_result_sender: UnboundedSender<Vec<TxExecutionResult>>,
	) -> Result<(Self, TempDir), anyhow::Error> {
		let tempdir = tempfile::tempdir()?;

		let mut maptos_config = Config::default();
		maptos_config.chain.maptos_db_path.replace(tempdir.path().to_path_buf());
		let executor = Self::bootstrap_with_public_key(
			&maptos_config,
			public_key,
			mempool_tx_exec_result_sender,
		)?;
		Ok((executor, tempdir))
	}

	#[cfg(test)]
	pub async fn try_test_default(
		private_key: Ed25519PrivateKey,
		mempool_tx_exec_result_sender: UnboundedSender<Vec<TxExecutionResult>>,
	) -> Result<(Self, TempDir), anyhow::Error> {
		let tempdir = tempfile::tempdir()?;

		let mut maptos_config = Config::default();
		let raw_private_key_hex = private_key.to_encoded_string()?.to_string();
		let prefix_stripped =
			raw_private_key_hex.strip_prefix("0x").unwrap_or(&raw_private_key_hex);
		maptos_config.chain.maptos_private_key_signer_identifier =
			SignerIdentifier::Local(Local { private_key_hex_bytes: prefix_stripped.to_string() });

		// replace the db path with the temporary directory
		maptos_config.chain.maptos_db_path.replace(tempdir.path().to_path_buf());
		let executor = Self::try_from_config(maptos_config, mempool_tx_exec_result_sender).await?;
		Ok((executor, tempdir))
	}

<<<<<<< HEAD
	pub async fn try_generated() -> Result<
		(
			Self,
			TempDir,
			Ed25519PrivateKey,
			tokio::sync::mpsc::UnboundedReceiver<Vec<TxExecutionResult>>,
		),
		anyhow::Error,
	> {
		// generate a random private key
		let private_key = Ed25519PrivateKey::generate_for_testing();

		// generate a sender
		let (mempool_tx_exec_result_sender, receiver) =
			tokio::sync::mpsc::unbounded_channel::<Vec<TxExecutionResult>>();
		let tempdir = tempfile::tempdir()?;

		let mut maptos_config = Config::default();
		let raw_private_key_hex = private_key.to_encoded_string()?.to_string();
		let prefix_stripped =
			raw_private_key_hex.strip_prefix("0x").unwrap_or(&raw_private_key_hex);
		maptos_config.chain.maptos_private_key_signer_identifier =
			SignerIdentifier::Local(Local { private_key_hex_bytes: prefix_stripped.to_string() });

		// replace the db path with the temporary directory
		maptos_config.chain.maptos_db_path.replace(tempdir.path().to_path_buf());
		let executor = Self::try_from_config(maptos_config, mempool_tx_exec_result_sender).await?;
		Ok((executor, tempdir, private_key, receiver))
	}
=======
	// 	pub async fn try_generated() -> Result<
	// 	(
	// 		Self,
	// 		TempDir,
	// 		Ed25519PrivateKey,
	// 		futures::channel::mpsc::Receiver<Vec<TxExecutionResult>>,
	// 	),
	// 	anyhow::Error,
	// > {
	// 	// generate a random private key
	// 	let private_key = Ed25519PrivateKey::generate_for_testing();

	// 	// generate a sender
	// 	let (mempool_tx_exec_result_sender, receiver) =
	// 		futures_mpsc::channel::<Vec<TxExecutionResult>>(EXECUTOR_CHANNEL_SIZE);
	// 	let tempdir = tempfile::tempdir()?;

	// 	let mut maptos_config = Config::default();
	// 	let raw_private_key_hex = private_key.to_encoded_string()?.to_string();
	// 	let prefix_stripped =
	// 		raw_private_key_hex.strip_prefix("0x").unwrap_or(&raw_private_key_hex);
	// 	maptos_config.chain.maptos_private_key_signer_identifier =
	// 		SignerIdentifier::Local(Local { private_key_hex_bytes: prefix_stripped.to_string() });

	// 	// replace the db path with the temporary directory
	// 	maptos_config.chain.maptos_db_path.replace(tempdir.path().to_path_buf());
	// 	let executor = Self::try_from_config(maptos_config, mempool_tx_exec_result_sender).await?;
	// 	Ok((executor, tempdir, private_key, receiver))
	// }
>>>>>>> 5a454cbb

	/// Creates an instance of [`Context`] and the background [`TransactionPipe`]
	/// task to process transactions. If the configuration is for a read-only node,
	/// `None` is returned instead of the transaction pipe task.
	/// The `Context` must be kept around for as long as the `TransactionPipe`
	/// task needs to be running.
	pub fn background(
		&self,
		mempool_commit_tx_receiver: UnboundedReceiver<Vec<TxExecutionResult>>,
		mempool_request_sender: futures_mpsc::Sender<MempoolClientRequest>,
	) -> anyhow::Result<(Context, BackgroundTask)> {
		let node_config = self.node_config.clone();
		let maptos_config = self.config.clone();

		let da_batch_signer = maptos_config.da_sequencer.batch_signer_identifier.clone();

		let background_task = if maptos_config.chain.maptos_read_only {
			// use the default signer, block executor, and mempool
			//TODO correct the mempool_client_sender not used.
			let (_mempool_client_sender, mempool_client_receiver) =
				futures_mpsc::channel::<MempoolClientRequest>(EXECUTOR_CHANNEL_SIZE);
			BackgroundTask::read_only(mempool_client_receiver)
		} else {
			BackgroundTask::transaction_pipe(
				mempool_commit_tx_receiver,
				self.db().reader.clone(),
				&node_config,
				&self.config.mempool,
				&self.config.access_control,
				self.transactions_in_flight.clone(),
				maptos_config.load_shedding.max_transactions_in_flight,
				da_batch_signer,
			)?
		};

		let cx =
			Context::new(self.db().clone(), mempool_request_sender, maptos_config, node_config);

		Ok((cx, background_task))
	}
}<|MERGE_RESOLUTION|>--- conflicted
+++ resolved
@@ -5,43 +5,24 @@
 use crate::{bootstrap, Context};
 use anyhow::Context as _;
 use aptos_config::config::NodeConfig;
-#[cfg(test)]
 use aptos_crypto::ed25519::Ed25519PrivateKey;
 use aptos_crypto::ed25519::Ed25519PublicKey;
-#[cfg(test)]
+use aptos_crypto::Uniform;
 use aptos_crypto::ValidCryptoMaterialStringExt;
 use aptos_executor::block_executor::BlockExecutor;
 use aptos_mempool::MempoolClientRequest;
-<<<<<<< HEAD
-use aptos_types::transaction::SignedTransaction;
-=======
->>>>>>> 5a454cbb
 use dot_movement::DotMovement;
 use futures::channel::mpsc as futures_mpsc;
 use maptos_execution_util::config::Config;
 use movement_collections::garbage::{counted::GcCounter, Duration};
 use movement_signer::cryptography::ed25519::Ed25519;
 use movement_signer::Signing;
-<<<<<<< HEAD
 use movement_signer_loader::identifiers::{local::Local, SignerIdentifier};
 use movement_signer_loader::{Load, LoadedSigner};
 
-use anyhow::Context as _;
-use aptos_crypto::Uniform;
-use tokio::sync::mpsc;
-
-use tempfile::TempDir;
-
-use std::net::ToSocketAddrs;
-use std::sync::{Arc, RwLock};
-=======
-#[cfg(test)]
-use movement_signer_loader::identifiers::{local::Local, SignerIdentifier};
-use movement_signer_loader::{Load, LoadedSigner};
 use std::net::ToSocketAddrs;
 use std::sync::{Arc, RwLock};
 use tempfile::TempDir;
->>>>>>> 5a454cbb
 use tokio::sync::mpsc::{UnboundedReceiver, UnboundedSender};
 
 impl Executor {
@@ -211,7 +192,6 @@
 		Ok((executor, tempdir))
 	}
 
-<<<<<<< HEAD
 	pub async fn try_generated() -> Result<
 		(
 			Self,
@@ -241,37 +221,6 @@
 		let executor = Self::try_from_config(maptos_config, mempool_tx_exec_result_sender).await?;
 		Ok((executor, tempdir, private_key, receiver))
 	}
-=======
-	// 	pub async fn try_generated() -> Result<
-	// 	(
-	// 		Self,
-	// 		TempDir,
-	// 		Ed25519PrivateKey,
-	// 		futures::channel::mpsc::Receiver<Vec<TxExecutionResult>>,
-	// 	),
-	// 	anyhow::Error,
-	// > {
-	// 	// generate a random private key
-	// 	let private_key = Ed25519PrivateKey::generate_for_testing();
-
-	// 	// generate a sender
-	// 	let (mempool_tx_exec_result_sender, receiver) =
-	// 		futures_mpsc::channel::<Vec<TxExecutionResult>>(EXECUTOR_CHANNEL_SIZE);
-	// 	let tempdir = tempfile::tempdir()?;
-
-	// 	let mut maptos_config = Config::default();
-	// 	let raw_private_key_hex = private_key.to_encoded_string()?.to_string();
-	// 	let prefix_stripped =
-	// 		raw_private_key_hex.strip_prefix("0x").unwrap_or(&raw_private_key_hex);
-	// 	maptos_config.chain.maptos_private_key_signer_identifier =
-	// 		SignerIdentifier::Local(Local { private_key_hex_bytes: prefix_stripped.to_string() });
-
-	// 	// replace the db path with the temporary directory
-	// 	maptos_config.chain.maptos_db_path.replace(tempdir.path().to_path_buf());
-	// 	let executor = Self::try_from_config(maptos_config, mempool_tx_exec_result_sender).await?;
-	// 	Ok((executor, tempdir, private_key, receiver))
-	// }
->>>>>>> 5a454cbb
 
 	/// Creates an instance of [`Context`] and the background [`TransactionPipe`]
 	/// task to process transactions. If the configuration is for a read-only node,
