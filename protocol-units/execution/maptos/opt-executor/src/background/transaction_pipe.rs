--- conflicted
+++ resolved
@@ -193,32 +193,17 @@
 								Ok(Ok(response)) => {
 									debug!("After sent batch.");
 									if !response.answer {
-<<<<<<< HEAD
 										tracing::error!("DA Sequencer reject batch, can't send batch, exit process");
-										return Err(Error::InternalError("DA Sequencer reject batch, can't send batch, exit process"));
+										return Err(Error::InternalError(format!("DA Sequencer reject batch, can't send batch, exit process")));
 									}
 								}
 								Ok(Err(err)) => {
 									tracing::error!("Send batch to Da failed because of a connection issue: {err}, can't send batch, exit process");
-										return Err(Error::InternalError("Send batch to Da failed because of a connection issue: {err}, can't send batch, exit process"));
+										return Err(Error::InternalError(format!("Send batch to Da failed because of a connection issue: {err}, can't send batch, exit process")));
 								}
 								Err(err) => {
 									tracing::error!("Tokio send batch task execution failed: {err}, can't send batch, exit process");
-										return Err(Error::InternalError("Tokio send batch task execution failed: {err}, can't send batch, exit process"));
-=======
-										tracing::error!("DA Sequencer reject batch.");
-										panic!("DA Sequencer reject batch., can't send batch, exit process");
-									}
-								}
-								Ok(Err(err)) => {
-									tracing::error!("Send batch to Da failed because of a connection issue: {err}");
-									//TODO put some reconnection for now panic.
-									panic!("DA connection failed, can't send batch, exit process");
-								}
-								Err(err) => {
-									tracing::error!("Tokio send batch task execution failed: {err}");
-									//TODO see what consequence of this error.
->>>>>>> 61a35068
+										return Err(Error::InternalError(format!("Tokio send batch task execution failed: {err}, can't send batch, exit process")));
 								}
 							}
 						}
