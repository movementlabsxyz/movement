--- conflicted
+++ resolved
@@ -43,13 +43,8 @@
 			// readers should be able to run concurrently
 			self.executor.tick_transaction_pipe(self.transaction_channel.clone()).await?;
 		}
-<<<<<<< HEAD
-	}
-
-=======
-		Ok(())
-	}
->>>>>>> 7b15ce9e
+		Ok(())
+	}
 }
 
 #[async_trait]
@@ -57,27 +52,15 @@
 	/// Runs the service.
 	async fn run_service(&self) -> Result<(), anyhow::Error> {
 		tokio::try_join!(
-<<<<<<< HEAD
-			self.executor.run_indexer_grpc_service(),
-			self.executor.run_service(), 
-=======
 			self.executor.run_service(),
 			self.executor.run_indexer_grpc_service(),
->>>>>>> 7b15ce9e
 			self.finality_view.run_service(),
 		)?;
 		Ok(())
 	}
 
 	async fn run_background_tasks(&self) -> Result<(), anyhow::Error> {
-<<<<<<< HEAD
-		tokio::try_join!(
-			self.run_transaction_pipe(),
-			self.executor.run_indexer_background_task(),
-		)?;
-=======
 		tokio::try_join!(self.run_transaction_pipe(), self.executor.run_indexer_background_task(),)?;
->>>>>>> 7b15ce9e
 		Ok(())
 	}
 
