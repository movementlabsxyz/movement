use aptos_config::config::NodeConfig;
use aptos_db::AptosDB;
use aptos_executor::{
	block_executor::BlockExecutor,
	db_bootstrapper::{generate_waypoint, maybe_bootstrap},
};
use aptos_executor_types::{state_checkpoint_output::StateCheckpointOutput, BlockExecutorTrait};
use aptos_mempool::core_mempool::CoreMempool;
use aptos_storage_interface::DbReaderWriter;
use aptos_types::{
	block_executor::config::BlockExecutorConfigFromOnchain,
	block_executor::partitioner::ExecutableBlock,
	transaction::{Transaction, WriteSetPayload},
	validator_signer::ValidatorSigner,
};
use aptos_vm::AptosVM;
use std::{
	path::PathBuf,
	sync::{Arc, RwLock},
};

/// The state of `movement-network` execution can exist in three states,
/// `Dynamic`, `Optimistic`, and `Final`. The `Dynamic` state is the state.
pub enum FinalityState {
	/// The dynamic state that is subject to change and is not
	/// yet finalized. It is the state that is derived from the blocks
	/// received before any finality is reached and simply represents a
	/// local application of the fork-choice rule (longest chain)
	/// of the gossipped blocks.
	Dynamic,
	/// The optimistic state that is derived from the blocks received after DA finality.
	/// It is the state that is derived from the blocks that have been finalized by the DA.
	Optimistic,
	/// The final state that is derived from the blocks received after the finality is reached.
	Final,
}

/// The current state of the executor and its execution of blocks.
#[derive(PartialEq, Debug, Clone, Copy)]
pub enum ExecutorState {
	/// The executor is idle and waiting for a block to be executed.
	Idle,
	/// The block is executed in a speculative manner and its effects held in memory.
	Speculate,
	/// The network agrees on the block.
	Consensus,
	/// The block is committed to the state, at this point
	/// fork choices must be resolved otherwise the commitment and subsequent execution will fail.
	Commit,
}

/// The `Executor` is responsible for executing blocks and managing the state of the execution
/// against the `AptosVM`.
pub struct Executor {
	/// The executing type.
	pub block_executor: Arc<RwLock<BlockExecutor<AptosVM>>>,
	/// The current state of the executor.
	pub status: ExecutorState,
	/// The access to db.
	pub db: DbReaderWriter,
	/// The signer of the executor's transactions.
	pub signer: ValidatorSigner,
	/// The access to the core mempool.
	pub mempool: CoreMempool,
}

impl Executor {
	const DB_PATH_ENV_VAR: &'static str = "DB_DIR";

	/// Create a new `Executor` instance.
	pub fn new(
		db_dir: PathBuf,
		block_executor: BlockExecutor<AptosVM>,
		signer: ValidatorSigner,
		mempool: CoreMempool,
	) -> Self {
		let (_aptos_db, reader_writer) = DbReaderWriter::wrap(AptosDB::new_for_test(&db_dir));
		Self {
			block_executor: Arc::new(RwLock::new(block_executor)),
			status: ExecutorState::Idle,
			db: reader_writer,
			signer,
			mempool,
		}
	}

	pub fn bootstrap_empty_db(db_dir: PathBuf) -> Result<DbReaderWriter, anyhow::Error> {
		let genesis = aptos_vm_genesis::test_genesis_change_set_and_validators(Some(1));
		let genesis_txn = Transaction::GenesisTransaction(WriteSetPayload::Direct(genesis.0));
		let db_rw = DbReaderWriter::new(AptosDB::new_for_test(&db_dir));
		assert!(db_rw.reader.get_latest_ledger_info_option()?.is_none());

		// Bootstrap empty DB.
		let waypoint =
			generate_waypoint::<AptosVM>(&db_rw, &genesis_txn).expect("Should not fail.");
		maybe_bootstrap::<AptosVM>(&db_rw, &genesis_txn, waypoint)?;
		assert!(db_rw.reader.get_latest_ledger_info_option()?.is_some());

		Ok(db_rw)
	}

	pub fn bootstrap(
		db_dir: PathBuf,
		signer: ValidatorSigner,
		mempool: CoreMempool,
	) -> Result<Self, anyhow::Error> {
<<<<<<< HEAD

=======
>>>>>>> 9f97f262
		let db = Self::bootstrap_empty_db(db_dir)?;

		Ok(Self {
			block_executor: Arc::new(RwLock::new(BlockExecutor::new(db.clone()))),
			status: ExecutorState::Idle,
			db,
			signer,
			mempool,
		})
	}

	pub fn try_from_env() -> Result<Self, anyhow::Error> {
		// read the db dir from env or use a tempfile
		let db_dir = match std::env::var(Self::DB_PATH_ENV_VAR) {
			Ok(dir) => PathBuf::from(dir),
			Err(_) => {
				let temp_dir = tempfile::tempdir()?;
				temp_dir.path().to_path_buf()
			}
		};

		// use the default signer, block executor, and mempool
		let signer = ValidatorSigner::random(None);
		let mempool = CoreMempool::new(&NodeConfig::default());

		Self::bootstrap(db_dir, signer, mempool)
	}

	pub fn set_commit_state(&mut self) {
		self.status = ExecutorState::Commit;
	}

	/// Execute a block which gets committed to the state.
	/// `ExecutorState` must be set to `Commit` before calling this method.
	pub async fn execute_block(
		&mut self,
		block: ExecutableBlock,
	) -> Result<StateCheckpointOutput, anyhow::Error> {
		if self.status != ExecutorState::Commit {
			return Err(anyhow::anyhow!("Executor is not in the Commit state"));
		}

		let parent_block_id = {
			let block_executor = self.block_executor.read().map_err(|e| {
				anyhow::anyhow!("Failed to acquire block executor read lock: {:?}", e)
			})?; // acquire read lock
			block_executor.committed_block_id()
		};

		let state_checkpoint = {
			let block_executor = self.block_executor.write().map_err(|e| {
				anyhow::anyhow!("Failed to acquire block executor write lock: {:?}", e)
			})?; // acquire write lock
			block_executor.execute_and_state_checkpoint(
				block,
				parent_block_id,
				BlockExecutorConfigFromOnchain::new_no_block_limit(),
			)?
		};

		// Update the executor state
		self.status = ExecutorState::Idle;

		Ok(state_checkpoint)
	}
}

#[cfg(test)]
mod tests {
	use super::*;
	use aptos_crypto::{
		ed25519::{Ed25519PrivateKey, Ed25519Signature},
		HashValue, PrivateKey, Uniform,
	};
	use aptos_types::{
		account_address::AccountAddress,
		block_executor::partitioner::ExecutableTransactions,
		chain_id::ChainId,
		transaction::{
			signature_verified_transaction::SignatureVerifiedTransaction, RawTransaction, Script,
			SignedTransaction, Transaction, TransactionPayload,
		},
	};

	fn create_signed_transaction(gas_unit_price: u64) -> SignedTransaction {
		let private_key = Ed25519PrivateKey::generate_for_testing();
		let public_key = private_key.public_key();

		let transaction_payload = TransactionPayload::Script(Script::new(vec![], vec![], vec![]));
		let raw_transaction = RawTransaction::new(
			AccountAddress::random(),
			0,
			transaction_payload,
			0,
			gas_unit_price,
			0,
			ChainId::new(10), // This is the value used in aptos testing code.
		);
		SignedTransaction::new(raw_transaction, public_key, Ed25519Signature::dummy_signature())
	}

	#[tokio::test]
	async fn test_execute_block() -> Result<(), anyhow::Error> {
		let mut executor = Executor::try_from_env()?;
		executor.set_commit_state();
		let block_id = HashValue::random();
		let tx = SignatureVerifiedTransaction::Valid(Transaction::UserTransaction(
			create_signed_transaction(0),
		));
		let txs = ExecutableTransactions::Unsharded(vec![tx]);
		let block = ExecutableBlock::new(block_id.clone(), txs);
		executor.execute_block(block).await?;
		Ok(())
	}
}<|MERGE_RESOLUTION|>--- conflicted
+++ resolved
@@ -104,10 +104,6 @@
 		signer: ValidatorSigner,
 		mempool: CoreMempool,
 	) -> Result<Self, anyhow::Error> {
-<<<<<<< HEAD
-
-=======
->>>>>>> 9f97f262
 		let db = Self::bootstrap_empty_db(db_dir)?;
 
 		Ok(Self {
