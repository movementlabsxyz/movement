--- conflicted
+++ resolved
@@ -8,9 +8,9 @@
 use aptos_types::transaction::SignedTransaction;
 
 use futures::channel::mpsc as futures_mpsc;
-use movement_collections::garbage::atomic::counted::GcCounter;
+use movement_collections::garbage::counted::GcCounter;
 use std::sync::Arc;
-use tokio::sync::mpsc;
+use tokio::sync::{mpsc, RwLock};
 
 /// The background task for the executor, processing the incoming transactions
 /// in a mempool. If the executor is configured in the read-only mode,
@@ -32,13 +32,8 @@
 		db_reader: Arc<dyn DbReader>,
 		node_config: &NodeConfig,
 		mempool_config: &MempoolConfig,
-<<<<<<< HEAD
-		transactions_in_flight: GcCounter,
-		transactions_in_flight_limit: u64,
-=======
-		transactions_in_flight: Arc<AtomicU64>,
+		transactions_in_flight: Arc<RwLock<GcCounter>>,
 		transactions_in_flight_limit: Option<u64>,
->>>>>>> ab3fc9b4
 	) -> Self {
 		Self {
 			inner: BackgroundInner::Full(TransactionPipe::new(
