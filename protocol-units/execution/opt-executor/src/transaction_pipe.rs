//! Task processing incoming transactions for the opt API.

use aptos_config::config::NodeConfig;
use aptos_mempool::core_mempool::CoreMempool;
use aptos_mempool::SubmissionStatus;
use aptos_mempool::{core_mempool::TimelineState, MempoolClientRequest};
use aptos_storage_interface::{state_view::LatestDbStateCheckpointView as _, DbReader};
use aptos_types::mempool_status::{MempoolStatus, MempoolStatusCode};
use aptos_types::transaction::SignedTransaction;
use aptos_types::vm_status::DiscardedVMStatus;
use aptos_vm_validator::vm_validator::{self, TransactionValidation, VMValidator};

use crate::gc_account_sequence_number::UsedSequenceNumberPool;
use futures::channel::mpsc as futures_mpsc;
use futures::StreamExt;
use std::sync::{atomic::AtomicU64, Arc};
use std::time::{Duration, Instant};
use thiserror::Error;
use tokio::sync::mpsc;
use tracing::{debug, info, info_span, warn, Instrument};

const GC_INTERVAL: Duration = Duration::from_secs(30);
const TOO_NEW_TOLERANCE: u64 = 32;

/// Domain error for the transaction pipe task
#[derive(Debug, Clone, Error)]
pub enum Error {
	#[error("Transaction Pipe InternalError: {0}")]
	InternalError(String),
	#[error("Transaction not accepted: {0}")]
	TransactionNotAccepted(MempoolStatus),
	#[error("Transaction stream closed")]
	InputClosed,
}

impl From<anyhow::Error> for Error {
	fn from(e: anyhow::Error) -> Self {
		Error::InternalError(e.to_string())
	}
}

pub struct TransactionPipe {
	// The receiver for the mempool client.
	mempool_client_receiver: futures_mpsc::Receiver<MempoolClientRequest>,
	// Sender for the channel with accepted transactions.
	transaction_sender: mpsc::Sender<SignedTransaction>,
	// Access to the ledger DB. TODO: reuse an instance of VMValidator
	db_reader: Arc<dyn DbReader>,
	// State of the Aptos mempool
	core_mempool: CoreMempool,
	// Shared reference on the counter of transactions in flight.
	transactions_in_flight: Arc<AtomicU64>,
	// The configured limit on transactions in flight
	in_flight_limit: u64,
	// Timestamp of the last garbage collection
	last_gc: Instant,
	// The pool of used sequence numbers
	used_sequence_number_pool: UsedSequenceNumberPool,
}

enum SequenceNumberValidity {
	Valid(u64),
	Invalid(SubmissionStatus),
}

impl TransactionPipe {
	pub(crate) fn new(
		mempool_client_receiver: futures_mpsc::Receiver<MempoolClientRequest>,
		transaction_sender: mpsc::Sender<SignedTransaction>,
		db_reader: Arc<dyn DbReader>,
		node_config: &NodeConfig,
		transactions_in_flight: Arc<AtomicU64>,
		transactions_in_flight_limit: u64,
		sequence_number_ttl_ms: u64,
		gc_slot_duration_ms: u64,
	) -> Self {
		TransactionPipe {
			mempool_client_receiver,
			transaction_sender,
			db_reader,
			core_mempool: CoreMempool::new(node_config),
			transactions_in_flight,
			in_flight_limit: transactions_in_flight_limit,
			last_gc: Instant::now(),
			used_sequence_number_pool: UsedSequenceNumberPool::new(
				sequence_number_ttl_ms,
				gc_slot_duration_ms,
			),
		}
	}

	pub async fn run(mut self) -> Result<(), Error> {
		loop {
			self.tick().await?;
		}
	}

	/// Pipes a batch of transactions from the mempool to the transaction channel.
	/// todo: it may be wise to move the batching logic up a level to the consuming structs.
	pub(crate) async fn tick(&mut self) -> Result<(), Error> {
		let next = self.mempool_client_receiver.next().await;
		if let Some(request) = next {
			match request {
				MempoolClientRequest::SubmitTransaction(transaction, callback) => {
					// Instrumentation for aggregated metrics:
					// Transactions per second: https://github.com/movementlabsxyz/movement/discussions/422
					// Transaction latency: https://github.com/movementlabsxyz/movement/discussions/423
					let span = info_span!(
						target: "movement_telemetry",
						"submit_transaction",
						tx_hash = %transaction.committed_hash(),
						sender = %transaction.sender(),
						sequence_number = transaction.sequence_number(),
					);
					let status = self.submit_transaction(transaction).instrument(span).await?;
					callback.send(Ok(status)).unwrap_or_else(|_| {
						debug!("SubmitTransaction request canceled");
					});
				}
				MempoolClientRequest::GetTransactionByHash(hash, sender) => {
					let mempool_result = self.core_mempool.get_by_hash(hash);
					sender.send(mempool_result).unwrap_or_else(|_| {
						debug!("GetTransactionByHash request canceled");
					});
				}
			}
		}

		if self.last_gc.elapsed() >= GC_INTERVAL {
			// todo: these will be slightly off, but gc does not need to be exact
			let now = Instant::now();
			let epoch_ms_now = chrono::Utc::now().timestamp_millis() as u64;
			self.used_sequence_number_pool.gc(epoch_ms_now);
			self.core_mempool.gc();
			self.last_gc = now;
		}

		Ok(())
	}

	fn has_invalid_sequence_number(
		&self,
		transaction: &SignedTransaction,
	) -> Result<SequenceNumberValidity, Error> {
		// check against the used sequence number pool
		let used_sequence_number = self
			.used_sequence_number_pool
			.get_sequence_number(&transaction.sender())
			.unwrap_or(0);

		// validate against the state view
		let state_view = self.db_reader.latest_state_checkpoint_view().map_err(|e| {
			Error::InternalError(format!("Failed to get latest state view: {:?}", e))
		})?;

		// this checks that the sequence number is too old or too new
		let committed_sequence_number =
			vm_validator::get_account_sequence_number(&state_view, transaction.sender())?;

		debug!(
			"Used sequence number: {:?} Committed sequence number: {:?}",
			used_sequence_number, committed_sequence_number
		);
		let min_used_sequence_number =
			if used_sequence_number > 0 { used_sequence_number + 1 } else { 0 };

		let min_sequence_number = (min_used_sequence_number).max(committed_sequence_number);

		let max_sequence_number = committed_sequence_number + TOO_NEW_TOLERANCE;

		info!(
			"min_sequence_number: {:?} max_sequence_number: {:?} transaction_sequence_number {:?}",
			min_sequence_number,
			max_sequence_number,
			transaction.sequence_number()
		);

		if transaction.sequence_number() < min_sequence_number {
			info!("Transaction sequence number too old: {:?}", transaction.sequence_number());
			return Ok(SequenceNumberValidity::Invalid((
				MempoolStatus::new(MempoolStatusCode::InvalidSeqNumber),
				Some(DiscardedVMStatus::SEQUENCE_NUMBER_TOO_OLD),
			)));
		}

		if transaction.sequence_number() > max_sequence_number {
			info!("Transaction sequence number too new: {:?}", transaction.sequence_number());
			return Ok(SequenceNumberValidity::Invalid((
				MempoolStatus::new(MempoolStatusCode::InvalidSeqNumber),
				Some(DiscardedVMStatus::SEQUENCE_NUMBER_TOO_NEW),
			)));
		}

		Ok(SequenceNumberValidity::Valid(committed_sequence_number))
	}

	async fn submit_transaction(
		&mut self,
		transaction: SignedTransaction,
	) -> Result<SubmissionStatus, Error> {
		// For now, we are going to consider a transaction in flight until it exits the mempool and is sent to the DA as is indicated by WriteBatch.
		let in_flight = self.transactions_in_flight.load(std::sync::atomic::Ordering::Relaxed);
		info!(
			target: "movement_telemetry",
			in_flight = %in_flight,
			"transactions_in_flight"
		);
		if in_flight > self.in_flight_limit {
			// Instrumentation for aggregated metrics:
			// Transaction failure rate: https://github.com/movementlabsxyz/movement/discussions/428
			// The arguments for identifying the transaction are present on the current
			// "submit_transaction" span.
			info!(
				target: "movement_telemetry",
				"shedding_load"
			);
			let status = MempoolStatus::new(MempoolStatusCode::MempoolIsFull);
			return Ok((status, None));
		}

		// Pre-execute Tx to validate its content.
		// Re-create the validator for each Tx because it uses a frozen version of the ledger.
		let vm_validator = VMValidator::new(Arc::clone(&self.db_reader));
		let tx_result = vm_validator.validate_transaction(transaction.clone())?;
		match tx_result.status() {
			Some(_) => {
				let ms = MempoolStatus::new(MempoolStatusCode::VmError);
				debug!("Transaction not accepted: {:?}", tx_result.status());
				return Ok((ms, tx_result.status()));
			}
			None => {
				debug!("Transaction accepted by VM: {:?}", transaction);
			}
		}

<<<<<<< HEAD
		// Retrieve the current sequence number for the account from the db
		let state_view = self
			.db_reader
			.latest_state_checkpoint_view()
			.expect("Failed to get latest state checkpoint view.");
		let sequence_number =
			vm_validator::get_account_sequence_number(&state_view, transaction.sender())?;
		if transaction.sequence_number() < sequence_number {
			// Instrumentation for aggregated metrics:
			// Transaction failure rate: https://github.com/movementlabsxyz/movement/discussions/428
			// The arguments for identifying the transaction are present on the current
			// "submit_transaction" span.
			info!(
				target: "movement_telemetry",
				"sequence_number_too_old"
			);
			let status = MempoolStatus::new(MempoolStatusCode::VmError);
			return Ok((status, Some(DiscardedVMStatus::SEQUENCE_NUMBER_TOO_OLD)));
		}
=======
		let sequence_number = match self.has_invalid_sequence_number(&transaction)? {
			SequenceNumberValidity::Valid(sequence_number) => sequence_number,
			SequenceNumberValidity::Invalid(status) => {
				return Ok(status);
			}
		};
>>>>>>> 596bd461

		// Add the txn for future validation
		debug!("Adding transaction to mempool: {:?} {:?}", transaction, sequence_number);
		let status = self.core_mempool.add_txn(
			transaction.clone(),
			0,
			sequence_number,
			TimelineState::NonQualified,
			true,
		);

		match status.code {
			MempoolStatusCode::Accepted => {
				debug!("Transaction accepted: {:?}", transaction);
				let sender = transaction.sender();
				let transaction_sequence_number = transaction.sequence_number();
				self.transaction_sender
					.send(transaction)
					.await
					.map_err(|e| anyhow::anyhow!("Error sending transaction: {:?}", e))?;
				// increment transactions in flight
				self.transactions_in_flight.fetch_add(1, std::sync::atomic::Ordering::Relaxed);
				self.core_mempool.commit_transaction(&sender, sequence_number);

				// update the used sequence number pool
				info!(
					"Setting used sequence number for {:?} to {:?}",
					sender, transaction_sequence_number
				);
				self.used_sequence_number_pool.set_sequence_number(
					&sender,
					transaction_sequence_number,
					chrono::Utc::now().timestamp_millis() as u64,
				);
			}
			_ => {
				// Instrumentation for aggregated metrics:
				// Transaction failure rate: https://github.com/movementlabsxyz/movement/discussions/428
				// The arguments for identifying the transaction are present on the current
				// "submit_transaction" span.
				info!(target: "movement_telemetry", %status, "rejected_by_mempool");
			}
		}

		// report status
		Ok((status, None))
	}
}

#[cfg(test)]
mod tests {

	use std::collections::BTreeSet;

	use super::*;
	use crate::{Executor, Service};
	use aptos_api::{accept_type::AcceptType, transactions::SubmitTransactionPost};
	use aptos_crypto::HashValue;
	use aptos_mempool::MempoolClientSender;
	use aptos_types::{
		account_config,
		block_executor::partitioner::{ExecutableBlock, ExecutableTransactions},
		block_metadata::BlockMetadata,
		test_helpers::transaction_test_helpers,
		transaction::{
			signature_verified_transaction::SignatureVerifiedTransaction, SignedTransaction,
			Transaction,
		},
	};
	use aptos_vm_genesis::GENESIS_KEYPAIR;
	use futures::channel::oneshot;
	use futures::SinkExt;
	use maptos_execution_util::config::chain::Config;

	fn setup() -> (TransactionPipe, MempoolClientSender, mpsc::Receiver<SignedTransaction>) {
		let (tx_sender, tx_receiver) = mpsc::channel(16);
		let (executor, config, _tempdir) =
			Executor::try_test_default(GENESIS_KEYPAIR.0.clone()).unwrap();
		let (context, transaction_pipe) = executor.background(tx_sender).unwrap();
		(transaction_pipe, context.mempool_client_sender(), tx_receiver)
	}

	fn create_signed_transaction(sequence_number: u64, chain_config: &Config) -> SignedTransaction {
		let address = account_config::aptos_test_root_address();
		transaction_test_helpers::get_test_txn_with_chain_id(
			address,
			sequence_number,
			&GENESIS_KEYPAIR.0,
			GENESIS_KEYPAIR.1.clone(),
			chain_config.maptos_chain_id.clone(), // This is the value used in aptos testing code.
		)
	}

	#[tokio::test]
	async fn test_pipe_mempool() -> Result<(), anyhow::Error> {
		// set up
		let maptos_config = Config::default();
		let (mut transaction_pipe, mut mempool_client_sender, mut tx_receiver) = setup();
		let user_transaction = create_signed_transaction(1, &maptos_config);

		// send transaction to mempool
		let (req_sender, callback) = oneshot::channel();
		mempool_client_sender
			.send(MempoolClientRequest::SubmitTransaction(user_transaction.clone(), req_sender))
			.await?;

		// tick the transaction pipe
		transaction_pipe.tick().await?;

		// receive the callback
		let (status, _vm_status_code) = callback.await??;
		assert_eq!(status.code, MempoolStatusCode::Accepted);

		// receive the transaction
		let received_transaction = tx_receiver.recv().await.unwrap();
		assert_eq!(received_transaction, user_transaction);

		Ok(())
	}

	#[tokio::test]
	async fn test_pipe_mempool_cancellation() -> Result<(), anyhow::Error> {
		// set up
		let maptos_config = Config::default();
		let (mut transaction_pipe, mut mempool_client_sender, _tx_receiver) = setup();
		let user_transaction = create_signed_transaction(1, &maptos_config);

		// send transaction to mempool
		let (req_sender, callback) = oneshot::channel();
		mempool_client_sender
			.send(MempoolClientRequest::SubmitTransaction(user_transaction.clone(), req_sender))
			.await?;

		// drop the callback to simulate cancellation of the request
		drop(callback);

		// tick the transaction pipe, should succeed
		transaction_pipe.tick().await?;

		Ok(())
	}

	#[tokio::test]
	async fn test_pipe_mempool_with_duplicate_transaction() -> Result<(), anyhow::Error> {
		// set up
		let maptos_config = Config::default();
		let (mut transaction_pipe, mut mempool_client_sender, mut tx_receiver) = setup();
		let user_transaction = create_signed_transaction(1, &maptos_config);

		// send transaction to mempool
		let (req_sender, callback) = oneshot::channel();
		mempool_client_sender
			.send(MempoolClientRequest::SubmitTransaction(user_transaction.clone(), req_sender))
			.await?;

		// tick the transaction pipe
		transaction_pipe.tick().await?;

		// receive the callback
		let (status, _vm_status_code) = callback.await??;
		assert_eq!(status.code, MempoolStatusCode::Accepted);

		// receive the transaction
		let received_transaction =
			tx_receiver.recv().await.ok_or(anyhow::anyhow!("No transaction received"))?;
		assert_eq!(received_transaction, user_transaction);

		// send the same transaction again
		let (req_sender, callback) = oneshot::channel();
		mempool_client_sender
			.send(MempoolClientRequest::SubmitTransaction(user_transaction.clone(), req_sender))
			.await?;

		// tick the transaction pipe
		transaction_pipe.tick().await?;

		callback.await??;

		// assert that there is no new transaction
		assert!(tx_receiver.try_recv().is_err());

		Ok(())
	}

	#[tokio::test]
	async fn test_pipe_mempool_from_api() -> Result<(), anyhow::Error> {
		let (tx_sender, mut tx_receiver) = mpsc::channel(16);
		let (executor, config, _tempdir) = Executor::try_test_default(GENESIS_KEYPAIR.0.clone())?;
		let (context, mut transaction_pipe) = executor.background(tx_sender)?;
		let service = Service::new(&context);

		#[allow(unreachable_code)]
		let mempool_handle = tokio::spawn(async move {
			loop {
				transaction_pipe.tick().await?;
			}
			Ok(()) as Result<(), anyhow::Error>
		});

		let api = service.get_apis();
		let user_transaction = create_signed_transaction(1, &context.config().chain);
		let comparison_user_transaction = user_transaction.clone();
		let bcs_user_transaction = bcs::to_bytes(&user_transaction)?;
		let request = SubmitTransactionPost::Bcs(aptos_api::bcs_payload::Bcs(bcs_user_transaction));
		api.transactions.submit_transaction(AcceptType::Bcs, request).await?;
		let received_transaction = tx_receiver.recv().await.unwrap();
		assert_eq!(received_transaction, comparison_user_transaction);

		mempool_handle.abort();

		Ok(())
	}

	#[tokio::test]
	async fn test_repeated_pipe_mempool_from_api() -> Result<(), anyhow::Error> {
		let (tx_sender, mut tx_receiver) = mpsc::channel(16);
		let (executor, _config, _tempdir) = Executor::try_test_default(GENESIS_KEYPAIR.0.clone())?;
		let (context, mut transaction_pipe) = executor.background(tx_sender)?;
		let service = Service::new(&context);

		#[allow(unreachable_code)]
		let mempool_handle = tokio::spawn(async move {
			loop {
				transaction_pipe.tick().await?;
			}
			Ok(()) as Result<(), anyhow::Error>
		});

		let api = service.get_apis();
		let mut user_transactions = BTreeSet::new();
		let mut comparison_user_transactions = BTreeSet::new();
		for i in 1..25 {
			let user_transaction = create_signed_transaction(i, &context.config().chain);
			let bcs_user_transaction = bcs::to_bytes(&user_transaction)?;
			user_transactions.insert(bcs_user_transaction.clone());

			let request =
				SubmitTransactionPost::Bcs(aptos_api::bcs_payload::Bcs(bcs_user_transaction));
			api.transactions.submit_transaction(AcceptType::Bcs, request).await?;

			let received_transaction = tx_receiver.recv().await.unwrap();
			let bcs_received_transaction = bcs::to_bytes(&received_transaction)?;
			comparison_user_transactions.insert(bcs_received_transaction.clone());
		}

		assert_eq!(user_transactions.len(), comparison_user_transactions.len());
		assert_eq!(user_transactions, comparison_user_transactions);

		mempool_handle.abort();

		Ok(())
	}

	#[tokio::test]
	async fn test_cannot_submit_too_new() -> Result<(), anyhow::Error> {
		// set up
		let maptos_config = Config::default();
		let (mut transaction_pipe, mut _mempool_client_sender, _tx_receiver) = setup();

		// submit a transaction with a valid sequence number
		let user_transaction = create_signed_transaction(0, &maptos_config);
		let (mempool_status, _) = transaction_pipe.submit_transaction(user_transaction).await?;
		assert_eq!(mempool_status.code, MempoolStatusCode::Accepted);

		// submit a transaction with a sequence number that is too new
		let user_transaction = create_signed_transaction(34, &maptos_config);
		let (mempool_status, _) = transaction_pipe.submit_transaction(user_transaction).await?;
		assert_eq!(mempool_status.code, MempoolStatusCode::InvalidSeqNumber);

		// submit one signed transaction with a sequence number that is too new for the vm but not for the mempool
		let user_transaction = create_signed_transaction(5, &maptos_config);
		let (mempool_status, _) = transaction_pipe.submit_transaction(user_transaction).await?;
		assert_eq!(mempool_status.code, MempoolStatusCode::Accepted);

		// submit a transaction with the same sequence number as the previous one
		let user_transaction = create_signed_transaction(5, &maptos_config);
		let (mempool_status, _) = transaction_pipe.submit_transaction(user_transaction).await?;
		assert_eq!(mempool_status.code, MempoolStatusCode::InvalidSeqNumber);

		Ok(())
	}

	#[tokio::test]
	async fn test_sequence_number_too_old() -> Result<(), anyhow::Error> {
		let (tx_sender, _tx_receiver) = mpsc::channel(16);
		let (executor, _config, _tempdir) = Executor::try_test_default(GENESIS_KEYPAIR.0.clone())?;
		let (context, mut transaction_pipe) = executor.background(tx_sender)?;

		#[allow(unreachable_code)]
		let mempool_handle = tokio::spawn(async move {
			loop {
				transaction_pipe.tick().await?;
			}
			Ok(()) as Result<(), anyhow::Error>
		});

		let tx = create_signed_transaction(0, &context.config().chain);

		// Commit the first transaction to a block
		let block_id = HashValue::random();
		let block_metadata = Transaction::BlockMetadata(BlockMetadata::new(
			block_id,
			0,
			0,
			executor.signer.author(),
			vec![],
			vec![],
			chrono::Utc::now().timestamp_micros() as u64,
		));
		let txs = ExecutableTransactions::Unsharded(
			[block_metadata, Transaction::UserTransaction(tx)]
				.into_iter()
				.map(SignatureVerifiedTransaction::Valid)
				.collect(),
		);
		let block = ExecutableBlock::new(block_id.clone(), txs);
		executor.execute_block(block).await?;

		{
			let state_view = executor
				.db_reader()
				.latest_state_checkpoint_view()
				.expect("Failed to get latest state checkpoint view.");
			let account_address = account_config::aptos_test_root_address();
			let sequence_number =
				vm_validator::get_account_sequence_number(&state_view, account_address)?;
			assert_eq!(sequence_number, 1);
		}

		// Create another transaction using the already used sequence number
		let tx = create_signed_transaction(0, &context.config().chain);

		// send the transaction to mempool
		let (req_sender, callback) = oneshot::channel();
		context
			.mempool_client_sender()
			.send(MempoolClientRequest::SubmitTransaction(tx, req_sender))
			.await?;

		let status = callback.await??;

		assert_eq!(status.0.code, MempoolStatusCode::VmError);
		let vm_status = status.1.unwrap();
		assert_eq!(vm_status, DiscardedVMStatus::SEQUENCE_NUMBER_TOO_OLD);

		mempool_handle.abort();

		Ok(())
	}
}<|MERGE_RESOLUTION|>--- conflicted
+++ resolved
@@ -17,7 +17,7 @@
 use std::time::{Duration, Instant};
 use thiserror::Error;
 use tokio::sync::mpsc;
-use tracing::{debug, info, info_span, warn, Instrument};
+use tracing::{debug, info, info_span, Instrument};
 
 const GC_INTERVAL: Duration = Duration::from_secs(30);
 const TOO_NEW_TOLERANCE: u64 = 32;
@@ -233,34 +233,22 @@
 			}
 		}
 
-<<<<<<< HEAD
-		// Retrieve the current sequence number for the account from the db
-		let state_view = self
-			.db_reader
-			.latest_state_checkpoint_view()
-			.expect("Failed to get latest state checkpoint view.");
-		let sequence_number =
-			vm_validator::get_account_sequence_number(&state_view, transaction.sender())?;
-		if transaction.sequence_number() < sequence_number {
-			// Instrumentation for aggregated metrics:
-			// Transaction failure rate: https://github.com/movementlabsxyz/movement/discussions/428
-			// The arguments for identifying the transaction are present on the current
-			// "submit_transaction" span.
-			info!(
-				target: "movement_telemetry",
-				"sequence_number_too_old"
-			);
-			let status = MempoolStatus::new(MempoolStatusCode::VmError);
-			return Ok((status, Some(DiscardedVMStatus::SEQUENCE_NUMBER_TOO_OLD)));
-		}
-=======
 		let sequence_number = match self.has_invalid_sequence_number(&transaction)? {
 			SequenceNumberValidity::Valid(sequence_number) => sequence_number,
 			SequenceNumberValidity::Invalid(status) => {
+				// Instrumentation for aggregated metrics:
+				// Transaction failure rate: https://github.com/movementlabsxyz/movement/discussions/428
+				// The arguments for identifying the transaction are present on the current
+				// "submit_transaction" span.
+				info!(
+					target: "movement_telemetry",
+					status = %status.0,
+					code = ?status.1,
+					"sequence_number_invalid",
+				);
 				return Ok(status);
 			}
 		};
->>>>>>> 596bd461
 
 		// Add the txn for future validation
 		debug!("Adding transaction to mempool: {:?} {:?}", transaction, sequence_number);
