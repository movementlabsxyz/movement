--- conflicted
+++ resolved
@@ -4,14 +4,8 @@
 use aptos_mempool::core_mempool::CoreMempool;
 use aptos_mempool::SubmissionStatus;
 use aptos_mempool::{core_mempool::TimelineState, MempoolClientRequest};
-<<<<<<< HEAD
-use aptos_sdk::types::mempool_status::{MempoolStatus, MempoolStatusCode};
-use aptos_storage_interface::state_view::LatestDbStateCheckpointView;
-use aptos_storage_interface::DbReader;
-=======
 use aptos_storage_interface::{state_view::LatestDbStateCheckpointView as _, DbReader};
 use aptos_types::mempool_status::{MempoolStatus, MempoolStatusCode};
->>>>>>> a2f02bd7
 use aptos_types::transaction::SignedTransaction;
 use aptos_types::vm_status::DiscardedVMStatus;
 use aptos_vm_validator::vm_validator::{self, TransactionValidation, VMValidator};
@@ -156,7 +150,6 @@
 			None => {}
 		}
 
-<<<<<<< HEAD
 		// Validate sequence number
 		let state_view = self
 			.db_reader
@@ -180,21 +173,6 @@
 
 		// Add the txn for future validation
 		debug!("Adding transaction to mempool: {:?} {:?}", transaction, sequence_number);
-=======
-		// Retrieve the current sequence number for the account from the db
-		let state_view = self
-			.db_reader
-			.latest_state_checkpoint_view()
-			.expect("Failed to get latest state checkpoint view.");
-		let sequence_number =
-			vm_validator::get_account_sequence_number(&state_view, transaction.sender())?;
-		if transaction.sequence_number() < sequence_number {
-			let status = MempoolStatus::new(MempoolStatusCode::VmError);
-			return Ok((status, Some(DiscardedVMStatus::SEQUENCE_NUMBER_TOO_OLD)));
-		}
-
-		debug!(%sequence_number, "adding transaction to mempool: {:?}", transaction);
->>>>>>> a2f02bd7
 		let status = self.core_mempool.add_txn(
 			transaction.clone(),
 			0,
@@ -429,7 +407,6 @@
 	}
 
 	#[tokio::test]
-<<<<<<< HEAD
 	async fn test_cannot_submit_too_new() -> Result<(), anyhow::Error> {
 		// set up
 		let maptos_config = Config::default();
@@ -444,7 +421,10 @@
 		let user_transaction = create_signed_transaction(34, &maptos_config);
 		let (mempool_status, _) = transaction_pipe.submit_transaction(user_transaction).await?;
 		assert_eq!(mempool_status.code, MempoolStatusCode::InvalidSeqNumber);
-=======
+
+		Ok(())
+	}
+
 	async fn test_sequence_number_too_old() -> Result<(), anyhow::Error> {
 		let (tx_sender, _tx_receiver) = mpsc::channel(16);
 		let (executor, config, _tempdir) = Executor::try_test_default(GENESIS_KEYPAIR.0.clone())?;
@@ -508,7 +488,6 @@
 		assert_eq!(vm_status, DiscardedVMStatus::SEQUENCE_NUMBER_TOO_OLD);
 
 		mempool_handle.abort();
->>>>>>> a2f02bd7
 
 		Ok(())
 	}
