--- conflicted
+++ resolved
@@ -1,24 +1,15 @@
 use super::Executor;
-use aptos_logger::info;
 use aptos_mempool::{core_mempool::TimelineState, MempoolClientRequest};
 use aptos_sdk::types::mempool_status::{MempoolStatus, MempoolStatusCode};
 use aptos_types::transaction::SignedTransaction;
-<<<<<<< HEAD
-=======
 //use aptos_vm_validator::vm_validator::TransactionValidation;
 //use aptos_vm_validator::vm_validator::VMValidator;
 
 use aptos_mempool::core_mempool::CoreMempool;
->>>>>>> ed02a703
 use futures::StreamExt;
 use thiserror::Error;
 use tracing::debug;
 
-<<<<<<< HEAD
-=======
-//use std::sync::Arc;
-
->>>>>>> ed02a703
 #[derive(Debug, Clone, Error)]
 pub enum TransactionPipeError {
 	#[error("Transaction Pipe InternalError: {0}")]
@@ -37,18 +28,13 @@
 
 impl Executor {
 
-	pub async fn gc_mempool(&self) -> Result<(), TransactionPipeError> {
-		let mut core_mempool = self.core_mempool.write().await;
-		core_mempool.gc();
-		Ok(())
-	}
-
 	/// Pipes a batch of transactions from the mempool to the transaction channel.
 	/// todo: it may be wise to move the batching logic up a level to the consuming structs.
 	pub async fn tick_transaction_pipe(
 		&self,
 		core_mempool: &mut CoreMempool,
 		transaction_channel: async_channel::Sender<SignedTransaction>,
+		last_gc: &mut std::time::Instant,
 	) -> Result<(), TransactionPipeError> {
 		// Drop the receiver RwLock as soon as possible.
 		let next = {
@@ -112,20 +98,17 @@
 					}
 				}
 				MempoolClientRequest::GetTransactionByHash(hash, sender) => {
-<<<<<<< HEAD
-					info!("GetTransactionByHash request: {:?}", hash);
-					let mempool_result = {
-						let mempool = self.core_mempool.read().await;
-						mempool.get_by_hash(hash)
-					};
-=======
 					let mempool_result = { core_mempool.get_by_hash(hash) };
->>>>>>> ed02a703
 					if sender.send(mempool_result).is_err() {
 						debug!("get_transaction_by_hash request has been canceled");
 					}
 				}
 			}
+		}
+
+		if last_gc.elapsed().as_secs() > 60 {
+			core_mempool.gc();
+			*last_gc = std::time::Instant::now();
 		}
 
 		Ok(())
@@ -176,7 +159,8 @@
 
 		// tick the transaction pipe
 		let (tx, rx) = async_channel::unbounded();
-		executor.tick_transaction_pipe(tx).await?;
+		let mut core_mempool = CoreMempool::new(&executor.node_config.clone());
+		executor.tick_transaction_pipe(&mut core_mempool, tx, &mut std::time::Instant::now()).await?;
 
 		// receive the callback
 		let (status, _vm_status_code) = callback.await??;
@@ -206,8 +190,9 @@
 		drop(callback);
 
 		// tick the transaction pipe, should succeed
-		let (tx, _rx) = async_channel::unbounded();
-		executor.tick_transaction_pipe(tx).await?;
+		let (tx, rx) = async_channel::unbounded();
+		let mut core_mempool = CoreMempool::new(&executor.node_config.clone());
+		executor.tick_transaction_pipe(&mut core_mempool, tx, &mut std::time::Instant::now()).await?;
 
 		Ok(())
 	}
@@ -227,7 +212,8 @@
 
 		// tick the transaction pipe
 		let (tx, rx) = async_channel::unbounded();
-		executor.tick_transaction_pipe(tx.clone()).await?;
+		let mut core_mempool = CoreMempool::new(&executor.node_config.clone());
+		executor.tick_transaction_pipe(&mut core_mempool, tx.clone(), &mut std::time::Instant::now()).await?;
 
 		// receive the callback
 		let (status, _vm_status_code) = callback.await??;
@@ -246,7 +232,9 @@
 			.await?;
 
 		// tick the transaction pipe
-		executor.tick_transaction_pipe(tx).await?;
+		let (tx, rx) = async_channel::unbounded();
+		let mut core_mempool = CoreMempool::new(&executor.node_config.clone());
+		executor.tick_transaction_pipe(&mut core_mempool, tx, &mut std::time::Instant::now()).await?;
 		/*match executor.tick_transaction_pipe(tx).await {
 			Err(TransactionPipeError::TransactionNotAccepted(_)) => {}
 			Err(e) => return Err(anyhow::anyhow!("Unexpected error: {:?}", e)),
@@ -268,9 +256,9 @@
 
 		let (tx, rx) = async_channel::unbounded();
 		let mempool_handle = tokio::spawn(async move {
+			let mut core_mempool = CoreMempool::new(&mempool_executor.node_config.clone());
 			loop {
-				mempool_executor.tick_transaction_pipe(tx.clone()).await?;
-				tokio::time::sleep(tokio::time::Duration::from_secs(1)).await;
+				mempool_executor.tick_transaction_pipe(&mut core_mempool, tx.clone(), &mut std::time::Instant::now()).await?;
 			}
 			Ok(()) as Result<(), anyhow::Error>
 		});
@@ -296,9 +284,9 @@
 
 		let (tx, rx) = async_channel::unbounded();
 		let mempool_handle = tokio::spawn(async move {
+			let mut core_mempool = CoreMempool::new(&mempool_executor.node_config.clone());
 			loop {
-				mempool_executor.tick_transaction_pipe(tx.clone()).await?;
-				tokio::time::sleep(tokio::time::Duration::from_secs(1)).await;
+				mempool_executor.tick_transaction_pipe(&mut core_mempool, tx.clone(), &mut std::time::Instant::now()).await?;
 			}
 			Ok(()) as Result<(), anyhow::Error>
 		});
