--- conflicted
+++ resolved
@@ -34,15 +34,14 @@
 		&self,
 		transaction_channel: async_channel::Sender<SignedTransaction>,
 	) -> Result<(), TransactionPipeError> {
-<<<<<<< HEAD
 		// Drop the receiver RwLock as soon as possible.
 		let next = {
 			let mut mempool_client_receiver = self.mempool_client_receiver.write().await;
 			mempool_client_receiver.next().await
 		};
 		
-		if let Some(request) = next  {
-			match request {
+		match next {
+			Some(request) => match request {
 				MempoolClientRequest::SubmitTransaction(transaction, callback) => {
 					// Pre-execute Tx to validate its content.
 					// Re-create the validator for each Tx because it uses a frozen version of the ledger.
@@ -59,79 +58,24 @@
 							let mut core_mempool = self.core_mempool.write().await;
 
 							debug!("Adding transaction to mempool: {:?} {:?}", transaction, transaction.sequence_number());
-=======
-		let mut mempool_client_receiver = self.mempool_client_receiver.write().await;
-		match mempool_client_receiver.next().await {
-			Some(request) => {
-				match request {
-					MempoolClientRequest::SubmitTransaction(transaction, callback) => {
-						// Pre-execute Tx to validate its content.
-						// Re-create the validator for each Tx because it uses a frozen version of the ledger.
-						let vm_validator = VMValidator::new(Arc::clone(&self.db.reader));
-						let tx_result = vm_validator.validate_transaction(transaction.clone())?;
-
-						let status = if let Some(vm_status) = tx_result.status() {
-							// If the verification failed, return the error status.
-							let ms = MempoolStatus::new(MempoolStatusCode::VmError);
-							(ms, Some(vm_status))
-						} else {
-							// add to the mempool
-							let mut core_mempool = self.core_mempool.write().await;
-
-							debug!(
-								"Adding transaction to mempool: {:?} {:?}",
-								transaction,
-								transaction.sequence_number()
-							);
->>>>>>> 93e480b2
 							let status = core_mempool.add_txn(
 								transaction.clone(),
 								0,
 								transaction.sequence_number(),
 								TimelineState::NonQualified,
-<<<<<<< HEAD
 								true
-=======
-								true,
->>>>>>> 93e480b2
 							);
 
 							match status.code {
 								MempoolStatusCode::Accepted => {
 									debug!("Transaction accepted: {:?}", transaction);
-<<<<<<< HEAD
 								},
-=======
-								}
->>>>>>> 93e480b2
 								_ => {
 									debug!("Transaction not accepted: {:?}", status);
 									Err(TransactionPipeError::TransactionNotAccepted(status))?;
 								}
 							}
 
-<<<<<<< HEAD
-=======
-							// send along to the receiver
-							transaction_channel.send(transaction).await.map_err(|e| {
-								anyhow::anyhow!("Error sending transaction: {:?}", e)
-							})?;
-
-							// report status
-							let ms = MempoolStatus::new(MempoolStatusCode::Accepted);
-							(ms, None)
-						};
-
-						if callback.send(Ok(status)).is_err() {
-							debug!("submit_transaction request has been canceled");
-						}
-					}
-					MempoolClientRequest::GetTransactionByHash(hash, sender) => {
-						let mempool = self.core_mempool.read().await;
-						let mempool_result = mempool.get_by_hash(hash);
-						if sender.send(mempool_result).is_err() {
-							debug!("get_transaction_by_hash request has been canceled");
->>>>>>> 93e480b2
 						}
 
 						// send along to the receiver
@@ -159,13 +103,9 @@
 					}
 				},
 			}
-<<<<<<< HEAD
-	
-=======
 			None => {
 				return Err(TransactionPipeError::InputClosed);
 			}
->>>>>>> 93e480b2
 		}
 
 		Ok(())
