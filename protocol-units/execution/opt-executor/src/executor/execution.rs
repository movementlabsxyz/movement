use super::Executor;
use aptos_crypto::HashValue;
use aptos_executor_types::BlockExecutorTrait;
use aptos_types::transaction::signature_verified_transaction::into_signature_verified_block;
use aptos_types::{
	aggregate_signature::AggregateSignature,
	block_executor::{
		config::BlockExecutorConfigFromOnchain,
		partitioner::{ExecutableBlock, ExecutableTransactions},
	},
	block_info::BlockInfo,
	block_metadata::BlockMetadata,
	epoch_state::EpochState,
	ledger_info::{LedgerInfo, LedgerInfoWithSignatures},
	transaction::{Transaction, Version},
	validator_verifier::{ValidatorConsensusInfo, ValidatorVerifier},
};
use movement_types::block::{BlockCommitment, Commitment, Id};
<<<<<<< HEAD
use tracing::{debug, info, warn};
=======
use tracing::{debug, info};
>>>>>>> f583cad6

impl Executor {
	pub async fn execute_block(
		&self,
		block: ExecutableBlock,
	) -> Result<BlockCommitment, anyhow::Error> {
		let (block_metadata, block) = {
			// get the block metadata transaction
			let metadata_access_block = block.transactions.clone();
			let metadata_access_transactions = metadata_access_block.into_txns();
			let first_signed = metadata_access_transactions
				.first()
				.ok_or(anyhow::anyhow!("Block must contain a block metadata transaction"))?;
			// cloning is cheaper than moving the array
			let block_metadata = match first_signed.clone().into_inner() {
				Transaction::BlockMetadata(metadata) => metadata.clone(),
				_ => {
					anyhow::bail!("First transaction in block must be a block metadata transaction")
				}
			};

			for transaction in metadata_access_transactions.iter() {
				warn!("Transaction sender: {:?}", transaction.sender());
			}

			// reconstruct the block
			let block = ExecutableBlock::new(
				block.block_id.clone(),
				ExecutableTransactions::Unsharded(metadata_access_transactions),
			);

			(block_metadata, block)
		};

		let block_id = block.block_id.clone();
		let parent_block_id = self.block_executor.committed_block_id();

		let block_executor_clone = self.block_executor.clone();
		let state_compute = tokio::task::spawn_blocking(move || {
			block_executor_clone.execute_block(
				block,
				parent_block_id,
				BlockExecutorConfigFromOnchain::new_no_block_limit(),
			)
		})
		.await??;

		warn!("Block execution compute the following state: {:?}", state_compute);

		let version = state_compute.version();
		debug!("Block execution computed the following version: {:?}", version);
		let (epoch, round) = (block_metadata.epoch(), block_metadata.round());

		let ledger_info_with_sigs = self.ledger_info_with_sigs(
			epoch,
			round,
			block_id.clone(),
			block_metadata.timestamp_usecs(),
			state_compute.root_hash(),
			version,
		);
		let block_executor_clone = self.block_executor.clone();
		tokio::task::spawn_blocking(move || {
			block_executor_clone.commit_blocks(vec![block_id], ledger_info_with_sigs)
		})
		.await??;

		let proof = self.db().reader.get_state_proof(version)?;

		// Context has a reach-around to the db so the block height should
		// have been updated to the most recently committed block.
		// Race conditions, anyone?
		let block_height = self.get_block_head_height()?;

		let commitment = Commitment::digest_state_proof(&proof);
		Ok(BlockCommitment::new(block_height.into(), Id::new(*block_id.clone()), commitment))
	}

	pub fn get_block_head_height(&self) -> Result<u64, anyhow::Error> {
		let ledger_info = self.db().reader.get_latest_ledger_info()?;
		let (_, _, new_block_event) = self
			.db()
			.reader
			.get_block_info_by_version(ledger_info.ledger_info().version())?;
		Ok(new_block_event.height)
	}

	pub async fn revert_block_head_to(&self, block_height: u64) -> Result<(), anyhow::Error> {
		let (_start_ver, end_ver, block_event) =
			self.db().reader.get_block_info_by_height(block_height)?;
		let block_info = BlockInfo::new(
			block_event.epoch(),
			block_event.round(),
			block_event.hash()?,
			self.db().reader.get_accumulator_root_hash(end_ver)?,
			end_ver,
			block_event.proposed_time(),
			None,
		);
		let ledger_info = LedgerInfo::new(block_info, HashValue::zero());
		let aggregate_signature = AggregateSignature::empty();
		let ledger_info = LedgerInfoWithSignatures::new(ledger_info, aggregate_signature);
		let db_writer = self.db().writer.clone();
		tokio::task::spawn_blocking(move || db_writer.revert_commit(&ledger_info)).await??;
		// Reset the executor state to the reverted storage
		self.block_executor.reset()?;
		Ok(())
	}

	/// Gets the next epoch and round.
	pub fn get_next_epoch_and_round(&self) -> Result<(u64, u64), anyhow::Error> {
		let epoch = self.db().reader.get_latest_ledger_info()?.ledger_info().next_block_epoch();
		let round = self.db().reader.get_latest_ledger_info()?.ledger_info().round();
		Ok((epoch, round))
	}

	/// Gets the timestamp of the last state.
	pub fn get_last_state_timestamp_micros(&self) -> Result<u64, anyhow::Error> {
		let ledger_info = self.db().reader.get_latest_ledger_info()?;
		Ok(ledger_info.ledger_info().timestamp_usecs())
	}

	pub async fn rollover_genesis(&self, timestamp: u64) -> Result<(), anyhow::Error> {
		let (epoch, round) = self.get_next_epoch_and_round()?;
		let block_id = HashValue::random();

		// genesis timestamp should always be 0
		let genesis_timestamp = self.get_last_state_timestamp_micros()?;
		info!(
			"Rollover genesis: epoch: {}, round: {}, block_id: {}, genesis timestamp {}",
			epoch, round, block_id, genesis_timestamp
		);

		let block_metadata = Transaction::BlockMetadata(BlockMetadata::new(
			block_id,
			epoch,
			round,
			self.signer.author(),
			vec![],
			vec![],
			timestamp,
		));
		let txs =
			ExecutableTransactions::Unsharded(into_signature_verified_block(vec![block_metadata]));
		let block = ExecutableBlock::new(block_id.clone(), txs);
		self.execute_block(block).await?;
		Ok(())
	}

	/// Rollover the genesis block.
	/// This should only be used for testing. The data availability layer should provide an initial transaction that rolls over the genesis block.
	pub async fn rollover_genesis_now(&self) -> Result<(), anyhow::Error> {
		// rollover timestamp needs to be within the epoch, by  default above this is one hour, so below is 59 minutes
		let rollover_timestamp = chrono::Utc::now().timestamp_micros() as u64;
		self.rollover_genesis(
			rollover_timestamp,
			// rollover_timestamp - (59 * 60 * 1000 * 1000), // 60 minutes
		)
		.await?;
		Ok(())
	}

	pub fn ledger_info_with_sigs(
		&self,
		epoch: u64,
		round: u64,
		block_id: HashValue,
		timestamp_microseconds: u64,
		root_hash: HashValue,
		version: Version,
	) -> LedgerInfoWithSignatures {
		let block_info = BlockInfo::new(
			epoch,
			round,
			block_id,
			root_hash,
			version,
			timestamp_microseconds,
			Some(EpochState {
				epoch,
				verifier: ValidatorVerifier::new(vec![ValidatorConsensusInfo::new(
					self.signer.author(),
					self.signer.public_key(),
					100_000_000,
				)]),
			}),
		);
		let ledger_info = LedgerInfo::new(
			block_info,
			HashValue::zero(), /* consensus_data_hash, doesn't matter */
		);
		LedgerInfoWithSignatures::new(
			ledger_info,
			AggregateSignature::empty(), /* signatures */
		)
	}
}

#[cfg(test)]
mod tests {
	use super::*;
	use crate::Service;
	use aptos_api::accept_type::AcceptType;
	use aptos_crypto::{
		ed25519::{Ed25519PrivateKey, Ed25519Signature},
		HashValue, PrivateKey, Uniform,
	};
	use aptos_sdk::{
		transaction_builder::TransactionFactory,
		types::{AccountKey, LocalAccount},
	};
	use aptos_storage_interface::state_view::DbStateViewAtVersion;
	use aptos_types::{
		account_address::AccountAddress,
		account_config::{aptos_test_root_address, AccountResource},
		block_executor::partitioner::ExecutableTransactions,
		block_metadata::BlockMetadata,
		chain_id::ChainId,
		state_store::MoveResourceExt,
		transaction::signature_verified_transaction::{
			into_signature_verified_block, SignatureVerifiedTransaction,
		},
		transaction::{RawTransaction, Script, SignedTransaction, Transaction, TransactionPayload},
	};
	use rand::SeedableRng;
	use tokio::sync::mpsc;

	fn create_signed_transaction(sequence_number: u64, chain_id: ChainId) -> SignedTransaction {
		let private_key = Ed25519PrivateKey::generate_for_testing();
		let public_key = private_key.public_key();
		let transaction_payload = TransactionPayload::Script(Script::new(vec![0], vec![], vec![]));
		let raw_transaction = RawTransaction::new(
			AccountAddress::random(),
			sequence_number,
			transaction_payload,
			0,
			0,
			0,
			chain_id, // This is the value used in aptos testing code.
		);
		SignedTransaction::new(raw_transaction, public_key, Ed25519Signature::dummy_signature())
	}

	#[tokio::test]
	async fn test_execute_block() -> Result<(), anyhow::Error> {
		let private_key = Ed25519PrivateKey::generate_for_testing();
		let (tx_sender, _tx_receiver) = mpsc::channel(1);
		let (executor, _config, _tempdir) = Executor::try_test_default(private_key)?;
		let (context, _transaction_pipe) = executor.background(tx_sender)?;
		let block_id = HashValue::random();
		let block_metadata = Transaction::BlockMetadata(BlockMetadata::new(
			block_id,
			0,
			0,
			executor.signer.author(),
			vec![],
			vec![],
			chrono::Utc::now().timestamp_micros() as u64,
		));
		let tx = SignatureVerifiedTransaction::Valid(Transaction::UserTransaction(
			create_signed_transaction(0, context.config().chain.maptos_chain_id.clone()),
		));
		let txs = ExecutableTransactions::Unsharded(vec![
			SignatureVerifiedTransaction::Valid(block_metadata),
			tx,
		]);
		let block = ExecutableBlock::new(block_id.clone(), txs);
		executor.execute_block(block).await?;
		Ok(())
	}

	// https://github.com/movementlabsxyz/aptos-core/blob/ea91067b81f9673547417bff9c70d5a2fe1b0e7b/execution/executor-test-helpers/src/integration_test_impl.rs#L535
	#[tracing_test::traced_test]
	#[tokio::test]
	async fn test_execute_block_state_db() -> Result<(), anyhow::Error> {
		// use aptos_logger::{Level, Logger};
		// Logger::builder().level(Level::Info).build();

		// Create an executor instance from the environment configuration.
		let private_key = Ed25519PrivateKey::generate_for_testing();
		let (tx_sender, _tx_receiver) = mpsc::channel(1);
		let (executor, _config, _tempdir) = Executor::try_test_default(private_key)?;
		let (context, _transaction_pipe) = executor.background(tx_sender)?;
		executor.rollover_genesis_now().await?;

		// Initialize a root account using a predefined keypair and the test root address.
		let root_account = LocalAccount::new(
			aptos_test_root_address(),
			AccountKey::from_private_key(context.config().chain.maptos_private_key.clone()),
			0,
		);

		// Seed for random number generator, used here to generate predictable results in a test environment.
		let seed = [3u8; 32];
		let mut rng = ::rand::rngs::StdRng::from_seed(seed);

		// Loop to simulate the execution of multiple blocks.
		for i in 0..10 {
			let (epoch, round) = executor.get_next_epoch_and_round()?;

			// Generate a random block ID.
			let block_id = HashValue::random();
			// Clone the signer from the executor for signing the metadata.
			let signer = executor.signer.clone();
			// Get the current time in microseconds for the block timestamp.
			let current_time_microseconds = chrono::Utc::now().timestamp_micros() as u64;

			// Create a transaction factory with the chain ID of the executor, used for creating transactions.
			let tx_factory =
				TransactionFactory::new(context.config().chain.maptos_chain_id.clone())
					.with_transaction_expiration_time(
						current_time_microseconds, // current_time_microseconds + (i * 1000 * 1000 * 60 * 30) + 30,
					);

			// Create a block metadata transaction.
			let block_metadata = Transaction::BlockMetadata(BlockMetadata::new(
				block_id,
				epoch,
				round,
				signer.author(),
				vec![],
				vec![],
				current_time_microseconds,
				// ! below doesn't work, i.e., we can't roll over epochs
				// current_time_microseconds + (i * 1000 * 1000 * 60 * 30), // 30 minutes later, thus every other will be across an epoch
			));

			// Generate a new account for transaction tests.
			let new_account = LocalAccount::generate(&mut rng);
			let new_account_address = new_account.address();

			// Create a user account creation transaction.
			let user_account_creation_tx = root_account.sign_with_transaction_builder(
				tx_factory.create_user_account(new_account.public_key()),
			);

			// Create a mint transaction to provide the new account with some initial balance.
			let mint_tx = root_account
				.sign_with_transaction_builder(tx_factory.mint(new_account.address(), 2000));
			// Store the hash of the committed transaction for later verification.
			let mint_tx_hash = mint_tx.committed_hash();

			// Block Metadata
			let transactions =
				ExecutableTransactions::Unsharded(into_signature_verified_block(vec![
					block_metadata,
					Transaction::UserTransaction(user_account_creation_tx),
					Transaction::UserTransaction(mint_tx),
				]));
			debug!("Number of transactions: {}", transactions.num_transactions());
			let block = ExecutableBlock::new(block_id.clone(), transactions);
			let block_commitment = executor.execute_block(block).await?;

			// Access the database reader to verify state after execution.
			let db_reader = executor.db_reader();
			// Get the latest version of the blockchain state from the database.
			let latest_version = db_reader.get_synced_version()?;
			// Verify the transaction by its hash to ensure it was committed.
			let transaction_result =
				db_reader.get_transaction_by_hash(mint_tx_hash, latest_version, false)?;
			assert!(transaction_result.is_some());

			// Create a state view at the latest version to inspect account states.
			let state_view = db_reader.state_view_at_version(Some(latest_version))?;
			// Access the state view of the new account to verify its state and existence.
			let _account_resource =
				AccountResource::fetch_move_resource(&state_view, &new_account_address)?.unwrap();

			// Check the commitment against state proof
			let state_proof = db_reader.get_state_proof(latest_version)?;
			let expected_commitment = Commitment::digest_state_proof(&state_proof);
			assert_eq!(block_commitment.height(), i + 2);
			assert_eq!(block_commitment.commitment(), expected_commitment);
		}

		Ok(())
	}

	#[tokio::test]
	async fn test_execute_block_state_get_api() -> Result<(), anyhow::Error> {
		// Create an executor instance from the environment configuration.
		let private_key = Ed25519PrivateKey::generate_for_testing();
		let (tx_sender, _tx_receiver) = mpsc::channel(16);
		let (executor, _config, _tempdir) = Executor::try_test_default(private_key)?;
		let (context, _transaction_pipe) = executor.background(tx_sender)?;
		let service = Service::new(&context);
		executor.rollover_genesis_now().await?;

		// Initialize a root account using a predefined keypair and the test root address.
		let root_account = LocalAccount::new(
			aptos_test_root_address(),
			AccountKey::from_private_key(context.config().chain.maptos_private_key.clone()),
			0,
		);

		// Seed for random number generator, used here to generate predictable results in a test environment.
		let seed = [3u8; 32];
		let mut rng = ::rand::rngs::StdRng::from_seed(seed);

		// Create a transaction factory with the chain ID of the executor.
		let tx_factory = TransactionFactory::new(context.config().chain.maptos_chain_id.clone());

		// Simulate the execution of multiple blocks.
		for _ in 0..10 {
			// For example, create and execute 3 blocks.
			let (epoch, round) = executor.get_next_epoch_and_round()?;

			let block_id = HashValue::random(); // Generate a random block ID for each block.

			// Clone the signer from the executor for signing the metadata.
			let signer = executor.signer.clone();
			// Get the current time in microseconds for the block timestamp.
			let current_time_microseconds = chrono::Utc::now().timestamp_micros() as u64;

			// Create a block metadata transaction.
			let block_metadata = Transaction::BlockMetadata(BlockMetadata::new(
				block_id,
				epoch,
				round,
				signer.author(),
				vec![],
				vec![],
				current_time_microseconds,
			));

			// Generate new accounts and create transactions for each block.
			let mut transactions = Vec::new();
			let mut transaction_hashes = Vec::new();
			transactions.push(block_metadata.clone());
			for _ in 0..2 {
				// Each block will contain 2 transactions.
				let new_account = LocalAccount::generate(&mut rng);
				let user_account_creation_tx = root_account.sign_with_transaction_builder(
					tx_factory.create_user_account(new_account.public_key()),
				);
				let tx_hash = user_account_creation_tx.committed_hash();
				transaction_hashes.push(tx_hash);
				transactions.push(Transaction::UserTransaction(user_account_creation_tx));
			}

			// Group all transactions into an unsharded block for execution.
			let executable_transactions = ExecutableTransactions::Unsharded(
				transactions.into_iter().map(SignatureVerifiedTransaction::Valid).collect(),
			);
			let block = ExecutableBlock::new(block_id.clone(), executable_transactions);
			executor.execute_block(block).await?;

			// Retrieve the executor's API interface and fetch the transaction by each hash.
			let apis = service.get_apis();
			for hash in transaction_hashes {
				let _ = apis
					.transactions
					.get_transaction_by_hash_inner(&AcceptType::Bcs, hash.into())
					.await?;
			}
		}

		Ok(())
	}
}<|MERGE_RESOLUTION|>--- conflicted
+++ resolved
@@ -16,11 +16,7 @@
 	validator_verifier::{ValidatorConsensusInfo, ValidatorVerifier},
 };
 use movement_types::block::{BlockCommitment, Commitment, Id};
-<<<<<<< HEAD
 use tracing::{debug, info, warn};
-=======
-use tracing::{debug, info};
->>>>>>> f583cad6
 
 impl Executor {
 	pub async fn execute_block(
