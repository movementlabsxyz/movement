use super::Executor;
use crate::background::BackgroundTask;
use crate::{bootstrap, Context};

use aptos_config::config::NodeConfig;
#[cfg(test)]
use aptos_crypto::ed25519::Ed25519PrivateKey;
use aptos_crypto::PrivateKey;
use aptos_executor::block_executor::BlockExecutor;
use aptos_mempool::MempoolClientRequest;
use aptos_types::transaction::SignedTransaction;
use dot_movement::DotMovement;
use futures::FutureExt;
use maptos_execution_util::config::Config;

use anyhow::Context as _;
use futures::channel::mpsc as futures_mpsc;
use movement_collections::garbage::{counted::GcCounter, Duration};
use tokio::sync::mpsc;

#[cfg(test)]
use tempfile::TempDir;

use std::net::ToSocketAddrs;
use std::sync::{Arc, RwLock};

// Executor channel size.
// Allow 2^16 transactions before appling backpressure given theoretical maximum TPS of 170k.
const EXECUTOR_CHANNEL_SIZE: usize = 2_usize.pow(16);

impl Executor {
	pub fn bootstrap(maptos_config: &Config) -> Result<Self, anyhow::Error> {
		// get dot movement
		// todo: this is a slight anti-pattern, but it's fine for now
		let dot_movement = DotMovement::try_from_env()?;

		// set up the node config
		let mut node_config = NodeConfig::default();

		// read-only settings
		if maptos_config.chain.maptos_read_only {
			node_config.api.transaction_submission_enabled = false;
			node_config.api.encode_submission_enabled = false;
			node_config.api.transaction_simulation_enabled = false;
			node_config.api.gas_estimation.enabled = false;
			node_config.api.periodic_gas_estimation_ms = None;
		}

		// pruning config
		node_config.storage.storage_pruner_config.ledger_pruner_config.enable =
			maptos_config.chain.enabled_pruning;
		node_config.storage.storage_pruner_config.ledger_pruner_config.prune_window =
			maptos_config.chain.maptos_ledger_prune_window;

		node_config.storage.storage_pruner_config.state_merkle_pruner_config.enable =
			maptos_config.chain.enabled_pruning;
		node_config
			.storage
			.storage_pruner_config
			.state_merkle_pruner_config
			.prune_window = maptos_config.chain.maptos_state_merkle_prune_window;

		node_config.storage.storage_pruner_config.epoch_snapshot_pruner_config.enable =
			maptos_config.chain.enabled_pruning;
		node_config
			.storage
			.storage_pruner_config
			.epoch_snapshot_pruner_config
			.prune_window = maptos_config.chain.maptos_epoch_snapshot_prune_window;

		node_config.indexer.enabled = true;
		// indexer config
		node_config.indexer.postgres_uri =
			Some(maptos_config.indexer_processor.postgres_connection_string.clone());
		node_config.indexer.processor = Some("default_processor".to_string());
		node_config.indexer.check_chain_id = Some(false);
		node_config.indexer.skip_migrations = Some(false);
		node_config.indexer.fetch_tasks = Some(4);
		node_config.indexer.processor_tasks = Some(4);
		node_config.indexer.emit_every = Some(4);
		node_config.indexer.batch_size = Some(8);
		node_config.indexer.gap_lookback_versions = Some(4);

		node_config.indexer_grpc.enabled = true;

		// indexer_grpc config
		node_config.indexer_grpc.processor_batch_size = 4;
		node_config.indexer_grpc.processor_task_count = 4;
		node_config.indexer_grpc.output_batch_size = 4;
		node_config.indexer_grpc.address = (
			maptos_config.indexer.maptos_indexer_grpc_listen_hostname.as_str(),
			maptos_config.indexer.maptos_indexer_grpc_listen_port,
		)
			.to_socket_addrs()?
			.next()
			.context("failed to resolve the value of maptos_indexer_grpc_listen_hostname")?;
		node_config.indexer_grpc.use_data_service_interface = true;

		// indexer table info config
		node_config.indexer_table_info.enabled = true;
		node_config.storage.dir = dot_movement.get_path().join("maptos-storage");
		node_config.storage.set_data_dir(node_config.storage.dir.clone());

		let (db, signer) = bootstrap::maybe_bootstrap_empty_db(
			&node_config,
			maptos_config.chain.maptos_db_path.as_ref().context("No db path provided.")?,
			maptos_config.chain.maptos_chain_id.clone(),
			&maptos_config.chain.maptos_private_key.public_key(),
		)?;
		Ok(Self {
			block_executor: Arc::new(BlockExecutor::new(db.clone())),
			signer,
			transactions_in_flight: Arc::new(RwLock::new(GcCounter::new(
				Duration::try_new(maptos_config.mempool.sequence_number_ttl_ms)?,
				Duration::try_new(maptos_config.mempool.gc_slot_duration_ms)?,
			))),
			config: maptos_config.clone(),
			node_config: node_config.clone(),
		})
	}

	pub fn try_from_config(maptos_config: Config) -> Result<Self, anyhow::Error> {
		Self::bootstrap(&maptos_config)
	}

	#[cfg(test)]
	pub fn try_test_default(
		private_key: Ed25519PrivateKey,
	) -> Result<(Self, TempDir), anyhow::Error> {
		let tempdir = tempfile::tempdir()?;

		let mut maptos_config = Config::default();
		maptos_config.chain.maptos_private_key = private_key;

		// replace the db path with the temporary directory
		maptos_config.chain.maptos_db_path.replace(tempdir.path().to_path_buf());
		let executor = Self::try_from_config(maptos_config)?;
		Ok((executor, tempdir))
	}

	/// Creates an instance of [`Context`] and the background [`TransactionPipe`]
	/// task to process transactions. If the configuration is for a read-only node,
	/// `None` is returned instead of the transaction pipe task.
	/// The `Context` must be kept around for as long as the `TransactionPipe`
	/// task needs to be running.
	pub fn background(
		&self,
		transaction_sender: mpsc::Sender<(u64, SignedTransaction)>,
	) -> anyhow::Result<(Context, BackgroundTask)> {
		let node_config = self.node_config.clone();
		let maptos_config = self.config.clone();

		// use the default signer, block executor, and mempool
		let (mempool_client_sender, mempool_client_receiver) =
			futures_mpsc::channel::<MempoolClientRequest>(EXECUTOR_CHANNEL_SIZE);
<<<<<<< HEAD
		let transaction_pipe = TransactionPipe::new(
			mempool_client_receiver,
			transaction_sender,
			self.db().reader.clone(),
			&node_config,
			Arc::clone(&self.transactions_in_flight),
			maptos_config.load_shedding.max_transactions_in_flight,
			self.config().mempool.sequence_number_ttl_ms,
			self.config().mempool.gc_slot_duration_ms,
		);

		let cx = Context::new(
			self.db().clone(),
			mempool_client_sender,
			maptos_config.clone(),
			node_config.clone(),
		);

		Ok((cx, transaction_pipe))
=======

		let background_task = if maptos_config.chain.maptos_read_only {
			BackgroundTask::read_only(mempool_client_receiver)
		} else {
			BackgroundTask::transaction_pipe(
				mempool_client_receiver,
				transaction_sender,
				self.db().reader.clone(),
				&node_config,
				&self.config.mempool,
				self.transactions_in_flight.clone(),
				maptos_config.load_shedding.max_transactions_in_flight,
			)
		};

		let cx = Context::new(self.db().clone(), mempool_client_sender, maptos_config, node_config);

		Ok((cx, background_task))
>>>>>>> f81c95cf
	}
}<|MERGE_RESOLUTION|>--- conflicted
+++ resolved
@@ -153,27 +153,6 @@
 		// use the default signer, block executor, and mempool
 		let (mempool_client_sender, mempool_client_receiver) =
 			futures_mpsc::channel::<MempoolClientRequest>(EXECUTOR_CHANNEL_SIZE);
-<<<<<<< HEAD
-		let transaction_pipe = TransactionPipe::new(
-			mempool_client_receiver,
-			transaction_sender,
-			self.db().reader.clone(),
-			&node_config,
-			Arc::clone(&self.transactions_in_flight),
-			maptos_config.load_shedding.max_transactions_in_flight,
-			self.config().mempool.sequence_number_ttl_ms,
-			self.config().mempool.gc_slot_duration_ms,
-		);
-
-		let cx = Context::new(
-			self.db().clone(),
-			mempool_client_sender,
-			maptos_config.clone(),
-			node_config.clone(),
-		);
-
-		Ok((cx, transaction_pipe))
-=======
 
 		let background_task = if maptos_config.chain.maptos_read_only {
 			BackgroundTask::read_only(mempool_client_receiver)
@@ -192,6 +171,5 @@
 		let cx = Context::new(self.db().clone(), mempool_client_sender, maptos_config, node_config);
 
 		Ok((cx, background_task))
->>>>>>> f81c95cf
 	}
 }