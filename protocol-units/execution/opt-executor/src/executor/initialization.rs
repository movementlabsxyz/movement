use super::Executor;
use aptos_api::Context;
use aptos_config::config::NodeConfig;
#[cfg(test)]
use aptos_crypto::ed25519::Ed25519PrivateKey;
use aptos_crypto::{ed25519::Ed25519PublicKey, PrivateKey};
use aptos_db::AptosDB;
use aptos_executor::{
	block_executor::BlockExecutor,
	db_bootstrapper::{generate_waypoint, maybe_bootstrap},
};
use aptos_mempool::{core_mempool::CoreMempool, MempoolClientRequest, MempoolClientSender};
use aptos_sdk::types::on_chain_config::{OnChainConsensusConfig, OnChainExecutionConfig};
use aptos_storage_interface::DbReaderWriter;
use aptos_types::{
	chain_id::ChainId,
	transaction::{ChangeSet, Transaction, WriteSetPayload},
	validator_signer::ValidatorSigner,
};
use aptos_vm::AptosVM;
use aptos_vm_genesis::{
	default_gas_schedule, encode_genesis_change_set, GenesisConfiguration, TestValidator, Validator,
};
use maptos_execution_util::config::Config;

use anyhow::Context as _;
use futures::channel::mpsc as futures_mpsc;
use tokio::sync::RwLock;

#[cfg(test)]
use tempfile::TempDir;

use std::{path::PathBuf, sync::Arc};

impl Executor {
	pub fn genesis_change_set_and_validators(
		chain_id: ChainId,
		count: Option<usize>,
		public_key: &Ed25519PublicKey,
	) -> (ChangeSet, Vec<TestValidator>) {
		let framework = aptos_cached_packages::head_release_bundle();
		let test_validators = TestValidator::new_test_set(count, Some(100_000_000));
		let validators_: Vec<Validator> = test_validators.iter().map(|t| t.data.clone()).collect();
		let validators = &validators_;

		// This number should not exceed u64::MAX / 1_000_000_000
		// to avoid overflowing calculations in aptos-vm-genesis.
		// This will last several centuries.
		const EPOCH_DURATION_SECS: u64 = 60 * 60 * 24 * 1024 * 128;

		let genesis = encode_genesis_change_set(
			&public_key,
			validators,
			framework,
			chain_id,
			// todo: get this config from somewhere
			&GenesisConfiguration {
				allow_new_validators: true,
				epoch_duration_secs: EPOCH_DURATION_SECS,
				is_test: true,
				min_stake: 0,
				min_voting_threshold: 0,
				// 1M APTOS coins (with 8 decimals).
				max_stake: 100_000_000_000_000,
				recurring_lockup_duration_secs: EPOCH_DURATION_SECS * 2,
				required_proposer_stake: 0,
				rewards_apy_percentage: 0,
				voting_duration_secs: EPOCH_DURATION_SECS,
				voting_power_increase_limit: 50,
				employee_vesting_start: 1663456089,
				employee_vesting_period_duration: 5 * 60, // 5 minutes
				initial_features_override: None,
				randomness_config_override: None,
				jwk_consensus_config_override: None,
			},
			&OnChainConsensusConfig::default_for_genesis(),
			&OnChainExecutionConfig::default_for_genesis(),
			&default_gas_schedule(),
		);
		(genesis, test_validators)
	}

	/// Bootstrap a database with a genesis transaction if it is empty.
	pub fn maybe_bootstrap_empty_db(
		db_dir: &PathBuf,
		chain_id: ChainId,
		public_key: &Ed25519PublicKey,
	) -> Result<(DbReaderWriter, ValidatorSigner), anyhow::Error> {
		let db_rw = DbReaderWriter::new(AptosDB::new_for_test(db_dir));
		let (genesis, validators) =
			Self::genesis_change_set_and_validators(chain_id, Some(1), public_key);
		let genesis_txn = Transaction::GenesisTransaction(WriteSetPayload::Direct(genesis));
		let validator_signer = ValidatorSigner::new(
			validators[0].data.owner_address,
			validators[0].consensus_key.clone(),
		);

		// check for context

		match db_rw.reader.get_latest_ledger_info_option()? {
			Some(ledger_info) => {
				// context exists
				tracing::info!("Ledger info found, not bootstrapping DB: {:?}", ledger_info);
			}
			None => {
				// context does not exist
				// simply continue
				tracing::info!("No ledger info found, bootstrapping DB.");
				let waypoint = generate_waypoint::<AptosVM>(&db_rw, &genesis_txn)?;
				maybe_bootstrap::<AptosVM>(&db_rw, &genesis_txn, waypoint)?
					.ok_or(anyhow::anyhow!("Failed to bootstrap DB"))?;
				assert!(db_rw.reader.get_latest_ledger_info_option()?.is_some());
			}
		}

		Ok((db_rw, validator_signer))
	}

	pub fn bootstrap(
		mempool_client_sender: MempoolClientSender,
		mempool_client_receiver: futures_mpsc::Receiver<MempoolClientRequest>,
		node_config: NodeConfig,
		maptos_config: Config,
	) -> Result<Self, anyhow::Error> {
		let (db, signer) = Self::maybe_bootstrap_empty_db(
			maptos_config.chain.maptos_db_path.as_ref().context("No db path provided.")?,
			maptos_config.chain.maptos_chain_id.clone(),
			&maptos_config.chain.maptos_private_key.public_key(),
		)?;
		let reader = db.reader.clone();
		let core_mempool = Arc::new(RwLock::new(CoreMempool::new(&node_config)));

		Ok(Self {
			block_executor: Arc::new(RwLock::new(BlockExecutor::new(db.clone()))),
			db,
			signer,
			core_mempool,
			mempool_client_sender: mempool_client_sender.clone(),
			mempool_client_receiver: Arc::new(RwLock::new(mempool_client_receiver)),
			node_config: node_config.clone(),
			context: Arc::new(Context::new(
				maptos_config.chain.maptos_chain_id.clone(),
				reader,
				mempool_client_sender,
				node_config,
				None,
			)),
			listen_url: format!(
				"{}:{}",
				maptos_config.chain.maptos_rest_listen_hostname,
				maptos_config.chain.maptos_rest_listen_port
			),
<<<<<<< HEAD
			maptos_config,
=======
			maptos_config: maptos_config.clone(),
>>>>>>> 34babe07
		})
	}

	pub fn try_from_config(maptos_config: &Config) -> Result<Self, anyhow::Error> {
		// use the default signer, block executor, and mempool
		let (mempool_client_sender, mempool_client_receiver) =
			futures_mpsc::channel::<MempoolClientRequest>(10);
		let node_config = NodeConfig::default();
		Self::bootstrap(
			mempool_client_sender,
			mempool_client_receiver,
			node_config,
			maptos_config.clone(),
		)
	}

	#[cfg(test)]
	pub fn try_test_default(
		private_key: Ed25519PrivateKey,
	) -> Result<(Self, TempDir), anyhow::Error> {
		let tempdir = tempfile::tempdir()?;

		let mut maptos_config = Config::default();
		maptos_config.chain.maptos_private_key = private_key;

		// replace the db path with the temporary directory
		maptos_config.chain.maptos_db_path.replace(tempdir.path().to_path_buf());
		let executor = Self::try_from_config(&maptos_config)?;
		Ok((executor, tempdir))
	}
}<|MERGE_RESOLUTION|>--- conflicted
+++ resolved
@@ -150,11 +150,7 @@
 				maptos_config.chain.maptos_rest_listen_hostname,
 				maptos_config.chain.maptos_rest_listen_port
 			),
-<<<<<<< HEAD
 			maptos_config,
-=======
-			maptos_config: maptos_config.clone(),
->>>>>>> 34babe07
 		})
 	}
 
