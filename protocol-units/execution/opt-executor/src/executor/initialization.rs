use super::Executor;
use crate::background::BackgroundTask;
use crate::{bootstrap, Context};

use aptos_config::config::NodeConfig;
#[cfg(test)]
use aptos_crypto::ed25519::Ed25519PrivateKey;
use aptos_crypto::PrivateKey;
use aptos_executor::block_executor::BlockExecutor;
use aptos_mempool::MempoolClientRequest;
use aptos_types::transaction::SignedTransaction;
<<<<<<< HEAD
use dot_movement::DotMovement;
use futures::FutureExt;
=======
>>>>>>> 9cf94399
use maptos_execution_util::config::Config;

use anyhow::Context as _;
use futures::channel::mpsc as futures_mpsc;
use movement_collections::garbage::{counted::GcCounter, Duration};
use tokio::sync::mpsc;

#[cfg(test)]
use tempfile::TempDir;

use std::net::ToSocketAddrs;
use std::sync::{Arc, RwLock};

// Executor channel size.
// Allow 2^16 transactions before appling backpressure given theoretical maximum TPS of 170k.
const EXECUTOR_CHANNEL_SIZE: usize = 2_usize.pow(16);

impl Executor {
<<<<<<< HEAD
	pub fn bootstrap(maptos_config: &Config) -> Result<Self, anyhow::Error> {
		// get dot movement
		// todo: this is a slight anti-pattern, but it's fine for now
		let dot_movement = DotMovement::try_from_env()?;

=======
	pub fn bootstrap(maptos_config: Config) -> Result<Self, anyhow::Error> {
>>>>>>> 9cf94399
		// set up the node config
		let mut node_config = NodeConfig::default();

		// read-only settings
		if maptos_config.chain.maptos_read_only {
			node_config.api.transaction_submission_enabled = false;
			node_config.api.encode_submission_enabled = false;
			node_config.api.transaction_simulation_enabled = false;
			node_config.api.gas_estimation.enabled = false;
			node_config.api.periodic_gas_estimation_ms = None;
		}

		// pruning config
		node_config.storage.storage_pruner_config.ledger_pruner_config.enable =
			maptos_config.chain.enabled_pruning;
		node_config.storage.storage_pruner_config.ledger_pruner_config.prune_window =
			maptos_config.chain.maptos_ledger_prune_window;

		node_config.storage.storage_pruner_config.state_merkle_pruner_config.enable =
			maptos_config.chain.enabled_pruning;
		node_config
			.storage
			.storage_pruner_config
			.state_merkle_pruner_config
			.prune_window = maptos_config.chain.maptos_state_merkle_prune_window;

		node_config.storage.storage_pruner_config.epoch_snapshot_pruner_config.enable =
			maptos_config.chain.enabled_pruning;
		node_config
			.storage
			.storage_pruner_config
			.epoch_snapshot_pruner_config
			.prune_window = maptos_config.chain.maptos_epoch_snapshot_prune_window;

		node_config.indexer.enabled = true;
		// indexer config
		node_config.indexer.postgres_uri =
			Some(maptos_config.indexer_processor.postgres_connection_string.clone());
		node_config.indexer.processor = Some("default_processor".to_string());
		node_config.indexer.check_chain_id = Some(false);
		node_config.indexer.skip_migrations = Some(false);
		node_config.indexer.fetch_tasks = Some(4);
		node_config.indexer.processor_tasks = Some(4);
		node_config.indexer.emit_every = Some(4);
		node_config.indexer.batch_size = Some(8);
		node_config.indexer.gap_lookback_versions = Some(4);

		node_config.indexer_grpc.enabled = true;

		// indexer_grpc config
		node_config.indexer_grpc.processor_batch_size = 4;
		node_config.indexer_grpc.processor_task_count = 4;
		node_config.indexer_grpc.output_batch_size = 4;
		node_config.indexer_grpc.address = (
			maptos_config.indexer.maptos_indexer_grpc_listen_hostname.as_str(),
			maptos_config.indexer.maptos_indexer_grpc_listen_port,
		)
			.to_socket_addrs()?
			.next()
			.context("failed to resolve the value of maptos_indexer_grpc_listen_hostname")?;
		node_config.indexer_grpc.use_data_service_interface = true;

		// indexer table info config
		node_config.indexer_table_info.enabled = true;
		node_config.storage.dir = dot_movement.get_path().join("maptos-storage");
		node_config.storage.set_data_dir(node_config.storage.dir.clone());

		let (db, signer) = bootstrap::maybe_bootstrap_empty_db(
			&node_config,
			maptos_config.chain.maptos_db_path.as_ref().context("No db path provided.")?,
			maptos_config.chain.maptos_chain_id.clone(),
			&maptos_config.chain.maptos_private_key.public_key(),
		)?;
		Ok(Self {
			block_executor: Arc::new(BlockExecutor::new(db.clone())),
			signer,
			transactions_in_flight: Arc::new(RwLock::new(GcCounter::new(
				Duration::try_new(maptos_config.mempool.sequence_number_ttl_ms)?,
				Duration::try_new(maptos_config.mempool.gc_slot_duration_ms)?,
			))),
			config: maptos_config.clone(),
			node_config: node_config.clone(),
		})
	}

	pub fn try_from_config(maptos_config: Config) -> Result<Self, anyhow::Error> {
		Self::bootstrap(maptos_config)
	}

	#[cfg(test)]
	pub fn try_test_default(
		private_key: Ed25519PrivateKey,
	) -> Result<(Self, TempDir), anyhow::Error> {
		let tempdir = tempfile::tempdir()?;

		let mut maptos_config = Config::default();
		maptos_config.chain.maptos_private_key = private_key;

		// replace the db path with the temporary directory
		maptos_config.chain.maptos_db_path.replace(tempdir.path().to_path_buf());
		let executor = Self::try_from_config(maptos_config)?;
		Ok((executor, tempdir))
	}

	/// Creates an instance of [`Context`] and the background [`TransactionPipe`]
	/// task to process transactions. If the configuration is for a read-only node,
	/// `None` is returned instead of the transaction pipe task.
	/// The `Context` must be kept around for as long as the `TransactionPipe`
	/// task needs to be running.
	pub fn background(
		&self,
		transaction_sender: mpsc::Sender<(u64, SignedTransaction)>,
	) -> anyhow::Result<(Context, BackgroundTask)> {
		let node_config = self.node_config.clone();
		let maptos_config = self.config.clone();

		// use the default signer, block executor, and mempool
		let (mempool_client_sender, mempool_client_receiver) =
			futures_mpsc::channel::<MempoolClientRequest>(EXECUTOR_CHANNEL_SIZE);

		let background_task = if maptos_config.chain.maptos_read_only {
			BackgroundTask::read_only(mempool_client_receiver)
		} else {
			BackgroundTask::transaction_pipe(
				mempool_client_receiver,
				transaction_sender,
				self.db().reader.clone(),
				&node_config,
				&self.config.mempool,
				self.transactions_in_flight.clone(),
				maptos_config.load_shedding.max_transactions_in_flight,
			)
		};

		let cx = Context::new(self.db().clone(), mempool_client_sender, maptos_config, node_config);

		Ok((cx, background_task))
	}
}<|MERGE_RESOLUTION|>--- conflicted
+++ resolved
@@ -9,11 +9,8 @@
 use aptos_executor::block_executor::BlockExecutor;
 use aptos_mempool::MempoolClientRequest;
 use aptos_types::transaction::SignedTransaction;
-<<<<<<< HEAD
 use dot_movement::DotMovement;
 use futures::FutureExt;
-=======
->>>>>>> 9cf94399
 use maptos_execution_util::config::Config;
 
 use anyhow::Context as _;
@@ -32,15 +29,11 @@
 const EXECUTOR_CHANNEL_SIZE: usize = 2_usize.pow(16);
 
 impl Executor {
-<<<<<<< HEAD
 	pub fn bootstrap(maptos_config: &Config) -> Result<Self, anyhow::Error> {
 		// get dot movement
 		// todo: this is a slight anti-pattern, but it's fine for now
 		let dot_movement = DotMovement::try_from_env()?;
 
-=======
-	pub fn bootstrap(maptos_config: Config) -> Result<Self, anyhow::Error> {
->>>>>>> 9cf94399
 		// set up the node config
 		let mut node_config = NodeConfig::default();
 
@@ -127,7 +120,7 @@
 	}
 
 	pub fn try_from_config(maptos_config: Config) -> Result<Self, anyhow::Error> {
-		Self::bootstrap(maptos_config)
+		Self::bootstrap(&maptos_config)
 	}
 
 	#[cfg(test)]
