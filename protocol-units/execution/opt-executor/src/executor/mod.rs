--- conflicted
+++ resolved
@@ -15,11 +15,7 @@
 use futures::channel::mpsc as futures_mpsc;
 use std::sync::Arc;
 use tokio::sync::RwLock;
-<<<<<<< HEAD
-use aptos_api::context::Context;
 pub mod indexer;
-=======
->>>>>>> 9739bb17
 
 /// The `Executor` is responsible for executing blocks and managing the state of the execution
 /// against the `AptosVM`.
