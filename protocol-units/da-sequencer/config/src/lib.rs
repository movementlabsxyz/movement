--- conflicted
+++ resolved
@@ -4,25 +4,10 @@
 
 pub const DA_SEQUENCER_DIR: &str = "da-sequencer";
 
-<<<<<<< HEAD
-=======
 fn default_whitelist_relative_path() -> String {
 	"da-sequencer/whitelist".to_string()
 }
 
-fn default_signing_key() -> SigningKey {
-	let mut bytes = [0u8; 32];
-	OsRng.fill_bytes(&mut bytes);
-
-	let signing_key = SigningKey::from_bytes(&bytes);
-	let verifying_key = signing_key.verifying_key();
-
-	info!("Using batch signing public key: {}", hex::encode(verifying_key.to_bytes()));
-
-	signing_key
-}
-
->>>>>>> 44a8345b
 pub fn get_config_path(dot_movement: &dot_movement::DotMovement) -> std::path::PathBuf {
 	let mut pathbuff = std::path::PathBuf::from(dot_movement.get_path());
 	pathbuff.push(DA_SEQUENCER_DIR);
@@ -37,19 +22,11 @@
 	#[serde(default = "default_block_production_interval_millisec")]
 	pub block_production_interval_millisec: u64,
 
-<<<<<<< HEAD
         #[serde(default = "default_stream_heartbeat_interval_sec")]
         pub stream_heartbeat_interval_sec: u64,
-=======
-	#[serde(default = "default_stream_heartbeat_interval_sec")]
-	pub stream_heartbeat_interval_sec: u64,
 
 	#[serde(default = "default_whitelist_relative_path")]
 	pub whitelist_relative_path: String,
-
-	#[serde(skip_deserializing, skip_serializing, default = "default_signing_key")]
-	pub signing_key: SigningKey,
->>>>>>> 44a8345b
 }
 
 env_default!(
@@ -75,23 +52,12 @@
 );
 
 impl Default for DaSequencerConfig {
-<<<<<<< HEAD
         fn default() -> Self {
                 Self {
                         grpc_listen_address: default_grpc_listen_address(),
                         block_production_interval_millisec: default_block_production_interval_millisec(),
                         stream_heartbeat_interval_sec: default_stream_heartbeat_interval_sec(),
+                        whitelist_relative_path: default_whitelist_relative_path(),
                 }
         }
-=======
-	fn default() -> Self {
-		Self {
-			grpc_listen_address: default_grpc_listen_address(),
-			block_production_interval_millisec: default_block_production_interval_millisec(),
-			stream_heartbeat_interval_sec: default_stream_heartbeat_interval_sec(),
-			whitelist_relative_path: default_whitelist_relative_path(),
-			signing_key: default_signing_key(),
-		}
-	}
->>>>>>> 44a8345b
 }