[package]
name = "movement-da-sequencer-node"
version.workspace = true
edition.workspace = true
license.workspace = true
authors.workspace = true
repository.workspace = true
homepage.workspace = true
publish.workspace = true
rust-version.workspace = true

[dependencies]
<<<<<<< HEAD
anyhow = { workspace = true }
bcs = { workspace = true }
aptos-crypto = { workspace = true }
thiserror = { workspace = true }
url = { workspace = true }
rocksdb = { workspace = true }
serde = { workspace = true }
=======
aptos-crypto = { workspace = true }
aptos-crypto-derive = { workspace = true }
hex = { workspace = true }
ed25519-dalek = { workspace = true }
prost = { workspace = true }
rand = { workspace = true }
serde = { workspace = true }
anyhow = { workspace = true }
aptos-sdk = { workspace = true }
bcs = { workspace = true }
chrono = { workspace = true }
rocksdb = { workspace = true }
thiserror = { workspace = true }
>>>>>>> 599913be
tokio = { workspace = true }
tokio-stream = { workspace = true }
tonic = { workspace = true }
tonic-reflection = { workspace = true }
<<<<<<< HEAD
prost = { workspace = true }
=======
>>>>>>> 599913be
tracing = { workspace = true }
tracing-subscriber = { workspace = true }
url = { workspace = true }

movement-da-sequencer-client = { workspace = true }
movement-da-sequencer-config = { workspace = true }
movement-da-sequencer-proto = { workspace = true, features = ["server"] }
movement-types = { workspace = true }

[dev-dependencies]
tempfile = { workspace = true }
rand = { workspace = true }
movement-types = { workspace = true, features = ["testing"] }

[dev-dependencies]
tempfile = { workspace = true }
rand = { workspace = true }
movement-types = { workspace = true, features = ["testing"] }

[lints]
#workspace = true<|MERGE_RESOLUTION|>--- conflicted
+++ resolved
@@ -10,37 +10,23 @@
 rust-version.workspace = true
 
 [dependencies]
-<<<<<<< HEAD
 anyhow = { workspace = true }
-bcs = { workspace = true }
-aptos-crypto = { workspace = true }
-thiserror = { workspace = true }
-url = { workspace = true }
-rocksdb = { workspace = true }
-serde = { workspace = true }
-=======
 aptos-crypto = { workspace = true }
 aptos-crypto-derive = { workspace = true }
-hex = { workspace = true }
-ed25519-dalek = { workspace = true }
-prost = { workspace = true }
-rand = { workspace = true }
-serde = { workspace = true }
-anyhow = { workspace = true }
 aptos-sdk = { workspace = true }
 bcs = { workspace = true }
 chrono = { workspace = true }
+ed25519-dalek = { workspace = true }
+hex = { workspace = true }
+prost = { workspace = true }
+rand = { workspace = true }
 rocksdb = { workspace = true }
+serde = { workspace = true }
 thiserror = { workspace = true }
->>>>>>> 599913be
 tokio = { workspace = true }
 tokio-stream = { workspace = true }
 tonic = { workspace = true }
 tonic-reflection = { workspace = true }
-<<<<<<< HEAD
-prost = { workspace = true }
-=======
->>>>>>> 599913be
 tracing = { workspace = true }
 tracing-subscriber = { workspace = true }
 url = { workspace = true }
@@ -55,10 +41,5 @@
 rand = { workspace = true }
 movement-types = { workspace = true, features = ["testing"] }
 
-[dev-dependencies]
-tempfile = { workspace = true }
-rand = { workspace = true }
-movement-types = { workspace = true, features = ["testing"] }
-
 [lints]
 #workspace = true