--- conflicted
+++ resolved
@@ -13,22 +13,13 @@
 anyhow = { workspace = true }
 aptos-crypto = { workspace = true }
 aptos-crypto-derive = { workspace = true }
-<<<<<<< HEAD
 hex = { workspace = true }
 ed25519-dalek = { workspace = true }
 once_cell = { workspace = true }
 prost = { workspace = true }
-rand = { workspace = true }
-serde = { workspace = true }
-anyhow = { workspace = true }
-=======
->>>>>>> f9810247
 aptos-sdk = { workspace = true }
 bcs = { workspace = true }
 chrono = { workspace = true }
-ed25519-dalek = { workspace = true }
-hex = { workspace = true }
-prost = { workspace = true }
 rand = { workspace = true }
 rocksdb = { workspace = true }
 serde = { workspace = true }
