--- conflicted
+++ resolved
@@ -10,40 +10,26 @@
 rust-version.workspace = true
 
 [dependencies]
-<<<<<<< HEAD
-bcs = { workspace = true }
+aptos-crypto = { workspace = true }
+aptos-crypto-derive = { workspace = true }
 hex = { workspace = true }
 ed25519-dalek = { workspace = true }
 prost = { workspace = true }
 rand = { workspace = true }
 serde = { workspace = true }
-=======
 anyhow = { workspace = true }
-aptos-crypto = { workspace = true }
-aptos-crypto-derive = { workspace = true }
 aptos-sdk = { workspace = true }
 bcs = { workspace = true }
 chrono = { workspace = true }
-prost = { workspace = true }
 rocksdb = { workspace = true }
-serde = { workspace = true }
 thiserror = { workspace = true }
->>>>>>> 7a56f763
 tokio = { workspace = true }
 tokio-stream = { workspace = true }
 tonic = { workspace = true }
 tonic-reflection = { workspace = true }
 tracing = { workspace = true }
-<<<<<<< HEAD
 tracing-subscriber = { workspace = true }
-thiserror = { workspace = true }
 url = { workspace = true }
-anyhow = { workspace = true }
-chrono = { workspace = true }
-aptos-sdk = { workspace = true }
-=======
-url = { workspace = true }
->>>>>>> 7a56f763
 
 movement-da-sequencer-client = { workspace = true }
 movement-da-sequencer-config = { workspace = true }
