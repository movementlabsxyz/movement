--- conflicted
+++ resolved
@@ -46,11 +46,7 @@
 rand = { workspace = true }
 rand_core = { workspace = true }
 movement-types = { workspace = true, features = ["testing"] }
-<<<<<<< HEAD
 movement-signer = { workspace = true}
-=======
-serial_test = "2"
->>>>>>> 44a8345b
 
 [lints]
 #workspace = true