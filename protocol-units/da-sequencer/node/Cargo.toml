--- conflicted
+++ resolved
@@ -13,7 +13,9 @@
 anyhow = { workspace = true }
 aptos-crypto = { workspace = true }
 aptos-crypto-derive = { workspace = true }
+aptos-sdk = { workspace = true }
 bcs = { workspace = true }
+chrono = { workspace = true }
 prost = { workspace = true }
 rocksdb = { workspace = true }
 serde = { workspace = true }
@@ -23,12 +25,7 @@
 tonic = { workspace = true }
 tonic-reflection = { workspace = true }
 tracing = { workspace = true }
-<<<<<<< HEAD
 url = { workspace = true }
-=======
-chrono = { workspace = true }
-aptos-sdk = { workspace = true }
->>>>>>> 63ff4acb
 
 movement-da-sequencer-config = { workspace = true }
 movement-types = { workspace = true }
