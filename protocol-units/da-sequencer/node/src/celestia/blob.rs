--- conflicted
+++ resolved
@@ -1,33 +1,29 @@
 use crate::block::{BlockHeight, SequencerBlockDigest};
 use std::slice::Iter;
 
-<<<<<<< HEAD
-#[derive(Clone, Default, Debug, PartialEq, Eq, Hash)]
-pub struct Blob(pub Vec<SequencerBlockDigest>);
-
-impl Blob {
-	pub fn iter(&self) -> Iter<'_, SequencerBlockDigest> {
-		self.0.iter()
-	}
-
-	pub fn last_block_height(&self) -> Option<BlockHeight> {
-		self.0.last().map(|b| b.height)
-	}
-}
-
-impl IntoIterator for Blob {
-	type Item = SequencerBlockDigest;
-	type IntoIter = <Vec<SequencerBlockDigest> as IntoIterator>::IntoIter;
-
-	fn into_iter(self) -> Self::IntoIter {
-		self.0.into_iter()
-	}
-=======
 use serde::{Deserialize, Serialize};
 
 /// The blob format that is stored in Celestia DA.
 #[derive(Clone, Default, Debug, PartialEq, Eq, Hash, Serialize, Deserialize)]
 pub struct CelestiaBlobData {
 	pub digests: Vec<SequencerBlockDigest>,
->>>>>>> b88b93e3
+}
+
+impl CelestiaBlobData {
+	pub fn iter(&self) -> Iter<'_, SequencerBlockDigest> {
+		self.digests.iter()
+	}
+
+	pub fn last_block_height(&self) -> Option<BlockHeight> {
+		self.digests.last().map(|b| b.height)
+	}
+}
+
+impl IntoIterator for CelestiaBlobData {
+	type Item = SequencerBlockDigest;
+	type IntoIter = <Vec<SequencerBlockDigest> as IntoIterator>::IntoIter;
+
+	fn into_iter(self) -> Self::IntoIter {
+		self.digests.into_iter()
+	}
 }