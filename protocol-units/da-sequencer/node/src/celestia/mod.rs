<<<<<<< HEAD
use crate::block::{BlockHeight, SequencerBlock, SequencerBlockDigest};
use crate::error::DaSequencerError;
use std::future::Future;
use std::time::Duration;
use tokio::sync::{mpsc, oneshot};

mod client;
mod height;
mod submit;

pub mod blob;
pub mod mock;

pub use blob::CelestiaBlobData;
pub use height::CelestiaHeight;
=======
pub mod blob;
pub mod client;
pub mod height;
pub mod submit;

pub use blob::CelestiaBlob;
pub use height::CelestiaHeight;

use crate::{
	block::{BlockHeight, SequencerBlock},
	error::DaSequencerError,
};
use movement_types::block;
use std::future::Future;
use tokio::sync::{mpsc, oneshot};
>>>>>>> d938d6a5

/// Functions to implement to save block digest in an external DA like Celestia
pub trait DaSequencerExternalDa {
	/// send the given block to Celestia.
	/// The block is not immediately sent but aggregated in a blob
	/// Until the client can send it to celestia.
	fn send_block(
		&self,
		block_id: block::Id,
	) -> impl Future<Output = Result<(), DaSequencerError>> + Send;

	/// Get the blob from celestia at the given height.
	fn get_blob_at_height(
		&self,
		height: CelestiaHeight,
	) -> impl Future<Output = Result<Option<CelestiaBlob>, DaSequencerError>> + Send;

	/// Bootstrap the Celestia client to recover from missing block.
	/// In case of crash for example, block sent to Celestia can be behind the block created by the network.
	/// The role of this function is to recover this missing block to all block of the network are sent to celestia.
	/// The basic algorithm is start from 'last_sent_block_height' to 'current_block_height' and request using the notifier channel
	/// The missing block. Not sure last_notified_celestia_height is useful.
	/// During this boostrap new block are sent to the client.
	/// These block should be buffered until the boostrap is done then sent after in order.
	fn bootstrap(
		&self,
		current_block_height: BlockHeight,
		last_finalized_celestia_height: Option<CelestiaHeight>,
	) -> impl Future<Output = Result<(), DaSequencerError>> + Send;
}

/// Message, use to notify CelestiaClient activities.
#[derive(Debug)]
pub enum ExternalDaNotification {
	/// Notify that the block at specified height has been committed on celestia network
	BlocksCommitted { block_ids: Vec<block::Id>, celestia_height: CelestiaHeight },
	/// Ask to send the block at specified height to the Celestia client.
	/// Use during bootstrap to request block that are missing on Celestia network.
	RequestBlock { height: BlockHeight, callback: oneshot::Sender<Option<SequencerBlock>> },
}

#[derive(Copy, Clone, Debug, PartialEq, Eq)]
pub enum BlockSource {
	/// The block has arrived at the DA service.
	Input,
	/// The block has been recovered in bootstrap.
	Bootstrap,
}

pub trait CelestiaClientOps: Sync + Clone {
	fn get_blob_at_height(
		&self,
		height: CelestiaHeight,
	) -> impl Future<Output = Result<Option<CelestiaBlob>, DaSequencerError>> + Send;

	fn send_block(
		&self,
		block_id: block::Id,
		source: BlockSource,
	) -> impl Future<Output = Result<(), DaSequencerError>> + Send;
}

pub trait BlockOps: Sync + Clone {
	fn notify_blocks_committed(
		&self,
		block_ids: Vec<block::Id>,
		celestia_height: CelestiaHeight,
	) -> impl Future<Output = Result<(), DaSequencerError>> + Send;

	fn request_block_at_height(
		&self,
		height: BlockHeight,
	) -> impl Future<Output = Result<SequencerBlock, DaSequencerError>> + Send;

	fn request_block_with_id(
		&self,
		id: block::Id,
	) -> impl Future<Output = Result<SequencerBlock, DaSequencerError>> + Send;
}

#[derive(Clone)]
pub struct BlockProvider {
	notifier: mpsc::Sender<ExternalDaNotification>,
}

impl BlockProvider {
	pub fn new(notifier: mpsc::Sender<ExternalDaNotification>) -> Self {
		Self { notifier }
	}

	async fn notify(&self, notification: ExternalDaNotification) -> Result<(), DaSequencerError> {
		self.notifier.send(notification).await.map_err(|e| {
			DaSequencerError::ChannelError(format!("Broken notifier channel: {}", e))
		})?;
		Ok(())
	}
}

impl BlockOps for BlockProvider {
	async fn notify_blocks_committed(
		&self,
		block_ids: Vec<block::Id>,
		celestia_height: CelestiaHeight,
	) -> Result<(), DaSequencerError> {
		self.notify(ExternalDaNotification::BlocksCommitted { block_ids, celestia_height })
			.await
	}

	async fn request_block_at_height(
		&self,
		height: BlockHeight,
	) -> Result<SequencerBlock, DaSequencerError> {
		let (tx, rx) = oneshot::channel();
		self.notify(ExternalDaNotification::RequestBlock { height, callback: tx })
			.await?;
		let block = rx.await.map_err(|e| {
			DaSequencerError::ChannelError(format!("Broken notifier channel: {}", e))
		})?;
		let block = block.ok_or(DaSequencerError::BlockRetrieval(format!(
			"Block at height {:?} not found",
			height
		)))?;
		Ok(block)
	}

	async fn request_block_with_id(
		&self,
		_id: block::Id,
	) -> Result<SequencerBlock, DaSequencerError> {
		todo!()
	}
}

#[cfg(not(test))]
const DELAY_SECONDS_BEFORE_BOOTSTRAPPING: std::time::Duration = std::time::Duration::from_secs(12);

#[derive(Clone)]
pub struct CelestiaExternalDa<B: BlockOps, C: CelestiaClientOps> {
	block_provider: B,
	celestia_client: C,
}

impl<B: BlockOps, C: CelestiaClientOps> CelestiaExternalDa<B, C> {
	/// Create the Celestia client and all async process to manage celestia access.
	pub fn new(block_provider: B, celestia_client: C) -> Self {
		CelestiaExternalDa { block_provider, celestia_client }
	}
}

impl<C: CelestiaClientOps> CelestiaExternalDa<BlockProvider, C> {
	pub fn with_notifier(
		notifier: mpsc::Sender<ExternalDaNotification>,
		celestia_client: C,
	) -> Self {
		Self::new(BlockProvider::new(notifier), celestia_client)
	}
}

impl<B: BlockOps, C: CelestiaClientOps> DaSequencerExternalDa for CelestiaExternalDa<B, C> {
	/// Send the given block to Celestia.
	/// The block is not immediately sent but aggregated in a blob
	/// until the client can send it to celestia.
	async fn send_block(&self, block_id: block::Id) -> Result<(), DaSequencerError> {
		self.celestia_client.send_block(block_id, BlockSource::Input).await
	}

	/// Get the blob from celestia at the given height.
	async fn get_blob_at_height(
		&self,
		height: CelestiaHeight,
	) -> Result<Option<CelestiaBlob>, DaSequencerError> {
		self.celestia_client.get_blob_at_height(height).await
	}

	/// Bootstrap the Celestia client to recover from missing block.
	/// In case of crash for example, block sent to Celestia can be behind the block created by the network.
	/// The role of this function is to recover this missing block to all block of the network are sent to celestia.
	/// The basic algorithm is start from 'last_sent_block_height' to 'current_block_height' and request using the notifier channel
	/// the missing block. Not sure last_notified_celestia_height is useful.
	/// During this boostrap new block are sent to the client.
	/// These block should be buffered until the boostrap is done then sent after in order.
	async fn bootstrap(
		&self,
		current_block_height: BlockHeight,
		last_finalized_celestia_height: Option<CelestiaHeight>,
	) -> Result<(), DaSequencerError> {
		// wait to ensure that no blob is pending in the Celestia network
		#[cfg(not(test))]
		tokio::time::sleep(DELAY_SECONDS_BEFORE_BOOTSTRAPPING).await;

		// Determine that last finalized blob and block height
		let height_from = match last_finalized_celestia_height {
			None => 1, // No blobs have been sent to Celestia yet, sync from the start
			Some(last_finalized_celestia_height) => {
				let mut celestia_height = last_finalized_celestia_height;
				let mut last_block_id = self
					.get_blob_at_height(celestia_height)
					.await?
					.ok_or(DaSequencerError::ExternalDaBootstrap(format!(
						"Celestia has no blob at last known finalized height {}",
						celestia_height
					)))?
					.last_block_id();

				// Increase the Celestia height until the tip is reached
				loop {
					celestia_height += 1;
					match self.get_blob_at_height(celestia_height).await? {
						Some(blob) => {
							last_block_id = blob.last_block_id();

							// The blocks in this blob are not confirmed yet.
							self.block_provider
								.notify_blocks_committed(blob.to_vec(), celestia_height)
								.await?;
						}
						None => break, // The tip is reached
					}
				}
				let finalized_block_id =
					last_block_id.ok_or(DaSequencerError::ExternalDaBootstrap(format!(
						"Celestia's last finalized blob at height {} is empty",
						celestia_height - 1
					)))?;
				let finalized_block =
					self.block_provider.request_block_with_id(finalized_block_id).await?;
				let finalized_height: u64 = finalized_block.height().into();

				finalized_height + 1
			}
		};

		// Send all missing blocks to Celestia up to the current block height
		for height in height_from..=current_block_height.into() {
			let sequencer_block =
				self.block_provider.request_block_at_height(BlockHeight::from(height)).await?;
			self.celestia_client
				.send_block(sequencer_block.id(), BlockSource::Bootstrap)
				.await?;
		}

		Ok(())
	}
}

#[cfg(test)]
mod tests {
	use super::*;
	use movement_types::block::{self, Block, BlockMetadata};
	use movement_types::transaction::Transaction;
	use rand::Rng;
	use std::collections::{BTreeSet, HashMap};
	use std::sync::Arc;
	use tokio::sync::RwLock;

	fn into_ids(blocks: &[Block]) -> Vec<block::Id> {
		blocks.iter().map(|block| block.id()).collect()
	}

	#[derive(Clone, Default, Debug, Eq, PartialEq)]
	enum CelestiaClientCalls {
		#[default]
		Noop,
		SendBlock(block::Id, BlockSource),
		GetBlobsAtHeight(CelestiaHeight),
	}

	#[derive(Clone, Default, Debug, Eq, PartialEq)]
	enum BlockProviderCalls {
		#[default]
		Noop,
		NotifyBlocksCommitted(Vec<block::Id>, CelestiaHeight),
		RequestBlockAtHeight(BlockHeight),
		RequestBlockForId(block::Id),
	}

	trait Id {
		fn id(&self) -> block::Id;
	}

	impl Id for Block {
		fn id(&self) -> block::Id {
			self.id()
		}
	}

	impl Id for CelestiaBlob {
		fn id(&self) -> block::Id {
			self.iter().next().copied().unwrap()
		}
	}

	#[derive(Clone)]
	struct StoreMockState<B: Id + Clone, C> {
		height: u64,
		data: HashMap<u64, B>,
		index: HashMap<block::Id, u64>,
		calls: Vec<C>,
	}

	impl<B: Id + Clone, C> StoreMockState<B, C> {
		fn new() -> Self {
			Self {
				height: 0,
				data: Default::default(),
				index: Default::default(),
				calls: Default::default(),
			}
		}

		fn get_height(&self) -> u64 {
			self.height - 1
		}

		fn add(&mut self, value: B) {
			self.index.insert(value.id(), self.height);
			self.data.insert(self.height, value);
			self.height += 1;
		}

		fn get_at_height(&self, height: u64) -> Option<B> {
			self.data.get(&height).cloned()
		}

		fn get_for_id(&self, id: &block::Id) -> Option<(u64, B)> {
			self.index.get(id).and_then(|h| self.data.get(h).map(|b| (*h, b.clone())))
		}

		fn add_call(&mut self, call: C) {
			self.calls.push(call);
		}

		fn into_calls(self) -> Vec<C> {
			self.calls
		}
	}

	impl<B: Id + Clone, C> FromIterator<B> for StoreMockState<B, C> {
		fn from_iter<T: IntoIterator<Item = B>>(iter: T) -> Self {
			let mut state: StoreMockState<B, C> = StoreMockState::new();
			for item in iter {
				state.add(item);
			}
			state
		}
	}

	#[derive(Clone)]
	struct CelestiaMock(Arc<RwLock<StoreMockState<CelestiaBlob, CelestiaClientCalls>>>);

	impl CelestiaMock {
		fn new(init: Vec<CelestiaBlob>) -> Self {
			let state = StoreMockState::from_iter(init);
			Self(Arc::new(RwLock::new(state)))
		}

		async fn into_calls(self) -> Vec<CelestiaClientCalls> {
			let mut state = self.0.write().await;
			let state = std::mem::replace(&mut *state, StoreMockState::new());
			state.into_calls()
		}
	}

	impl CelestiaClientOps for CelestiaMock {
		async fn get_blob_at_height(
			&self,
			height: CelestiaHeight,
		) -> Result<Option<CelestiaBlob>, DaSequencerError> {
			let mut state = self.0.write().await;
			state.add_call(CelestiaClientCalls::GetBlobsAtHeight(height));
			Ok(state.get_at_height(height.into()))
		}

		async fn send_block(
			&self,
			block_id: block::Id,
			source: BlockSource,
		) -> Result<(), DaSequencerError> {
			let mut state = self.0.write().await;
			state.add_call(CelestiaClientCalls::SendBlock(block_id, source));
			state.add(CelestiaBlob::from(vec![block_id]));
			Ok(())
		}
	}

	#[derive(Clone)]
	struct BlockProviderMock(Arc<RwLock<StoreMockState<Block, BlockProviderCalls>>>);

	impl BlockProviderMock {
		fn new(init: Vec<Block>) -> Self {
			let state = StoreMockState::from_iter(init);
			Self(Arc::new(RwLock::new(state)))
		}

		async fn get_height(&self) -> BlockHeight {
			BlockHeight::from(self.0.read().await.get_height())
		}

		async fn into_calls(self) -> Vec<BlockProviderCalls> {
			let mut state = self.0.write().await;
			let state = std::mem::replace(&mut *state, StoreMockState::new());
			state.into_calls()
		}
	}

	impl BlockOps for BlockProviderMock {
		async fn notify_blocks_committed(
			&self,
			block_ids: Vec<block::Id>,
			celestia_height: CelestiaHeight,
		) -> Result<(), DaSequencerError> {
			let mut state = self.0.write().await;
			state.add_call(BlockProviderCalls::NotifyBlocksCommitted(block_ids, celestia_height));
			Ok(())
		}

		async fn request_block_at_height(
			&self,
			height: BlockHeight,
		) -> Result<SequencerBlock, DaSequencerError> {
			let mut state = self.0.write().await;
			state.add_call(BlockProviderCalls::RequestBlockAtHeight(height));
			let block = state.get_at_height(height.into()).unwrap();
			Ok(SequencerBlock::try_new(height, block)?)
		}

		async fn request_block_with_id(
			&self,
			id: block::Id,
		) -> Result<SequencerBlock, DaSequencerError> {
			let mut state = self.0.write().await;
			state.add_call(BlockProviderCalls::RequestBlockForId(id));
			let (height, block) = state.get_for_id(&id).unwrap();
			Ok(SequencerBlock::try_new(BlockHeight::from(height), block)?)
		}
	}

	fn test_blocks(count: usize) -> Vec<Block> {
		if count == 0 {
			return vec![];
		}

		let mut rng = rand::thread_rng();
		let mut blocks = Vec::with_capacity(count);
		let genesis = Block::default();
		let mut parent: block::Id = genesis.id();
		blocks.push(genesis);

		for _ in 0..count - 1 {
			let tx = rng.gen::<[u8; 32]>();
			let tx = Transaction::new(tx.to_vec(), 0, 0);
			let block =
				Block::new(BlockMetadata::BlockMetadata, parent, BTreeSet::from_iter(vec![tx]));
			parent = block.id();
			blocks.push(block);
		}

		blocks
	}

	#[tokio::test]
	async fn test_celestia_external_da_bootstrap_empty() {
		let blocks = vec![];
		let block_provider = BlockProviderMock::new(blocks);
		let blobs = vec![];
		let celestia = CelestiaMock::new(blobs);
		let da = CelestiaExternalDa::new(block_provider.clone(), celestia.clone());

		let current_block_height = BlockHeight::from(0);
		let last_finalized_celestia_height = None;

		assert!(da.bootstrap(current_block_height, last_finalized_celestia_height).await.is_ok());
		assert_eq!(celestia.into_calls().await, vec![]);
		assert_eq!(block_provider.into_calls().await, vec![]);
	}

	#[tokio::test]
	async fn test_celestia_external_da_bootstrap_in_sync() {
		let blocks = test_blocks(3);
		let ids = into_ids(blocks.as_slice());
		let block_provider = BlockProviderMock::new(blocks);
		let blobs = ids.iter().map(|id| CelestiaBlob::from(vec![*id])).collect();
		let celestia = CelestiaMock::new(blobs);
		let da = CelestiaExternalDa::new(block_provider.clone(), celestia.clone());

		let current_block_height = block_provider.get_height().await;
		let last_finalized_celestia_height = Some(CelestiaHeight::from(2));

		assert!(da.bootstrap(current_block_height, last_finalized_celestia_height).await.is_ok());
		assert_eq!(
			celestia.into_calls().await,
			vec![
				CelestiaClientCalls::GetBlobsAtHeight(2.into()),
				CelestiaClientCalls::GetBlobsAtHeight(3.into()),
			],
		);
		assert_eq!(
			block_provider.into_calls().await,
			vec![BlockProviderCalls::RequestBlockForId(ids[2])]
		);
	}

	#[tokio::test]
	async fn test_celestia_external_da_bootstrap_missing_confirmations() {
		let blocks = test_blocks(3);
		let ids = into_ids(blocks.as_slice());
		let block_provider = BlockProviderMock::new(blocks);
		let blobs = ids.iter().map(|id| CelestiaBlob::from(vec![*id])).collect();
		let celestia = CelestiaMock::new(blobs);
		let da = CelestiaExternalDa::new(block_provider.clone(), celestia.clone());

		let current_block_height = block_provider.get_height().await;
		let last_finalized_celestia_height = Some(CelestiaHeight::from(0));

		assert!(da.bootstrap(current_block_height, last_finalized_celestia_height).await.is_ok());
		assert_eq!(
			celestia.into_calls().await,
			vec![
				CelestiaClientCalls::GetBlobsAtHeight(0.into()),
				CelestiaClientCalls::GetBlobsAtHeight(1.into()),
				CelestiaClientCalls::GetBlobsAtHeight(2.into()),
				CelestiaClientCalls::GetBlobsAtHeight(3.into())
			],
		);
		assert_eq!(
			block_provider.into_calls().await,
			vec![
				BlockProviderCalls::NotifyBlocksCommitted(vec![ids[1]], 1.into()),
				BlockProviderCalls::NotifyBlocksCommitted(vec![ids[2]], 2.into()),
				BlockProviderCalls::RequestBlockForId(ids[2]),
			]
		);
	}

	#[tokio::test]
	async fn test_celestia_external_da_bootstrap_one_behind() {
		let blocks = test_blocks(3);
		let ids = into_ids(blocks.as_slice());
		let block_provider = BlockProviderMock::new(blocks);
		let blobs =
			ids.iter().take(ids.len() - 1).map(|id| CelestiaBlob::from(vec![*id])).collect();
		let celestia = CelestiaMock::new(blobs);
		let da = CelestiaExternalDa::new(block_provider.clone(), celestia.clone());

		let current_block_height = block_provider.get_height().await;
		let last_finalized_celestia_height = Some(CelestiaHeight::from(0));

		assert!(da.bootstrap(current_block_height, last_finalized_celestia_height).await.is_ok());
		assert_eq!(
			celestia.into_calls().await,
			vec![
				CelestiaClientCalls::GetBlobsAtHeight(0.into()),
				CelestiaClientCalls::GetBlobsAtHeight(1.into()),
				CelestiaClientCalls::GetBlobsAtHeight(2.into()),
				CelestiaClientCalls::SendBlock(ids[2], BlockSource::Bootstrap)
			]
		);
		assert_eq!(
			block_provider.into_calls().await,
			vec![
				BlockProviderCalls::NotifyBlocksCommitted(vec![ids[1]], 1.into()),
				BlockProviderCalls::RequestBlockForId(ids[1]),
				BlockProviderCalls::RequestBlockAtHeight(2.into())
			]
		);
	}

	#[tokio::test]
	async fn test_celestia_external_da_bootstrap_from_genesis() {
		let blocks = test_blocks(3);
		let ids = into_ids(blocks.as_slice());
		let block_provider = BlockProviderMock::new(blocks);
		let blobs = vec![];
		let celestia = CelestiaMock::new(blobs);
		let da = CelestiaExternalDa::new(block_provider.clone(), celestia.clone());

		let current_block_height = block_provider.get_height().await;
		let last_finalized_celestia_height = None;

		assert!(da.bootstrap(current_block_height, last_finalized_celestia_height).await.is_ok());
		assert_eq!(
			celestia.into_calls().await,
			vec![
				CelestiaClientCalls::SendBlock(ids[1], BlockSource::Bootstrap),
				CelestiaClientCalls::SendBlock(ids[2], BlockSource::Bootstrap)
			]
		);
		assert_eq!(
			block_provider.into_calls().await,
			vec![
				BlockProviderCalls::RequestBlockAtHeight(1.into()),
				BlockProviderCalls::RequestBlockAtHeight(2.into()),
			]
		);
	}
}<|MERGE_RESOLUTION|>--- conflicted
+++ resolved
@@ -1,23 +1,7 @@
-<<<<<<< HEAD
-use crate::block::{BlockHeight, SequencerBlock, SequencerBlockDigest};
-use crate::error::DaSequencerError;
-use std::future::Future;
-use std::time::Duration;
-use tokio::sync::{mpsc, oneshot};
-
-mod client;
-mod height;
-mod submit;
-
-pub mod blob;
-pub mod mock;
-
-pub use blob::CelestiaBlobData;
-pub use height::CelestiaHeight;
-=======
 pub mod blob;
 pub mod client;
 pub mod height;
+pub mod mock;
 pub mod submit;
 
 pub use blob::CelestiaBlob;
@@ -30,7 +14,6 @@
 use movement_types::block;
 use std::future::Future;
 use tokio::sync::{mpsc, oneshot};
->>>>>>> d938d6a5
 
 /// Functions to implement to save block digest in an external DA like Celestia
 pub trait DaSequencerExternalDa {
