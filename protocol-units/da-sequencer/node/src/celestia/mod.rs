--- conflicted
+++ resolved
@@ -1,22 +1,18 @@
-pub mod blob;
+use crate::block::{BlockHeight, SequencerBlock, SequencerBlockDigest};
+use crate::error::DaSequencerError;
+use std::future::Future;
+use std::time::Duration;
+use tokio::sync::{mpsc, oneshot};
+
 mod client;
 mod height;
 mod submit;
 
-use crate::block::{BlockHeight, SequencerBlock, SequencerBlockDigest};
-use crate::error::DaSequencerError;
-use tokio::sync::{mpsc, oneshot};
-
-use std::future::Future;
-use std::time::Duration;
-
-<<<<<<< HEAD
 pub mod blob;
 pub mod mock;
-=======
+
 pub use blob::CelestiaBlobData;
 pub use height::CelestiaHeight;
->>>>>>> 03471274
 
 /// Functions to implement to save block digest in an external DA like Celestia
 pub trait DaSequencerExternalDa {
