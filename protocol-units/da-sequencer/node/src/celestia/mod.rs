use crate::block::SequencerBlockDigest;
use crate::block::{BlockHeight, SequencerBlock};
use crate::celestia::blob::Blob;
use crate::error::DaSequencerError;
use std::future::Future;
<<<<<<< HEAD
use std::ops::Add;
use std::time::Duration;
use tokio::sync::{mpsc, oneshot};
=======
use std::sync::mpsc::Sender;
use url::Url;
>>>>>>> 7c547caf

pub mod blob;

/// Functions to implement to save block digest in an external DA like Celestia
<<<<<<< HEAD
pub trait ExternalDa {
=======
pub trait DaSequencerExternDaClient: Clone {
>>>>>>> 7c547caf
	/// send the given block to Celestia.
	/// The block is not immediately sent but aggregated in a blob
	/// Until the client can send it to celestia.
	fn send_block(
		&self,
<<<<<<< HEAD
		block: SequencerBlockDigest,
	) -> impl Future<Output = Result<(), DaSequencerError>> + Send;

	/// Get the blob from celestia at the given height.
	fn get_blobs_at_height(
		&self,
		height: CelestiaHeight,
	) -> impl Future<Output = Result<Option<Vec<Blob>>, DaSequencerError>> + Send;
=======
		block: &SequencerBlockDigest,
	) -> impl Future<Output = Result<(), DaSequencerError>> + Send;

	/// Get the blob from celestia at the given height.
	fn get_blob_at_height(
		&self,
	) -> impl Future<Output = Result<Option<Blob>, DaSequencerError>> + Send;
>>>>>>> 7c547caf

	/// Bootstrap the Celestia client to recover from missing block.
	/// In case of crash for example, block sent to Celestia can be behind the block created by the network.
	/// The role of this function is to recover this missing block to all block of the network are sent to celestia.
	/// The basic algorithm is start from 'last_sent_block_height' to 'current_block_height' and request using the notifier channel
	/// The missing block. Not sure last_notified_celestia_height is useful.
	/// During this boostrap new block are sent to the client.
	/// These block should be buffered until the boostrap is done then sent after in order.
	fn bootstrap(
		&self,
		current_block_height: BlockHeight,
		last_notified_celestia_height: CelestiaHeight,
	) -> impl Future<Output = Result<(), DaSequencerError>> + Send;
}

#[derive(Clone, Copy, Default, Debug, PartialEq, Eq, Hash, PartialOrd, Ord)]
pub struct CelestiaHeight(u64);

impl<T: Into<u64>> Add<T> for CelestiaHeight {
	type Output = Self;

	fn add(self, rhs: T) -> Self::Output {
		CelestiaHeight(self.0 + rhs.into())
	}
}

/// Message, use to notify CelestiaClient activities.
#[derive(Debug)]
pub enum ExternalDaNotification {
	/// Notify that the block at specified height has been sent to the Celestia network.
	BlockSent(BlockHeight),
	/// Notify that the block at specified height has been commited on celestia network
	BlockCommited(BlockHeight, CelestiaHeight),
	/// Ask to send the block at specified height to the Celestia client.
	/// Use during bootstrap to request block that are missing on Celestia network.
	RequestBlock { at: BlockAt, callback: oneshot::Sender<Option<SequencerBlock>> },
}

#[derive(Clone, Copy, Debug, PartialEq, Eq, Hash, PartialOrd, Ord)]
pub enum BlockAt {
	Height(BlockHeight),
	Digest(SequencerBlockDigest),
}

pub trait CelestiaClient {
	fn get_da_blobs_at_height(
		&self,
		height: u64,
	) -> impl Future<Output = Result<Vec<Blob>, DaSequencerError>> + Send;
}

const DELAY_SECONDS_BEFORE_BOOTSTRAPPING: Duration = Duration::from_secs(12);

pub struct CelestiaExternalDa<C: CelestiaClient> {
	notifier: mpsc::Sender<ExternalDaNotification>,
	celestia_client: C,
}

impl<C: CelestiaClient> CelestiaExternalDa<C> {
	/// Create the Celestia client and all async process to manage celestia access.
	pub async fn new(celestia_client: C, notifier: mpsc::Sender<ExternalDaNotification>) -> Self {
		CelestiaExternalDa { notifier, celestia_client }
	}

<<<<<<< HEAD
	async fn request_block(&self, at: BlockAt) -> Result<SequencerBlock, DaSequencerError> {
		let (tx, rx) = oneshot::channel();
		let request = ExternalDaNotification::RequestBlock { at, callback: tx };
		self.notifier.send(request).await.map_err(|e| {
			DaSequencerError::BlockRetrieval(format!("Broken notifier channel: {}", e))
		})?;
		let block = rx.await.map_err(|e| {
			DaSequencerError::BlockRetrieval(format!("Broken notifier channel: {}", e))
		})?;
		let block = block
			.ok_or(DaSequencerError::BlockRetrieval(format!("Block at {:?} not found", at)))?;
		Ok(block)
	}
}

impl<C: CelestiaClient + Sync> ExternalDa for CelestiaExternalDa<C> {
	/// Send the given block to Celestia.
	/// The block is not immediately sent but aggregated in a blob
	/// until the client can send it to celestia.
	async fn send_block(&self, _block: SequencerBlockDigest) -> Result<(), DaSequencerError> {
=======
	/// send the given block to Celestia.
	/// The block is not immediatly sent but aggergated in a blob
	/// Until the client can send it to celestia.
	pub async fn send_block(&self, block: &SequencerBlockDigest) -> Result<(), DaSequencerError> {
>>>>>>> 7c547caf
		todo!()
	}

	/// Get the blob from celestia at the given height.
<<<<<<< HEAD
	async fn get_blobs_at_height(
		&self,
		_height: CelestiaHeight,
	) -> Result<Option<Vec<Blob>>, DaSequencerError> {
=======
	pub async fn get_blob_at_height(&self) -> Result<Option<Blob>, DaSequencerError> {
>>>>>>> 7c547caf
		todo!()
	}

	/// Bootstrap the Celestia client to recover from missing block.
	/// In case of crash for example, block sent to Celestia can be behind the block created by the network.
	/// The role of this function is to recover this missing block to all block of the network are sent to celestia.
	/// The basic algorithm is start from 'last_sent_block_height' to 'current_block_height' and request using the notifier channel
	/// the missing block. Not sure last_notified_celestia_height is useful.
	/// During this boostrap new block are sent to the client.
	/// These block should be buffered until the boostrap is done then sent after in order.
	async fn bootstrap(
		&self,
		current_block_height: BlockHeight,
<<<<<<< HEAD
		last_finalized_celestia_height: CelestiaHeight,
	) -> Result<(), DaSequencerError> {
		// wait to ensure that no blob is pending in the Celestia network
		tokio::time::sleep(DELAY_SECONDS_BEFORE_BOOTSTRAPPING).await;

		// Step 1: Get last digest in the last finalized blob
		let digest = self
			.get_blobs_at_height(last_finalized_celestia_height)
			.await?
			.and_then(|mut blobs| blobs.pop())
			.and_then(|mut digest| digest.0.pop())
			.ok_or(DaSequencerError::ExternalDaBootstrap(format!(
				"Celestia returned no blobs or an empty last blob at height {}",
				last_finalized_celestia_height.0
			)))?;

		// Step 2: Get the Block for digest
		let mut block = self.request_block(BlockAt::Digest(digest.clone())).await?;

		// Step 3: Request and send all missing blocks
		for height in (block.height.0 + 1)..=current_block_height.0 {
			block = self.request_block(BlockAt::Height(BlockHeight(height))).await?;
			self.send_block(block.get_block_digest()).await?;
		}

		Ok(())
=======
		last_sent_block_height: BlockHeight,
		last_notified_celestia_height: CelestiaHeight,
	) -> Result<(), DaSequencerError> {
		todo!()
>>>>>>> 7c547caf
	}
}<|MERGE_RESOLUTION|>--- conflicted
+++ resolved
@@ -3,29 +3,19 @@
 use crate::celestia::blob::Blob;
 use crate::error::DaSequencerError;
 use std::future::Future;
-<<<<<<< HEAD
 use std::ops::Add;
 use std::time::Duration;
 use tokio::sync::{mpsc, oneshot};
-=======
-use std::sync::mpsc::Sender;
-use url::Url;
->>>>>>> 7c547caf
 
 pub mod blob;
 
 /// Functions to implement to save block digest in an external DA like Celestia
-<<<<<<< HEAD
-pub trait ExternalDa {
-=======
-pub trait DaSequencerExternDaClient: Clone {
->>>>>>> 7c547caf
+pub trait DaSequencerExternalDa: Clone {
 	/// send the given block to Celestia.
 	/// The block is not immediately sent but aggregated in a blob
 	/// Until the client can send it to celestia.
 	fn send_block(
 		&self,
-<<<<<<< HEAD
 		block: SequencerBlockDigest,
 	) -> impl Future<Output = Result<(), DaSequencerError>> + Send;
 
@@ -34,15 +24,6 @@
 		&self,
 		height: CelestiaHeight,
 	) -> impl Future<Output = Result<Option<Vec<Blob>>, DaSequencerError>> + Send;
-=======
-		block: &SequencerBlockDigest,
-	) -> impl Future<Output = Result<(), DaSequencerError>> + Send;
-
-	/// Get the blob from celestia at the given height.
-	fn get_blob_at_height(
-		&self,
-	) -> impl Future<Output = Result<Option<Blob>, DaSequencerError>> + Send;
->>>>>>> 7c547caf
 
 	/// Bootstrap the Celestia client to recover from missing block.
 	/// In case of crash for example, block sent to Celestia can be behind the block created by the network.
@@ -96,18 +77,18 @@
 
 const DELAY_SECONDS_BEFORE_BOOTSTRAPPING: Duration = Duration::from_secs(12);
 
-pub struct CelestiaExternalDa<C: CelestiaClient> {
+#[derive(Clone)]
+pub struct CelestiaExternalDa<C: CelestiaClient + Clone> {
 	notifier: mpsc::Sender<ExternalDaNotification>,
 	celestia_client: C,
 }
 
-impl<C: CelestiaClient> CelestiaExternalDa<C> {
+impl<C: CelestiaClient + Sync + Clone> CelestiaExternalDa<C> {
 	/// Create the Celestia client and all async process to manage celestia access.
 	pub async fn new(celestia_client: C, notifier: mpsc::Sender<ExternalDaNotification>) -> Self {
 		CelestiaExternalDa { notifier, celestia_client }
 	}
 
-<<<<<<< HEAD
 	async fn request_block(&self, at: BlockAt) -> Result<SequencerBlock, DaSequencerError> {
 		let (tx, rx) = oneshot::channel();
 		let request = ExternalDaNotification::RequestBlock { at, callback: tx };
@@ -123,29 +104,19 @@
 	}
 }
 
-impl<C: CelestiaClient + Sync> ExternalDa for CelestiaExternalDa<C> {
+impl<C: CelestiaClient + Sync + Clone> DaSequencerExternalDa for CelestiaExternalDa<C> {
 	/// Send the given block to Celestia.
 	/// The block is not immediately sent but aggregated in a blob
 	/// until the client can send it to celestia.
 	async fn send_block(&self, _block: SequencerBlockDigest) -> Result<(), DaSequencerError> {
-=======
-	/// send the given block to Celestia.
-	/// The block is not immediatly sent but aggergated in a blob
-	/// Until the client can send it to celestia.
-	pub async fn send_block(&self, block: &SequencerBlockDigest) -> Result<(), DaSequencerError> {
->>>>>>> 7c547caf
 		todo!()
 	}
 
 	/// Get the blob from celestia at the given height.
-<<<<<<< HEAD
 	async fn get_blobs_at_height(
 		&self,
 		_height: CelestiaHeight,
 	) -> Result<Option<Vec<Blob>>, DaSequencerError> {
-=======
-	pub async fn get_blob_at_height(&self) -> Result<Option<Blob>, DaSequencerError> {
->>>>>>> 7c547caf
 		todo!()
 	}
 
@@ -159,7 +130,6 @@
 	async fn bootstrap(
 		&self,
 		current_block_height: BlockHeight,
-<<<<<<< HEAD
 		last_finalized_celestia_height: CelestiaHeight,
 	) -> Result<(), DaSequencerError> {
 		// wait to ensure that no blob is pending in the Celestia network
@@ -186,11 +156,5 @@
 		}
 
 		Ok(())
-=======
-		last_sent_block_height: BlockHeight,
-		last_notified_celestia_height: CelestiaHeight,
-	) -> Result<(), DaSequencerError> {
-		todo!()
->>>>>>> 7c547caf
 	}
 }