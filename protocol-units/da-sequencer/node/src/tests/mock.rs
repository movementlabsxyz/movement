use crate::batch::serialize_full_node_batch;
use crate::batch::DaBatch;
use crate::batch::FullNodeTxs;
use crate::block::BlockHeight;
use crate::block::SequencerBlockDigest;
<<<<<<< HEAD
use crate::celestia::Blob;
=======
use crate::celestia::blob::CelestiaBlobData;
>>>>>>> b88b93e3
use crate::celestia::CelestiaHeight;
use crate::DaSequencerError;
use crate::DaSequencerExternalDa;
use crate::DaSequencerStorage;
use crate::SequencerBlock;
use ed25519_dalek::{SigningKey, VerifyingKey};
use futures::StreamExt;
use movement_da_sequencer_client::{sign_batch, DaSequencerClient};
use movement_da_sequencer_proto::blob_response::BlobType;
use movement_da_sequencer_proto::BatchWriteRequest;
use movement_types::block::Block;
use movement_types::block::BlockMetadata;
use movement_types::block::Id;
use movement_types::transaction::Transaction;
use std::collections::BTreeSet;
use std::future::Future;
use std::sync::Arc;
use std::sync::Mutex;

pub async fn mock_write_new_batch(
	client: &mut DaSequencerClient,
	signing_key: &SigningKey,
	verifying_key: VerifyingKey,
) {
	let tx = Transaction::test_only_new(b"test data".to_vec(), 1, 123);
	let txs = FullNodeTxs::new(vec![tx]);

	//sign batch
	let batch_bytes = bcs::to_bytes(&txs).expect("Serialization failed");
	let signature = sign_batch(&batch_bytes, &signing_key);

	// Serialize full node batch into raw bytes
	let serialized =
		serialize_full_node_batch(verifying_key, signature.clone(), batch_bytes.clone());

	let request = BatchWriteRequest { data: serialized };
	let res = client.batch_write(request).await.expect("Failed to send the batch.");
	assert!(res.answer);
}

pub async fn mock_wait_and_get_next_block(
	block_stream: &mut tonic::Streaming<movement_da_sequencer_proto::StreamReadFromHeightResponse>,
	expected_height: u64,
) {
	let _ = tokio::time::sleep(tokio::time::Duration::from_millis(500)).await;
	loop {
		match tokio::time::timeout(std::time::Duration::from_secs(1), block_stream.next()).await {
			Ok(Some(Ok(block))) => match block.response.unwrap().blob_type {
				Some(BlobType::Blockv1(blockv1)) => {
					assert_eq!(
						blockv1.height, expected_height,
						"stream block height 1, not the right height"
					);
					break;
				}
				Some(BlobType::Heartbeat(_)) => (),
				None => panic!("Block stream broken at height {expected_height}"),
			},
			_ => panic!("No block produced at height {expected_height}"),
		};
	}
}

#[derive(Debug, Clone)]
pub struct StorageMockInternal {
	pub batches: Vec<DaBatch<FullNodeTxs>>,
	pub produced_blocks: Vec<SequencerBlock>,
	pub current_height: u64,
	pub parent_block_id: Id,
}

#[derive(Debug, Clone)]
pub struct StorageMock {
	pub inner: Arc<Mutex<StorageMockInternal>>,
}

impl StorageMock {
	pub fn new() -> Self {
		let inner = StorageMockInternal {
			batches: Vec::new(),
			current_height: 0,
			produced_blocks: vec![],
			parent_block_id: Id::genesis_block(),
		};
		StorageMock { inner: Arc::new(Mutex::new(inner)) }
	}
}

impl DaSequencerStorage for StorageMock {
	fn write_batch(
		&self,
		batch: DaBatch<FullNodeTxs>,
	) -> std::result::Result<(), DaSequencerError> {
		tracing::info!("Mock: Storage, call write_batch");
		let mut inner = self.inner.lock().unwrap();
		inner.batches.push(batch);
		Ok(())
	}

	fn get_block_at_height(
		&self,
		height: BlockHeight,
	) -> std::result::Result<Option<SequencerBlock>, DaSequencerError> {
		let inner = self.inner.lock().unwrap();
		Ok(inner.produced_blocks.iter().find(|b| b.height == height).cloned())
	}

	fn get_block_with_digest(
		&self,
		id: SequencerBlockDigest,
	) -> std::result::Result<Option<SequencerBlock>, DaSequencerError> {
		let inner = self.inner.lock().unwrap();
		Ok(inner.produced_blocks.iter().find(|b| b.get_block_digest() == id).cloned())
	}

	fn produce_next_block(&self) -> Result<Option<SequencerBlock>, DaSequencerError> {
		let mut inner = self.inner.lock().unwrap();
		if inner.batches.len() == 0 {
			return Ok(None);
		}
		let tx_list: BTreeSet<Transaction> =
			inner.batches.drain(..).flat_map(|b| b.data.0).collect();
		let block = Block::new(BlockMetadata::default(), inner.parent_block_id, tx_list);
		inner.parent_block_id = block.id();
		inner.current_height += 1;
		let sequencer_block = SequencerBlock::try_new(BlockHeight(inner.current_height), block)?;
		inner.produced_blocks.push(sequencer_block.clone());
		tracing::info!("Mock Storage produce block at height:{}", inner.current_height);
		Ok(Some(sequencer_block))
	}

	fn get_celestia_height_for_block(
		&self,
		heigh: BlockHeight,
	) -> std::result::Result<Option<CelestiaHeight>, DaSequencerError> {
		todo!();
	}

	fn set_block_celestia_height(
		&self,
		block_heigh: BlockHeight,
		celestia_heigh: CelestiaHeight,
	) -> std::result::Result<(), DaSequencerError> {
		todo!();
	}

	fn get_current_block_height(&self) -> BlockHeight {
		self.inner.lock().unwrap().current_height.into()
	}
}

#[derive(Debug, Clone)]
pub struct CelestiaMock {}

impl CelestiaMock {
	pub fn new() -> Self {
		CelestiaMock {}
	}
}

impl DaSequencerExternalDa for CelestiaMock {
	fn send_block(
		&self,
		_block: SequencerBlockDigest,
	) -> impl Future<Output = Result<(), DaSequencerError>> + Send {
		futures::future::ready(Ok(()))
	}

	fn get_blob_at_height(
		&self,
<<<<<<< HEAD
		_height: CelestiaHeight,
	) -> impl Future<Output = Result<Option<Blob>, DaSequencerError>> + Send {
=======
		height: CelestiaHeight,
	) -> impl Future<Output = Result<Option<CelestiaBlobData>, DaSequencerError>> + Send {
>>>>>>> b88b93e3
		//TODO return dummy error for now.
		futures::future::ready(Err(DaSequencerError::DeserializationFailure))
	}

	fn bootstrap(
		&self,
		_current_block_height: BlockHeight,
		_last_finalized_celestia_height: Option<CelestiaHeight>,
	) -> impl Future<Output = Result<(), DaSequencerError>> + Send {
		futures::future::ready(Ok(()))
	}
}<|MERGE_RESOLUTION|>--- conflicted
+++ resolved
@@ -3,11 +3,7 @@
 use crate::batch::FullNodeTxs;
 use crate::block::BlockHeight;
 use crate::block::SequencerBlockDigest;
-<<<<<<< HEAD
-use crate::celestia::Blob;
-=======
 use crate::celestia::blob::CelestiaBlobData;
->>>>>>> b88b93e3
 use crate::celestia::CelestiaHeight;
 use crate::DaSequencerError;
 use crate::DaSequencerExternalDa;
@@ -178,13 +174,8 @@
 
 	fn get_blob_at_height(
 		&self,
-<<<<<<< HEAD
 		_height: CelestiaHeight,
-	) -> impl Future<Output = Result<Option<Blob>, DaSequencerError>> + Send {
-=======
-		height: CelestiaHeight,
 	) -> impl Future<Output = Result<Option<CelestiaBlobData>, DaSequencerError>> + Send {
->>>>>>> b88b93e3
 		//TODO return dummy error for now.
 		futures::future::ready(Err(DaSequencerError::DeserializationFailure))
 	}
