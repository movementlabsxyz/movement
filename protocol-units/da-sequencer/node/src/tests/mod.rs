<<<<<<< HEAD
use crate::batch::{serialize_full_node_batch, FullNodeTxs};
use crate::run;
use crate::server::run_server;
use crate::tests::mock::mock_wait_and_get_next_block;
use crate::tests::mock::mock_write_new_batch;
use crate::tests::mock::{CelestiaMock, StorageMock};
use ed25519_dalek::Signature;
use futures::StreamExt;
use movement_da_sequencer_client::DaSequencerClient;
use movement_da_sequencer_config::DaSequencerConfig;
use movement_da_sequencer_proto::blob_response::BlobType;
use movement_da_sequencer_proto::BatchWriteRequest;
use movement_da_sequencer_proto::StreamReadFromHeightRequest;
use movement_types::transaction::Transaction;
use std::net::SocketAddr;
use tokio::sync::mpsc;

pub mod mock;

#[tokio::test]
async fn test_write_batch_gprc_main_loop_happy_path() {
	let (request_tx, request_rx) = mpsc::channel(100);

	let config = DaSequencerConfig::default();
	let signing_key = config.signing_key.clone();
	let verifying_key = signing_key.verifying_key();

	// Start gprc server
	// Start gprc server. Define a different address for each test.
	let grpc_address = "0.0.0.0:30700"
		.parse::<SocketAddr>()
		.expect("Bad da sequencer listener address.");
	let grpc_jh = tokio::spawn(async move { run_server(grpc_address, request_tx).await });

	//start main loop
	let storage_mock = StorageMock::new();
	let celestia_mock = CelestiaMock::new();
	let loop_jh = tokio::spawn(run(config, request_rx, storage_mock, celestia_mock));

	//need to wait the server is started before connecting
	let _ = tokio::time::sleep(tokio::time::Duration::from_millis(300)).await;

	let connection_string = format!("http://127.0.0.1:{}", grpc_address.port());
	let mut client = DaSequencerClient::try_connect(&connection_string)
		.await
		.expect("gRPC client connection failed.");

	mock_write_new_batch(&mut client, &signing_key, verifying_key).await;

	//verify the block produced contains the batch.
	//Register to block stream
	let connection_string = format!("http://127.0.0.1:{}", grpc_address.port());
	let mut client = DaSequencerClient::try_connect(&connection_string)
		.await
		.expect("gRPC client connection failed.");

	let mut block_stream = client
		.stream_read_from_height(StreamReadFromHeightRequest { height: 0 })
		.await
		.expect("Failed to register to block stream");

	//wait at least one block production
	let _ = tokio::time::sleep(tokio::time::Duration::from_millis(500)).await;
	mock_wait_and_get_next_block(&mut block_stream, 1).await;

	grpc_jh.abort();
	loop_jh.abort();
}

#[tokio::test]
async fn test_write_batch_gprc_main_loop_happy_path_unhappy_path() {
	let (request_tx, request_rx) = mpsc::channel(100);

	let config = DaSequencerConfig::default();
	let signing_key = config.signing_key.clone();
	let verifying_key = signing_key.verifying_key();

	// Start gprc server. Define a different address for each test.
	let grpc_address = "0.0.0.0:30701"
		.parse::<SocketAddr>()
		.expect("Bad da sequencer listener address.");

	let grpc_jh = tokio::spawn(async move { run_server(grpc_address, request_tx).await });

	//start main loop
	let storage_mock = StorageMock::new();
	let celestia_mock = CelestiaMock::new();
	let loop_jh = tokio::spawn(run(config, request_rx, storage_mock, celestia_mock));

	//need to wait the server is started before connecting
	let _ = tokio::time::sleep(tokio::time::Duration::from_millis(300)).await;

	let tx = Transaction::test_only_new(b"test data".to_vec(), 1, 123);

	let txs = FullNodeTxs::new(vec![tx]);

	let batch_bytes = bcs::to_bytes(&txs).expect("Serialization failed");
	//define a dummy signature for the batch
	let signature = Signature::from_bytes(&[0; 64]);

	// Serialize full node batch into raw bytes
	let serialized =
		serialize_full_node_batch(verifying_key, signature.clone(), batch_bytes.clone());

	//send the bacth using the grpc client
	let connection_string = format!("http://127.0.0.1:{}", grpc_address.port());
	let mut client = DaSequencerClient::try_connect(&connection_string)
		.await
		.expect("gRPC client connection failed.");

	let request = BatchWriteRequest { data: serialized };
	let res = client.batch_write(request).await.expect("Failed to send the batch.");
	tracing::info!("{res:?}",);
	//return false because of the signature.
	assert!(!res.answer);

	//TODO verify no block has been produced.
	//Register to block stream
	let connection_string = format!("http://127.0.0.1:{}", grpc_address.port());
	let mut client = DaSequencerClient::try_connect(&connection_string)
		.await
		.expect("gRPC client connection failed.");

	let mut block_stream = client
		.stream_read_from_height(StreamReadFromHeightRequest { height: 0 })
		.await
		.expect("Failed to register to block stream");

	//wait at least one block production
	let _ = tokio::time::sleep(tokio::time::Duration::from_millis(500)).await;
	//test there's no block. Batch has been rejected.
	if let Ok(Some(Ok(block))) =
		tokio::time::timeout(std::time::Duration::from_secs(1), block_stream.next()).await
	{
		panic!("Error get a genesis block at height 0 {block:?}");
	}

	grpc_jh.abort();
	loop_jh.abort();
}

#[tokio::test]
async fn test_produc_block_and_stream() {
	// let _ = tracing_subscriber::fmt()
	// 	.with_max_level(tracing::Level::INFO)
	// 	.with_test_writer()
	// 	.try_init();

	let (request_tx, request_rx) = mpsc::channel(100);

	let mut config = DaSequencerConfig::default();
	//update config to generate faster heartbeat.
	config.movement_da_sequencer_stream_heartbeat_interval_sec = 1;
	let signing_key = config.signing_key.clone();
	let verifying_key = signing_key.verifying_key();

	// Start gprc server
	// Start gprc server. Define a different address for each test.
	let grpc_address = "0.0.0.0:30702"
		.parse::<SocketAddr>()
		.expect("Bad da sequencer listener address.");
	let grpc_jh = tokio::spawn(async move { run_server(grpc_address, request_tx).await });

	//start main loop
	let storage_mock = StorageMock::new();
	let celestia_mock = CelestiaMock::new();
	let loop_jh = tokio::spawn(run(config, request_rx, storage_mock, celestia_mock));

	//need to wait the server is started before connecting
	let _ = tokio::time::sleep(tokio::time::Duration::from_millis(300)).await;

	//Register to block stream
	let connection_string = format!("http://127.0.0.1:{}", grpc_address.port());
	let mut client = DaSequencerClient::try_connect(&connection_string)
		.await
		.expect("gRPC client connection failed.");

	let mut block_stream = client
		.stream_read_from_height(StreamReadFromHeightRequest { height: 0 })
		.await
		.expect("Failed to register to block stream");

	// Wait block production.
	let _ = tokio::time::sleep(tokio::time::Duration::from_millis(500)).await;
	//test there's no block. Genesis block can't be retrieved
	if let Ok(Some(Ok(block))) =
		tokio::time::timeout(std::time::Duration::from_secs(1), block_stream.next()).await
	{
		match block.response.unwrap().blob_type {
			Some(BlobType::Heartbeat(_)) => (),
			_ => panic!("Error get a genesis block at height 0 "),
		}
	}

	mock_write_new_batch(&mut client, &signing_key, verifying_key).await;

	// Wait for the block produced and streamed.
	mock_wait_and_get_next_block(&mut block_stream, 1).await;

	//write 2 batch to produce 2 blocks.
	mock_write_new_batch(&mut client, &signing_key, verifying_key).await;
	let _ = tokio::time::sleep(tokio::time::Duration::from_millis(500)).await;
	mock_write_new_batch(&mut client, &signing_key, verifying_key).await;
	let _ = tokio::time::sleep(tokio::time::Duration::from_millis(500)).await;

	//get the 2 blocks
	mock_wait_and_get_next_block(&mut block_stream, 2).await;
	mock_wait_and_get_next_block(&mut block_stream, 3).await;

	//create a new client and see if it steam all blocks.
	let mut client2 = DaSequencerClient::try_connect(&connection_string)
		.await
		.expect("gRPC client connection failed.");
	let mut block_stream2 = client2
		.stream_read_from_height(StreamReadFromHeightRequest { height: 2 })
		.await
		.expect("Failed to register to block stream");
	mock_wait_and_get_next_block(&mut block_stream2, 2).await;
	mock_wait_and_get_next_block(&mut block_stream2, 3).await;

	//write a batch and see if both clients stream the new block.
	mock_write_new_batch(&mut client, &signing_key, verifying_key).await;
	let _ = tokio::time::sleep(tokio::time::Duration::from_millis(500)).await;
	mock_wait_and_get_next_block(&mut block_stream2, 4).await;

	//wait at least one block production
	let _ = tokio::time::sleep(tokio::time::Duration::from_millis(1000)).await;

	//detect the heartbeat
	match tokio::time::timeout(std::time::Duration::from_secs(1), block_stream.next()).await {
		Ok(Some(Ok(block))) => match block.response.unwrap().blob_type {
			Some(BlobType::Heartbeat(_)) => (),
			_ => panic!("Not a heartbeat."),
		},
		_ => panic!("No hearbeat produced"),
	};

	grpc_jh.abort();
	loop_jh.abort();
}
=======
pub mod client;
pub mod mock;
>>>>>>> 12016254
<|MERGE_RESOLUTION|>--- conflicted
+++ resolved
@@ -1,245 +1,2 @@
-<<<<<<< HEAD
-use crate::batch::{serialize_full_node_batch, FullNodeTxs};
-use crate::run;
-use crate::server::run_server;
-use crate::tests::mock::mock_wait_and_get_next_block;
-use crate::tests::mock::mock_write_new_batch;
-use crate::tests::mock::{CelestiaMock, StorageMock};
-use ed25519_dalek::Signature;
-use futures::StreamExt;
-use movement_da_sequencer_client::DaSequencerClient;
-use movement_da_sequencer_config::DaSequencerConfig;
-use movement_da_sequencer_proto::blob_response::BlobType;
-use movement_da_sequencer_proto::BatchWriteRequest;
-use movement_da_sequencer_proto::StreamReadFromHeightRequest;
-use movement_types::transaction::Transaction;
-use std::net::SocketAddr;
-use tokio::sync::mpsc;
-
-pub mod mock;
-
-#[tokio::test]
-async fn test_write_batch_gprc_main_loop_happy_path() {
-	let (request_tx, request_rx) = mpsc::channel(100);
-
-	let config = DaSequencerConfig::default();
-	let signing_key = config.signing_key.clone();
-	let verifying_key = signing_key.verifying_key();
-
-	// Start gprc server
-	// Start gprc server. Define a different address for each test.
-	let grpc_address = "0.0.0.0:30700"
-		.parse::<SocketAddr>()
-		.expect("Bad da sequencer listener address.");
-	let grpc_jh = tokio::spawn(async move { run_server(grpc_address, request_tx).await });
-
-	//start main loop
-	let storage_mock = StorageMock::new();
-	let celestia_mock = CelestiaMock::new();
-	let loop_jh = tokio::spawn(run(config, request_rx, storage_mock, celestia_mock));
-
-	//need to wait the server is started before connecting
-	let _ = tokio::time::sleep(tokio::time::Duration::from_millis(300)).await;
-
-	let connection_string = format!("http://127.0.0.1:{}", grpc_address.port());
-	let mut client = DaSequencerClient::try_connect(&connection_string)
-		.await
-		.expect("gRPC client connection failed.");
-
-	mock_write_new_batch(&mut client, &signing_key, verifying_key).await;
-
-	//verify the block produced contains the batch.
-	//Register to block stream
-	let connection_string = format!("http://127.0.0.1:{}", grpc_address.port());
-	let mut client = DaSequencerClient::try_connect(&connection_string)
-		.await
-		.expect("gRPC client connection failed.");
-
-	let mut block_stream = client
-		.stream_read_from_height(StreamReadFromHeightRequest { height: 0 })
-		.await
-		.expect("Failed to register to block stream");
-
-	//wait at least one block production
-	let _ = tokio::time::sleep(tokio::time::Duration::from_millis(500)).await;
-	mock_wait_and_get_next_block(&mut block_stream, 1).await;
-
-	grpc_jh.abort();
-	loop_jh.abort();
-}
-
-#[tokio::test]
-async fn test_write_batch_gprc_main_loop_happy_path_unhappy_path() {
-	let (request_tx, request_rx) = mpsc::channel(100);
-
-	let config = DaSequencerConfig::default();
-	let signing_key = config.signing_key.clone();
-	let verifying_key = signing_key.verifying_key();
-
-	// Start gprc server. Define a different address for each test.
-	let grpc_address = "0.0.0.0:30701"
-		.parse::<SocketAddr>()
-		.expect("Bad da sequencer listener address.");
-
-	let grpc_jh = tokio::spawn(async move { run_server(grpc_address, request_tx).await });
-
-	//start main loop
-	let storage_mock = StorageMock::new();
-	let celestia_mock = CelestiaMock::new();
-	let loop_jh = tokio::spawn(run(config, request_rx, storage_mock, celestia_mock));
-
-	//need to wait the server is started before connecting
-	let _ = tokio::time::sleep(tokio::time::Duration::from_millis(300)).await;
-
-	let tx = Transaction::test_only_new(b"test data".to_vec(), 1, 123);
-
-	let txs = FullNodeTxs::new(vec![tx]);
-
-	let batch_bytes = bcs::to_bytes(&txs).expect("Serialization failed");
-	//define a dummy signature for the batch
-	let signature = Signature::from_bytes(&[0; 64]);
-
-	// Serialize full node batch into raw bytes
-	let serialized =
-		serialize_full_node_batch(verifying_key, signature.clone(), batch_bytes.clone());
-
-	//send the bacth using the grpc client
-	let connection_string = format!("http://127.0.0.1:{}", grpc_address.port());
-	let mut client = DaSequencerClient::try_connect(&connection_string)
-		.await
-		.expect("gRPC client connection failed.");
-
-	let request = BatchWriteRequest { data: serialized };
-	let res = client.batch_write(request).await.expect("Failed to send the batch.");
-	tracing::info!("{res:?}",);
-	//return false because of the signature.
-	assert!(!res.answer);
-
-	//TODO verify no block has been produced.
-	//Register to block stream
-	let connection_string = format!("http://127.0.0.1:{}", grpc_address.port());
-	let mut client = DaSequencerClient::try_connect(&connection_string)
-		.await
-		.expect("gRPC client connection failed.");
-
-	let mut block_stream = client
-		.stream_read_from_height(StreamReadFromHeightRequest { height: 0 })
-		.await
-		.expect("Failed to register to block stream");
-
-	//wait at least one block production
-	let _ = tokio::time::sleep(tokio::time::Duration::from_millis(500)).await;
-	//test there's no block. Batch has been rejected.
-	if let Ok(Some(Ok(block))) =
-		tokio::time::timeout(std::time::Duration::from_secs(1), block_stream.next()).await
-	{
-		panic!("Error get a genesis block at height 0 {block:?}");
-	}
-
-	grpc_jh.abort();
-	loop_jh.abort();
-}
-
-#[tokio::test]
-async fn test_produc_block_and_stream() {
-	// let _ = tracing_subscriber::fmt()
-	// 	.with_max_level(tracing::Level::INFO)
-	// 	.with_test_writer()
-	// 	.try_init();
-
-	let (request_tx, request_rx) = mpsc::channel(100);
-
-	let mut config = DaSequencerConfig::default();
-	//update config to generate faster heartbeat.
-	config.movement_da_sequencer_stream_heartbeat_interval_sec = 1;
-	let signing_key = config.signing_key.clone();
-	let verifying_key = signing_key.verifying_key();
-
-	// Start gprc server
-	// Start gprc server. Define a different address for each test.
-	let grpc_address = "0.0.0.0:30702"
-		.parse::<SocketAddr>()
-		.expect("Bad da sequencer listener address.");
-	let grpc_jh = tokio::spawn(async move { run_server(grpc_address, request_tx).await });
-
-	//start main loop
-	let storage_mock = StorageMock::new();
-	let celestia_mock = CelestiaMock::new();
-	let loop_jh = tokio::spawn(run(config, request_rx, storage_mock, celestia_mock));
-
-	//need to wait the server is started before connecting
-	let _ = tokio::time::sleep(tokio::time::Duration::from_millis(300)).await;
-
-	//Register to block stream
-	let connection_string = format!("http://127.0.0.1:{}", grpc_address.port());
-	let mut client = DaSequencerClient::try_connect(&connection_string)
-		.await
-		.expect("gRPC client connection failed.");
-
-	let mut block_stream = client
-		.stream_read_from_height(StreamReadFromHeightRequest { height: 0 })
-		.await
-		.expect("Failed to register to block stream");
-
-	// Wait block production.
-	let _ = tokio::time::sleep(tokio::time::Duration::from_millis(500)).await;
-	//test there's no block. Genesis block can't be retrieved
-	if let Ok(Some(Ok(block))) =
-		tokio::time::timeout(std::time::Duration::from_secs(1), block_stream.next()).await
-	{
-		match block.response.unwrap().blob_type {
-			Some(BlobType::Heartbeat(_)) => (),
-			_ => panic!("Error get a genesis block at height 0 "),
-		}
-	}
-
-	mock_write_new_batch(&mut client, &signing_key, verifying_key).await;
-
-	// Wait for the block produced and streamed.
-	mock_wait_and_get_next_block(&mut block_stream, 1).await;
-
-	//write 2 batch to produce 2 blocks.
-	mock_write_new_batch(&mut client, &signing_key, verifying_key).await;
-	let _ = tokio::time::sleep(tokio::time::Duration::from_millis(500)).await;
-	mock_write_new_batch(&mut client, &signing_key, verifying_key).await;
-	let _ = tokio::time::sleep(tokio::time::Duration::from_millis(500)).await;
-
-	//get the 2 blocks
-	mock_wait_and_get_next_block(&mut block_stream, 2).await;
-	mock_wait_and_get_next_block(&mut block_stream, 3).await;
-
-	//create a new client and see if it steam all blocks.
-	let mut client2 = DaSequencerClient::try_connect(&connection_string)
-		.await
-		.expect("gRPC client connection failed.");
-	let mut block_stream2 = client2
-		.stream_read_from_height(StreamReadFromHeightRequest { height: 2 })
-		.await
-		.expect("Failed to register to block stream");
-	mock_wait_and_get_next_block(&mut block_stream2, 2).await;
-	mock_wait_and_get_next_block(&mut block_stream2, 3).await;
-
-	//write a batch and see if both clients stream the new block.
-	mock_write_new_batch(&mut client, &signing_key, verifying_key).await;
-	let _ = tokio::time::sleep(tokio::time::Duration::from_millis(500)).await;
-	mock_wait_and_get_next_block(&mut block_stream2, 4).await;
-
-	//wait at least one block production
-	let _ = tokio::time::sleep(tokio::time::Duration::from_millis(1000)).await;
-
-	//detect the heartbeat
-	match tokio::time::timeout(std::time::Duration::from_secs(1), block_stream.next()).await {
-		Ok(Some(Ok(block))) => match block.response.unwrap().blob_type {
-			Some(BlobType::Heartbeat(_)) => (),
-			_ => panic!("Not a heartbeat."),
-		},
-		_ => panic!("No hearbeat produced"),
-	};
-
-	grpc_jh.abort();
-	loop_jh.abort();
-}
-=======
 pub mod client;
-pub mod mock;
->>>>>>> 12016254
+pub mod mock;