/// Errors thrown by Da Sequencer.
#[derive(Debug, thiserror::Error)]
pub enum DaSequencerError {
<<<<<<< HEAD
        #[error("Error during storage access: {0}")]
        StorageAccess(String),

        #[error("Invalid batch signature")]
        InvalidSignature,

        #[error("Failed to deserialize FullnodeTx batch")]
        DeserializationFailure,
=======
	#[error("Error during storage access: {0}")]
	StorageAccess(String),
	#[error("Error during storage access: {0}")]
	BatchSerializationError(#[from] std::array::TryFromSliceError),
	#[error("Key or signature are badly formated: {0}")]
	BadKeyOrSign(#[from] aptos_sdk::crypto::CryptoMaterialError),
>>>>>>> 63ff4acb
}<|MERGE_RESOLUTION|>--- conflicted
+++ resolved
@@ -1,21 +1,14 @@
 /// Errors thrown by Da Sequencer.
 #[derive(Debug, thiserror::Error)]
 pub enum DaSequencerError {
-<<<<<<< HEAD
-        #[error("Error during storage access: {0}")]
-        StorageAccess(String),
-
-        #[error("Invalid batch signature")]
-        InvalidSignature,
-
-        #[error("Failed to deserialize FullnodeTx batch")]
-        DeserializationFailure,
-=======
 	#[error("Error during storage access: {0}")]
 	StorageAccess(String),
-	#[error("Error during storage access: {0}")]
+	#[error("Error during batch serialization: {0}")]
 	BatchSerializationError(#[from] std::array::TryFromSliceError),
 	#[error("Key or signature are badly formated: {0}")]
 	BadKeyOrSign(#[from] aptos_sdk::crypto::CryptoMaterialError),
->>>>>>> 63ff4acb
+        #[error("Failed to deserialize FullnodeTx batch")]
+        DeserializationFailure,
+        #[error("Signature was invalid")]
+        InvalidSignature,
 }