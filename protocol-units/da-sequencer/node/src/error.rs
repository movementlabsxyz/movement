/// Errors thrown by Da Sequencer.
#[derive(Debug, thiserror::Error)]
pub enum DaSequencerError {
	#[error("Error during storage access: {0}")]
	StorageAccess(String),
	#[error("Storage format error: {0}")]
	StorageFormat(String),
	#[error("Size Exceeds max: {0}")]
	SizeExceedsMax(usize),
	#[error("RocksDB operation failed: {0}")]
	RocksDbError(String),
	#[error("Deserialization error: {0}")]
	Deserialization(String),
	#[error("Invalid path error: {0}")]
	InvalidPath(String),
	#[error("Error during storage access: {0}")]
	BatchSerializationError(#[from] std::array::TryFromSliceError),
	#[error("Key or signature are badly formated: {0}")]
	BadKeyOrSign(#[from] aptos_sdk::crypto::CryptoMaterialError),
	#[error("Failed to serialize FullnodeTx batch")]
	SerializationFailure,
	#[error("Failed to deserialize FullnodeTx batch")]
	DeserializationFailure,
	#[error("Signature was invalid")]
	InvalidSignature,
<<<<<<< HEAD
	#[error("Error during bootstrapping the external DA: {0}")]
	ExternalDaBootstrap(String),
	#[error("Error during requesting a block: {0}")]
	BlockRetrieval(String),
=======
>>>>>>> 7c547caf
}<|MERGE_RESOLUTION|>--- conflicted
+++ resolved
@@ -23,11 +23,8 @@
 	DeserializationFailure,
 	#[error("Signature was invalid")]
 	InvalidSignature,
-<<<<<<< HEAD
-	#[error("Error during bootstrapping the external DA: {0}")]
-	ExternalDaBootstrap(String),
-	#[error("Error during requesting a block: {0}")]
-	BlockRetrieval(String),
-=======
->>>>>>> 7c547caf
+    #[error("Error during bootstrapping the external DA: {0}")]
+    ExternalDaBootstrap(String),
+    #[error("Error during requesting a block: {0}")]
+    BlockRetrieval(String),
 }