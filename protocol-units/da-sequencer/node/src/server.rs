use crate::batch::FullNodeTxs;
use crate::batch::{validate_batch, DaBatch, RawData};
use crate::block::NodeState;
use crate::block::{BlockHeight, SequencerBlock};
use crate::whitelist::Whitelist;
use crate::DaSequencerError;
use ed25519_dalek::{Verifier, VerifyingKey};
use movement_da_sequencer_client::serialize_node_state;
use movement_da_sequencer_proto::da_sequencer_node_service_server::{
	DaSequencerNodeService, DaSequencerNodeServiceServer,
};
use movement_da_sequencer_proto::{
	block_response::BlockType, BatchWriteRequest, BatchWriteResponse, BlockResponse, BlockV1,
	ReadAtHeightRequest, ReadAtHeightResponse, StreamReadFromHeightRequest,
	StreamReadFromHeightResponse,
};
use movement_da_sequencer_proto::{MainNodeState, MainNodeStateRequest};
use std::net::SocketAddr;
use tokio::sync::{mpsc, oneshot};
use tokio_stream::Stream;
use tonic::transport::Server;

/// Runs the server
pub async fn run_server(
	address: SocketAddr,
	request_tx: mpsc::Sender<GrpcRequests>,
	whitelist: Whitelist,
	main_node_verifying_key: Option<VerifyingKey>,
) -> Result<(), anyhow::Error> {
	tracing::info!("Server listening on: {}", address);
	// Enables gRPC introspection, a feature that allows gRPC clients
	// (like grpcurl, Postman, or IDEs) to query the server for:
	// - Available services and RPC methods
	// - Input/output message types
	// - Field types, enums, and nested structures
	// - Metadata like documentation or options (if included)
	let reflection = tonic_reflection::server::Builder::configure()
		.register_encoded_file_descriptor_set(movement_da_sequencer_proto::FILE_DESCRIPTOR_SET)
		.build_v1()?;

	Server::builder()
		.max_frame_size(1024 * 1024 * 16 - 1)
		.accept_http1(true)
		.add_service(DaSequencerNodeServiceServer::new(DaSequencerNode {
			request_tx,
			whitelist,
			main_node_verifying_key,
		}))
		.add_service(reflection)
		.serve(address)
		.await?;

	Ok(())
}

#[derive(Debug, Clone)]
pub enum ProducedData {
	Block(SequencerBlock, Option<NodeState>),
	HeartBeat,
}

#[derive(Debug)]
pub enum GrpcRequests {
	StartBlockStream(mpsc::UnboundedSender<ProducedData>, oneshot::Sender<BlockHeight>),
	GetBlockHeight(BlockHeight, oneshot::Sender<Option<SequencerBlock>>),
	WriteBatch(DaBatch<FullNodeTxs>),
	SendState(NodeState),
}

pub struct DaSequencerNode {
	request_tx: mpsc::Sender<GrpcRequests>,
	whitelist: Whitelist,
	main_node_verifying_key: Option<VerifyingKey>,
}

#[tonic::async_trait]
impl DaSequencerNodeService for DaSequencerNode {
	/// Server streaming response type for the StreamReadFromHeight method.
	type StreamReadFromHeightStream = std::pin::Pin<
		Box<
			dyn Stream<Item = Result<StreamReadFromHeightResponse, tonic::Status>> + Send + 'static,
		>,
	>;

	/// Stream blocks from a specified height or from the latest height.
	async fn stream_read_from_height(
		&self,
		request: tonic::Request<StreamReadFromHeightRequest>,
	) -> Result<tonic::Response<Self::StreamReadFromHeightStream>, tonic::Status> {
		tracing::info!(request = ?request, "Stream read from height request");

		// Register the new produced block channel to get lastest block.
		// Use `unbounded_channel` to avoid filling the channel during the fetching of an old block.
		let (current_produced_block_tx, mut current_produced_block_rx) = mpsc::unbounded_channel();
		let (first_produced_block_height_tx, first_produced_block_height_rx) = oneshot::channel();
		if let Err(err) = self
			.request_tx
			.send(GrpcRequests::StartBlockStream(
				current_produced_block_tx,
				first_produced_block_height_tx,
			))
			.await
		{
			tracing::warn!(error = %err, "Internal grpc request channel closed, can't stream blocks");
			return Err(tonic::Status::internal("Internal error. Retry later"));
		}

		// Wait from the supervisor main loop the height of the first produced block that will be sent in the `current_produced_block_rx` channel.
		// Until this block height, block are fetch from the DB and after from the channel.
		// This way blocks are fetch in order from start height until the last produced block.
		// New procured block will arrive from the channel.
		let mut first_produced_block_height = match first_produced_block_height_rx.await {
			Ok(h) => h,
			Err(err) => {
				tracing::warn!("start stream channel closed: {err}");
				return Err(tonic::Status::internal("Internal error. Retry later"));
			}
		};
		let mut current_block_height = request.into_inner().height;

		//The genesis block can't be retrieved so set min height to 1.
		//In the DB block height start as 1 and the genesis block is not present.
		if current_block_height == 0 {
			current_block_height = 1;
		}

		let request_tx = self.request_tx.clone();
		let output = async_stream::try_stream! {
			loop {
				// Needed block height is before the first produced block in the produced block channel.
				let response_content = if current_block_height <= first_produced_block_height.0 {
					//get all block until the current produced height
					let block_v1 = match get_block_at_height(current_block_height.into(), &request_tx).await {
						Ok(None) => {
							tracing::error!("Streamed block, get block: {} from DB is missing. Close the stream.",current_block_height);
							return;
						}
						Ok(Some(block)) => block,
						Err(err) => {
							tracing::warn!(error = %err, "Streamed block serialization failed.");
							return;
						}
					};
					current_block_height +=1;
					BlockResponse { block_type: Some(BlockType::BlockV1(block_v1)) }

				// Fetch new produced block.
				} else {
					//send block in produced channel
					let received_content = match current_produced_block_rx.recv().await {
						Some(block) => block,
						None => {
							tracing::warn!("Streamed block: produced block channel closed.");
							return;
						}

					};

					match received_content {
						ProducedData::HeartBeat => {
							// send heartbeat.
							BlockResponse { block_type: Some(BlockType::Heartbeat(true)) }
						}

<<<<<<< HEAD
						ProducedData::Block(new_block, state) => {
=======
						Some((new_block, state)) => {
>>>>>>> f3f5a018
							// If the new produced height is not the next one it means that someway we miss blocks.
							// Use the DB fetching mechanism to request them.
							// Set the first_produced_block_height the to missing block height.
							if current_block_height + 1 < new_block.height().0 {
								// we missed a block request it.
								first_produced_block_height = new_block.height();
								tracing::warn!("Streamed block: Produced block fetching miss some blocks");
								tracing::warn!("current_block_height:{current_block_height} produced block height:{}.", new_block.height().0);
								tracing::warn!("Fetch them from the DB.");
								continue;
							}
							current_block_height = new_block.height().0;

							let mut block_v1: BlockV1 = match new_block.try_into() {
								Ok(b) => b,
								Err(err) => {
									tracing::warn!(error = %err, "Stream block: block serialization failed.");
									return;

								}
							};
							// send newly produced block.
							block_v1.node_state = state.map(|s| s.into());
							BlockResponse { block_type: Some(BlockType::BlockV1(block_v1)) }
						}
					}
				};
				let response = StreamReadFromHeightResponse {
					response: Some(response_content)
				};

				yield response;

			}
		};

		Ok(tonic::Response::new(Box::pin(output) as Self::StreamReadFromHeightStream))
	}

	/// Read one block at a specified height.
	async fn read_at_height(
		&self,
		request: tonic::Request<ReadAtHeightRequest>,
	) -> Result<tonic::Response<ReadAtHeightResponse>, tonic::Status> {
		let height = request.into_inner().height;
		let block_v1 = match get_block_at_height(height, &self.request_tx).await {
			Ok(None) => None,
			Ok(Some(block_v1)) => Some(BlockType::BlockV1(block_v1)),
			Err(err) => {
				tracing::warn!(error = %err, "read_at_height get block failed because:{err}.");
				None
			}
		};
		Ok(tonic::Response::new(ReadAtHeightResponse {
			response: Some(BlockResponse { block_type: block_v1 }),
		}))
	}

	async fn batch_write(
		&self,
		request: tonic::Request<BatchWriteRequest>,
	) -> Result<tonic::Response<BatchWriteResponse>, tonic::Status> {
		let batch_data = request.into_inner().data;

		// Try to deserialize the batch
		let (public_key, signature, bytes) =
			match movement_da_sequencer_client::deserialize_full_node_batch(batch_data).map_or_else(
				|err| {
					tracing::warn!("Invalid batch send: deserialization failed: {err}");
					None
				},
				|res| Some(res),
			) {
				Some(res) => res,
				None => return Ok(tonic::Response::new(BatchWriteResponse { answer: false })),
			};

		// Validate the batch
		let validated = {
			let raw_batch = DaBatch::<RawData>::new(public_key, signature, bytes);
			match validate_batch(raw_batch, &self.whitelist).map_or_else(
				|err| {
					tracing::warn!(
						"Invalid batch send from sender:0x{}.  validation failed: {err}",
						hex::encode(&public_key.to_bytes())
					);
					None
				},
				|validated| Some(validated),
			) {
				Some(validated) => validated,
				None => return Ok(tonic::Response::new(BatchWriteResponse { answer: false })),
			}
		};

		if let Err(err) = self.request_tx.send(GrpcRequests::WriteBatch(validated)).await {
			tracing::error!(
				"Internal grpc request channel closed, no more batches will be processed: {err}"
			);
			return Ok(tonic::Response::new(BatchWriteResponse { answer: false }));
		}

		Ok(tonic::Response::new(BatchWriteResponse { answer: true }))
	}

	async fn send_state(
		&self,
		request: tonic::Request<MainNodeStateRequest>,
	) -> Result<tonic::Response<BatchWriteResponse>, tonic::Status> {
		if self.main_node_verifying_key.is_none() {
			tracing::warn!("Receive a node state and no verifying key is defined.");
			return Ok(tonic::Response::new(BatchWriteResponse { answer: false }));
		}
		let state_data = request.into_inner();

		let state = match state_data.state {
			Some(state) => state,
			None => {
				tracing::warn!("Bad node state data, no state in it.");
				return Ok(tonic::Response::new(BatchWriteResponse { answer: false }));
			}
		};

		let data = serialize_node_state(&state);
		let signature = ed25519_dalek::Signature::try_from(state_data.signature.as_slice())
			.map_err(|err| {
				tonic::Status::new(
					tonic::Code::Unauthenticated,
					format!("send_state bad signature: {err}"),
				)
			})?;
		//unwrap tested just before
		if let Err(err) = self.main_node_verifying_key.as_ref().unwrap().verify(&data, &signature) {
			tracing::warn!("Grpc send_state called with a wrong signature : {err}");
			return Ok(tonic::Response::new(BatchWriteResponse { answer: false }));
		}

		let state =
			NodeState::new(state.block_height, state.ledger_timestamp, state.ledger_version);
		if let Err(err) = self.request_tx.send(GrpcRequests::SendState(state)).await {
			tracing::error!(
				"Internal grpc request channel closed, no more state will be processed: {err}"
			);
			return Ok(tonic::Response::new(BatchWriteResponse { answer: false }));
		}
		Ok(tonic::Response::new(BatchWriteResponse { answer: true }))
	}
}

impl TryFrom<SequencerBlock> for BlockV1 {
	type Error = DaSequencerError;

	fn try_from(block: SequencerBlock) -> Result<Self, Self::Error> {
		Ok(BlockV1 {
			block_id: block.id().to_vec(),
			height: block.height().into(),
			data: bcs::to_bytes(&block.inner_block())
				.map_err(|e| DaSequencerError::Deserialization(e.to_string()))?,
			node_state: None,
		})
	}
}

impl From<NodeState> for MainNodeState {
	fn from(state: NodeState) -> Self {
		MainNodeState {
			block_height: state.block_height,
			ledger_timestamp: state.ledger_timestamp,
			ledger_version: state.ledger_version,
		}
	}
}

async fn get_block_at_height(
	height: u64,
	request_tx: &mpsc::Sender<GrpcRequests>,
) -> Result<Option<BlockV1>, DaSequencerError> {
	let (get_height_tx, get_height_rx) = oneshot::channel();
	request_tx
		.send(GrpcRequests::GetBlockHeight(height.into(), get_height_tx))
		.await
		.map_err(|err| DaSequencerError::ChannelError(err.to_string()))?;
	let block = get_height_rx
		.await
		.map_err(|err| DaSequencerError::ChannelError(err.to_string()))?;
	block.map(|block| block.try_into()).transpose()
}<|MERGE_RESOLUTION|>--- conflicted
+++ resolved
@@ -161,12 +161,7 @@
 							// send heartbeat.
 							BlockResponse { block_type: Some(BlockType::Heartbeat(true)) }
 						}
-
-<<<<<<< HEAD
 						ProducedData::Block(new_block, state) => {
-=======
-						Some((new_block, state)) => {
->>>>>>> f3f5a018
 							// If the new produced height is not the next one it means that someway we miss blocks.
 							// Use the DB fetching mechanism to request them.
 							// Set the first_produced_block_height the to missing block height.
