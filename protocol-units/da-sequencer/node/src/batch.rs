--- conflicted
+++ resolved
@@ -1,14 +1,11 @@
 use crate::error::DaSequencerError;
 use aptos_crypto::ed25519::{Ed25519PublicKey, Ed25519Signature};
-<<<<<<< HEAD
 use aptos_crypto::hash::CryptoHash;
 use aptos_crypto_derive::{BCSCryptoHash, CryptoHasher};
+use core::convert::TryFrom;
 use movement_types::transaction::Transaction;
 use serde::{ser::SerializeMap, Deserialize, Serialize};
 use std::ops::Deref;
-=======
-use core::convert::TryFrom;
->>>>>>> 63ff4acb
 
 #[derive(Debug)]
 pub struct RawData {
@@ -16,7 +13,7 @@
 }
 
 ///We want to distinguish here between FullNode transactions and DA Transactions
-#[derive(CryptoHasher, BCSCryptoHash, Deserialize, Serialize)]
+#[derive(Debug, CryptoHasher, BCSCryptoHash, Deserialize, Serialize)]
 pub struct FullNodeTxs(Vec<Transaction>);
 
 impl FullNodeTxs {
@@ -34,12 +31,6 @@
 }
 
 #[derive(Debug)]
-<<<<<<< HEAD
-pub struct DaBatch<T> {
-	data: T,
-	signature: Ed25519Signature,
-	signer: Ed25519PublicKey,
-=======
 pub struct DaBatch<D> {
 	pub data: D,
 	pub signature: Ed25519Signature,
@@ -52,7 +43,6 @@
 		let timestamp = chrono::Utc::now().timestamp_micros() as u64;
 		DaBatch { data: RawData { data }, signature, signer, timestamp }
 	}
->>>>>>> 63ff4acb
 }
 
 impl<T> DaBatch<T> {
@@ -62,13 +52,13 @@
 }
 
 #[cfg(test)]
-impl<T> DaBatch<T>
+impl<D> DaBatch<D>
 where
-	T: Serialize + CryptoHash,
+	D: Serialize + CryptoHash,
 {
 	/// Creates a test-only `DaBatch` with a real signature over the given data.
 	/// Only usable in tests.
-	pub fn test_only_new(data: T) -> Self {
+	pub fn test_only_new(data: D) -> Self {
 		use aptos_crypto::ed25519::Ed25519PrivateKey;
 		use aptos_crypto::{PrivateKey, SigningKey, Uniform};
 		use rand::rngs::OsRng;
@@ -79,8 +69,9 @@
 
 		// Sign the real data
 		let signature = private_key.sign(&data).expect("Failed to sign test data");
+		let timestamp = chrono::Utc::now().timestamp_micros() as u64;
 
-		Self { data, signature, signer: public_key }
+		Self { data, signature, signer: public_key, timestamp }
 	}
 }
 
