--- conflicted
+++ resolved
@@ -1,70 +1,19 @@
+use crate::error::DaSequencerError;
+use aptos_crypto_derive::{BCSCryptoHash, CryptoHasher};
 use aptos_sdk::crypto::hash::CryptoHash;
-use aptos_crypto_derive::{BCSCryptoHash, CryptoHasher};
-use crate::error::DaSequencerError;
-<<<<<<< HEAD
-use aptos_crypto::ed25519::{Ed25519PublicKey, Ed25519Signature};
-use aptos_crypto::hash::CryptoHash;
-use serde::{ser::SerializeMap, Serialize};
-=======
 use bcs;
-use ed25519_dalek::{Signature, Signer, Verifier, VerifyingKey};
+use ed25519_dalek::SigningKey;
+use ed25519_dalek::{Signature, Verifier, VerifyingKey};
+use movement_da_sequencer_config::DaSequencerConfig;
 use movement_types::transaction::Transaction;
 use serde::{Deserialize, Serialize};
 use std::ops::Deref;
-use movement_da_sequencer_config::DaSequencerConfig;
->>>>>>> 599913be
 
 #[derive(Debug)]
 pub struct RawData {
 	pub data: Vec<u8>,
 }
 
-<<<<<<< HEAD
-///We want to distinguish here between FullNode transactions and DA Transactions
-pub type FullNodeTx = movement_types::transaction::Transaction;
-
-#[derive(Debug)]
-pub struct DaBatch<T> {
-	data: T,
-	signature: Ed25519Signature,
-	signer: Ed25519PublicKey,
-}
-
-impl<T> DaBatch<T> {
-	pub fn data(&self) -> &T {
-		&self.data
-	}
-}
-
-#[cfg(test)]
-impl<T> DaBatch<T>
-where
-	T: Serialize + CryptoHash,
-{
-	/// Creates a test-only `DaBatch` with a real signature over the given data.
-	/// Only usable in tests.
-	pub fn test_only_new(data: T) -> Self {
-		use aptos_crypto::ed25519::Ed25519PrivateKey;
-		use aptos_crypto::{PrivateKey, SigningKey, Uniform};
-		use rand::rngs::OsRng;
-
-		let mut rng = OsRng;
-		let private_key = Ed25519PrivateKey::generate(&mut rng);
-		let public_key = private_key.public_key();
-
-		// Sign the real data
-		let signature = private_key.sign(&data).expect("Failed to sign test data");
-
-		Self { data, signature, signer: public_key }
-	}
-}
-
-/// Batch write blobs.
-fn validate_batch(
-	new_batch: DaBatch<RawData>,
-) -> std::result::Result<DaBatch<FullNodeTx>, DaSequencerError> {
-	todo!()
-=======
 #[derive(Deserialize, CryptoHasher, BCSCryptoHash, Serialize, PartialEq, Debug)]
 pub struct FullNodeTxs(pub Vec<Transaction>);
 
@@ -82,6 +31,12 @@
 	}
 }
 
+impl<T> DaBatch<T> {
+	pub fn data(&self) -> &T {
+		&self.data
+	}
+}
+
 #[derive(Debug)]
 pub struct DaBatch<D> {
 	pub data: D,
@@ -95,38 +50,6 @@
 		let timestamp = chrono::Utc::now().timestamp_micros() as u64;
 		DaBatch { data: RawData { data }, signature, signer, timestamp }
 	}
-}
-
-#[cfg(test)]
-impl<D> DaBatch<D>
-where
-	D: Serialize + CryptoHash,
-{
-	/// Creates a test-only `DaBatch` with a real signature over the given data.
-	/// Only usable in tests.
-        pub fn test_only_new(data: D) -> Self
-        where
-                D: Serialize,
-        {
-                use rand::rngs::OsRng;
-        
-                let mut rng = OsRng;
-                let config = DaSequencerConfig::default();
-                let private_key = config.signing_key;
-                let public_key = private_key.verifying_key();
-        
-                let serialized = bcs::to_bytes(&data).unwrap(); // only fails if serialization is broken
-        
-                let signature = private_key.sign(&serialized);
-                let timestamp = chrono::Utc::now().timestamp_micros() as u64;
-        
-                Self {
-                        data,
-                        signature,
-                        signer: public_key,
-                        timestamp,
-                }
-        }
 }
 
 pub fn serialize_full_node_batch(
@@ -152,92 +75,86 @@
 	let signature_bytes: [u8; 64] = sign_deserialized.try_into()?;
 
 	let public_key = VerifyingKey::try_from(pub_key_bytes.as_slice())
-                .map_err(|_| DaSequencerError::DeserializationFailure)?;
-        let signature = Signature::try_from(signature_bytes.as_slice())
-                .map_err(|_| DaSequencerError::DeserializationFailure)?;
+		.map_err(|_| DaSequencerError::DeserializationFailure)?;
+	let signature = Signature::try_from(signature_bytes.as_slice())
+		.map_err(|_| DaSequencerError::DeserializationFailure)?;
 
 	let data: Vec<u8> = vec_deserialized.to_vec();
 	Ok((public_key, signature, data))
 }
 
 pub fn validate_batch(
-        new_batch: DaBatch<RawData>,
+	new_batch: DaBatch<RawData>,
 ) -> Result<DaBatch<FullNodeTxs>, DaSequencerError> {
-        verify_batch_signature(&new_batch.data.data, &new_batch.signature, &new_batch.signer)?;
+	verify_batch_signature(&new_batch.data.data, &new_batch.signature, &new_batch.signer)?;
 
-        let txs: FullNodeTxs = bcs::from_bytes(&new_batch.data.data)
-                .map_err(|_| DaSequencerError::DeserializationFailure)?;
+	let txs: FullNodeTxs = bcs::from_bytes(&new_batch.data.data)
+		.map_err(|_| DaSequencerError::DeserializationFailure)?;
 
-        Ok(DaBatch {
-                data: txs,
-                signature: new_batch.signature,
-                signer: new_batch.signer,
-                timestamp: new_batch.timestamp,
-        })
+	Ok(DaBatch {
+		data: txs,
+		signature: new_batch.signature,
+		signer: new_batch.signer,
+		timestamp: new_batch.timestamp,
+	})
 }
 
 pub fn verify_batch_signature(
-        batch_data: &[u8],
-        signature: &Signature,
-        public_key: &VerifyingKey,
+	batch_data: &[u8],
+	signature: &Signature,
+	public_key: &VerifyingKey,
 ) -> Result<(), DaSequencerError> {
-        public_key
-                .verify(batch_data, signature)
-                .map_err(|_| DaSequencerError::InvalidSignature)
+	public_key
+		.verify(batch_data, signature)
+		.map_err(|_| DaSequencerError::InvalidSignature)
 }
 
 #[cfg(test)]
 mod tests {
-        use super::*;
-        use movement_da_sequencer_client::sign_batch;
-        use movement_da_sequencer_config::DaSequencerConfig;
-        use tracing_subscriber;
+	use super::*;
+	use movement_da_sequencer_client::sign_batch;
+	use movement_da_sequencer_config::DaSequencerConfig;
+	use tracing_subscriber;
 
-        #[test]
-        fn test_sign_and_validate_batch() {
-                let _ = tracing_subscriber::fmt()
-                        .with_max_level(tracing::Level::INFO)
-                        .with_test_writer()
-                        .try_init();
-        
-                let config = DaSequencerConfig::default();
-                let signing_key = config.signing_key;
-                let verifying_key = signing_key.verifying_key();
-        
-                // Create transactions and batch
-                let txs = FullNodeTxs(vec![
-                        Transaction::new(b"hello".to_vec(), 0, 1),
-                        Transaction::new(b"world".to_vec(), 0, 2),
-                ]);
-        
-                let batch_bytes = bcs::to_bytes(&txs).expect("Serialization failed");
-                let signature = sign_batch(&batch_bytes, &signing_key);
-        
-                // Serialize full node batch into raw bytes
-                let serialized = serialize_full_node_batch(
-                        verifying_key,
-                        signature.clone(),
-                        batch_bytes.clone(),
-                );
-        
-                // Deserialize it back
-                let (deserialized_key, deserialized_sig, deserialized_data) =
-                        deserialize_full_node_batch(serialized).expect("Deserialization failed");
-        
-                // Recreate the raw batch from deserialized data
-                let raw_batch = DaBatch {
-                        data: RawData { data: deserialized_data },
-                        signature: deserialized_sig,
-                        signer: deserialized_key,
-                        timestamp: chrono::Utc::now().timestamp_micros() as u64,
-                };
-        
-                // Validate the batch
-                let validated = validate_batch(raw_batch).expect("Batch should validate");
-        
-                // Check it worked
-                assert_eq!(validated.data.0.len(), 2);
-                assert_eq!(validated.data.0, txs.0);
-        }
->>>>>>> 599913be
-}+	#[test]
+	fn test_sign_and_validate_batch() {
+		let _ = tracing_subscriber::fmt()
+			.with_max_level(tracing::Level::INFO)
+			.with_test_writer()
+			.try_init();
+
+		let config = DaSequencerConfig::default();
+		let signing_key = config.signing_key;
+		let verifying_key = signing_key.verifying_key();
+
+		// Create transactions and batch
+		let txs = FullNodeTxs(vec![
+			Transaction::new(b"hello".to_vec(), 0, 1),
+			Transaction::new(b"world".to_vec(), 0, 2),
+		]);
+
+		let batch_bytes = bcs::to_bytes(&txs).expect("Serialization failed");
+		let signature = sign_batch(&batch_bytes, &signing_key);
+
+		// Serialize full node batch into raw bytes
+		let serialized =
+			serialize_full_node_batch(verifying_key, signature.clone(), batch_bytes.clone());
+
+		// Deserialize it back
+		let (deserialized_key, deserialized_sig, deserialized_data) =
+			deserialize_full_node_batch(serialized).expect("Deserialization failed");
+
+		// Recreate the raw batch from deserialized data
+		let raw_batch = DaBatch {
+			data: RawData { data: deserialized_data },
+			signature: deserialized_sig,
+			signer: deserialized_key,
+			timestamp: chrono::Utc::now().timestamp_micros() as u64,
+		};
+
+		let validated = validate_batch(raw_batch).expect("Batch should validate");
+
+		assert_eq!(validated.data().len(), 2);
+		assert_eq!(validated.data().0, txs.0);
+	}
+}
