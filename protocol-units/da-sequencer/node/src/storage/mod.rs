--- conflicted
+++ resolved
@@ -10,7 +10,6 @@
 use rocksdb::{ColumnFamilyDescriptor, Options, WriteBatch, DB};
 use std::{collections::BTreeSet, result::Result, sync::Arc};
 
-<<<<<<< HEAD
 pub mod cf {
 	pub const PENDING_TRANSACTIONS: &str = "pending_transactions";
 	pub const BLOCKS: &str = "blocks";
@@ -21,10 +20,10 @@
 pub struct Storage {
 	db: Arc<DB>,
 }
-=======
+
 pub trait DaSequencerStorage {
 	/// Save all batch's Tx in the pending Tx table. The batch's Tx has been verified and validated.
-	fn write_batch(&self, batch: DaBatch<FullnodeTx>) -> std::result::Result<(), DaSequencerError>;
+	fn write_batch(&self, batch: DaBatch<FullNodeTx>) -> std::result::Result<(), DaSequencerError>;
 
 	/// Return, if exists, the Block at the given height.
 	fn get_block_at_height(
@@ -61,9 +60,6 @@
 	) -> std::result::Result<(), DaSequencerError>;
 }
 
-pub struct Storage {}
->>>>>>> 3e540cbb
-
 impl Storage {
 	pub fn try_new(path: &str) -> Result<Self, DaSequencerError> {
 		let mut options = Options::default();
@@ -87,7 +83,33 @@
 		Ok(Storage { db: Arc::new(db) })
 	}
 
-	pub fn write_batch(&self, batch: DaBatch<FullNodeTx>) -> Result<(), DaSequencerError> {
+	fn determine_next_block_height(&self) -> Result<BlockHeight, DaSequencerError> {
+		let cf = self.db.cf_handle(cf::BLOCKS).ok_or_else(|| {
+			DaSequencerError::StorageAccess("Missing column family: blocks".into())
+		})?;
+
+		let mut iter = self.db.iterator_cf(&cf, rocksdb::IteratorMode::End);
+		if let Some(Ok((key, _value))) = iter.next() {
+			if key.len() != 8 {
+				return Err(DaSequencerError::Generic("Invalid block height key length".into()));
+			}
+
+			let mut arr = [0u8; 8];
+			arr.copy_from_slice(&key);
+			let last_height = u64::from_be_bytes(arr);
+			Ok(BlockHeight(last_height + 1))
+		} else {
+			Ok(BlockHeight(0))
+		}
+	}
+
+	fn notify_block_celestia_sent(&self, heigh: BlockHeight) -> Result<(), DaSequencerError> {
+		todo!();
+	}
+}
+
+impl DaSequencerStorage for Storage {
+	fn write_batch(&self, batch: DaBatch<FullNodeTx>) -> Result<(), DaSequencerError> {
 		let cf = self.db.cf_handle(cf::PENDING_TRANSACTIONS).ok_or_else(|| {
 			DaSequencerError::Generic("Missing column family: pending_transactions".into())
 		})?;
@@ -106,7 +128,7 @@
 		Ok(())
 	}
 
-	pub fn get_block_at_height(
+	fn get_block_at_height(
 		&self,
 		height: BlockHeight,
 	) -> Result<Option<SequencerBlock>, DaSequencerError> {
@@ -130,7 +152,7 @@
 		}
 	}
 
-	pub fn get_block_with_digest(
+	fn get_block_with_digest(
 		&self,
 		id: SequencerBlockDigest,
 	) -> Result<Option<SequencerBlock>, DaSequencerError> {
@@ -159,7 +181,7 @@
 		self.get_block_at_height(height)
 	}
 
-	pub fn produce_next_block(&self) -> Result<Option<SequencerBlock>, DaSequencerError> {
+	fn produce_next_block(&self) -> Result<Option<SequencerBlock>, DaSequencerError> {
 		let next_height = self.determine_next_block_height()?;
 
 		let cf_pending = self.db.cf_handle(cf::PENDING_TRANSACTIONS).ok_or_else(|| {
@@ -207,38 +229,14 @@
 		Ok(Some(sequencer_block))
 	}
 
-	pub fn determine_next_block_height(&self) -> Result<BlockHeight, DaSequencerError> {
-		let cf = self.db.cf_handle(cf::BLOCKS).ok_or_else(|| {
-			DaSequencerError::StorageAccess("Missing column family: blocks".into())
-		})?;
-
-		let mut iter = self.db.iterator_cf(&cf, rocksdb::IteratorMode::End);
-		if let Some(Ok((key, _value))) = iter.next() {
-			if key.len() != 8 {
-				return Err(DaSequencerError::Generic("Invalid block height key length".into()));
-			}
-
-			let mut arr = [0u8; 8];
-			arr.copy_from_slice(&key);
-			let last_height = u64::from_be_bytes(arr);
-			Ok(BlockHeight(last_height + 1))
-		} else {
-			Ok(BlockHeight(0))
-		}
-	}
-
-	pub fn get_celestia_height_for_block(
+	fn get_celestia_height_for_block(
 		&self,
 		heigh: BlockHeight,
 	) -> Result<Option<CelestiaHeight>, DaSequencerError> {
 		todo!();
 	}
 
-	pub fn notify_block_celestia_sent(&self, heigh: BlockHeight) -> Result<(), DaSequencerError> {
-		todo!();
-	}
-
-	pub fn set_block_celestia_height(
+	fn set_block_celestia_height(
 		&self,
 		block_heigh: BlockHeight,
 		celestia_heigh: CelestiaHeight,
