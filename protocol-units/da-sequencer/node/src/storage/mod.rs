--- conflicted
+++ resolved
@@ -1,9 +1,5 @@
 use crate::{
-<<<<<<< HEAD
-	batch::{DaBatch, FullNodeTx},
-=======
 	batch::{DaBatch, FullNodeTxs},
->>>>>>> 599913be
 	block::{BlockHeight, SequencerBlock, SequencerBlockDigest},
 	celestia::CelestiaHeight,
 	error::DaSequencerError,
@@ -27,12 +23,8 @@
 
 pub trait DaSequencerStorage {
 	/// Save all batch's Tx in the pending Tx table. The batch's Tx has been verified and validated.
-<<<<<<< HEAD
-	fn write_batch(&self, batch: DaBatch<FullNodeTx>) -> std::result::Result<(), DaSequencerError>;
-=======
 	fn write_batch(&self, batch: DaBatch<FullNodeTxs>)
 		-> std::result::Result<(), DaSequencerError>;
->>>>>>> 599913be
 
 	/// Return, if exists, the Block at the given height.
 	fn get_block_at_height(
@@ -87,11 +79,7 @@
 			path,
 			[pending_transactions_cf, blocks_cf, blocks_by_digest_cf],
 		)
-<<<<<<< HEAD
-		.map_err(|e| DaSequencerError::Generic(e.to_string()))?;
-=======
 		.map_err(|e| DaSequencerError::StorageAccess(e.to_string()))?;
->>>>>>> 599913be
 
 		Ok(Storage { db: Arc::new(db) })
 	}
@@ -104,13 +92,9 @@
 		let mut iter = self.db.iterator_cf(&cf, rocksdb::IteratorMode::End);
 		if let Some(Ok((key, _value))) = iter.next() {
 			if key.len() != 8 {
-<<<<<<< HEAD
-				return Err(DaSequencerError::Generic("Invalid block height key length".into()));
-=======
 				return Err(DaSequencerError::StorageFormat(
 					"Invalid block height key length".into(),
 				));
->>>>>>> 599913be
 			}
 
 			let mut arr = [0u8; 8];
@@ -118,11 +102,7 @@
 			let last_height = u64::from_be_bytes(arr);
 			Ok(BlockHeight(last_height + 1))
 		} else {
-<<<<<<< HEAD
-			Ok(BlockHeight(0))
-=======
 			Ok(BlockHeight(1))
->>>>>>> 599913be
 		}
 	}
 
@@ -132,25 +112,12 @@
 }
 
 impl DaSequencerStorage for Storage {
-<<<<<<< HEAD
-	fn write_batch(&self, batch: DaBatch<FullNodeTx>) -> Result<(), DaSequencerError> {
-		let cf = self.db.cf_handle(cf::PENDING_TRANSACTIONS).ok_or_else(|| {
-			DaSequencerError::Generic("Missing column family: pending_transactions".into())
-		})?;
-		let tx = batch.data();
-		let key = tx.id.0;
-		let value = bcs::to_bytes(tx)
-			.map_err(|e| DaSequencerError::Generic(format!("Serialization error: {}", e)))?;
-
-		let mut write_batch = WriteBatch::default();
-		write_batch.put_cf(&cf, key, value);
-=======
 	fn write_batch(&self, batch: DaBatch<FullNodeTxs>) -> Result<(), DaSequencerError> {
 		let cf = self.db.cf_handle(cf::PENDING_TRANSACTIONS).ok_or_else(|| {
 			DaSequencerError::StorageAccess("Missing column family: pending_transactions".into())
 		})?;
 
-		let txs = batch.data.0;
+		let txs = batch.data();
 
 		let mut write_batch = WriteBatch::default();
 
@@ -161,8 +128,6 @@
 
 			write_batch.put_cf(&cf, key, value);
 		}
->>>>>>> 599913be
-
 		self.db
 			.write(write_batch)
 			.map_err(|e| DaSequencerError::RocksDbError(e.to_string()))?;
@@ -224,65 +189,12 @@
 	}
 
 	fn produce_next_block(&self) -> Result<Option<SequencerBlock>, DaSequencerError> {
-<<<<<<< HEAD
-		let next_height = self.determine_next_block_height()?;
-
-		let cf_pending = self.db.cf_handle(cf::PENDING_TRANSACTIONS).ok_or_else(|| {
-			DaSequencerError::StorageAccess("Missing column family: pending_transactions".into())
-		})?;
-
-		let mut txs = Vec::new();
-		let iter = self.db.iterator_cf(&cf_pending, rocksdb::IteratorMode::Start);
-		let mut batch = WriteBatch::default();
-
-		for item in iter {
-			let (key, value) = item.map_err(|e| DaSequencerError::Generic(e.to_string()))?;
-
-			let tx: FullNodeTx = bcs::from_bytes(&value)
-				.map_err(|e| DaSequencerError::Deserialization(e.to_string()))?;
-
-			txs.push(tx);
-			batch.delete_cf(&cf_pending, &key);
-		}
-
-		if txs.is_empty() {
-			return Ok(None);
-		}
-
-		let tx_set: BTreeSet<Transaction> = txs.into_iter().collect();
-
-		let block = Block::new(BlockMetadata::default(), Id::default(), tx_set);
-
-		let sequencer_block = SequencerBlock::try_new(next_height, block)?;
-
-		let cf_blocks = self.db.cf_handle(cf::BLOCKS).ok_or_else(|| {
-			DaSequencerError::StorageAccess("Missing column family: blocks".into())
-		})?;
-
-		let encoded = bcs::to_bytes(&sequencer_block)
-			.map_err(|e| DaSequencerError::Deserialization(e.to_string()))?;
-
-		let height_key = next_height.0.to_be_bytes();
-		batch.put_cf(&cf_blocks, height_key, encoded);
-
-		self.db
-			.write(batch)
-			.map_err(|e| DaSequencerError::RocksDbError(e.to_string()))?;
-
-		Ok(Some(sequencer_block))
+		todo!()
 	}
 
 	fn get_celestia_height_for_block(
 		&self,
-		heigh: BlockHeight,
-=======
-		todo!()
-	}
-
-	fn get_celestia_height_for_block(
-		&self,
 		height: BlockHeight,
->>>>>>> 599913be
 	) -> Result<Option<CelestiaHeight>, DaSequencerError> {
 		todo!();
 	}
@@ -298,11 +210,8 @@
 
 #[cfg(test)]
 mod tests {
-<<<<<<< HEAD
-=======
 	use crate::batch::FullNodeTxs;
 
->>>>>>> 599913be
 	use super::*;
 	use bcs;
 	use tempfile::TempDir;
@@ -319,19 +228,6 @@
 	fn test_try_new_invalid_path_should_fail() {
 		let result = Storage::try_new("");
 		assert!(result.is_err());
-<<<<<<< HEAD
-		match result {
-			Err(DaSequencerError::Generic(msg)) => {
-				assert!(
-					msg.contains("Invalid argument") || msg.contains("No such file"),
-					"Unexpected error message: {}",
-					msg
-				);
-			}
-			_ => panic!("Expected Generic error variant"),
-		}
-=======
->>>>>>> 599913be
 	}
 
 	#[test]
@@ -345,15 +241,10 @@
 		let storage = Storage::try_new(path).expect("failed to create storage");
 
 		let tx = Transaction::test_only_new(b"test data".to_vec(), 1, 123);
-<<<<<<< HEAD
-		let tx_id = tx.id;
-		let batch = DaBatch::test_only_new(tx);
-=======
 		let tx_id = tx.id();
 
 		let txs = FullNodeTxs::new(vec![tx]);
 		let batch = DaBatch::test_only_new(txs);
->>>>>>> 599913be
 
 		storage.write_batch(batch).expect("write_batch failed");
 
@@ -362,22 +253,14 @@
 			.cf_handle(cf::PENDING_TRANSACTIONS)
 			.expect("missing pending_transactions CF");
 
-<<<<<<< HEAD
-		let key = tx_id.0;
-=======
 		let key = tx_id.clone();
->>>>>>> 599913be
 		let stored_bytes =
 			storage.db.get_cf(&cf, key).expect("read failed").expect("no data found");
 
 		let stored_tx: Transaction =
 			bcs::from_bytes(&stored_bytes).expect("failed to deserialize stored transaction");
 
-<<<<<<< HEAD
-		assert_eq!(stored_tx.id, tx_id);
-=======
 		assert_eq!(stored_tx.id(), tx_id);
->>>>>>> 599913be
 		assert_eq!(stored_tx.sequence_number(), 123);
 		assert_eq!(stored_tx.application_priority(), 1);
 		assert_eq!(stored_tx.data(), b"test data");
@@ -476,10 +359,6 @@
 	}
 
 	#[test]
-<<<<<<< HEAD
-=======
-	#[ignore]
->>>>>>> 599913be
 	fn test_produce_next_block_generates_block_and_clears_pending_tx() {
 		use crate::batch::DaBatch;
 		use movement_types::transaction::Transaction;
@@ -490,37 +369,25 @@
 		let storage = Storage::try_new(path).expect("failed to create storage");
 
 		let tx = Transaction::test_only_new(b"test data".to_vec(), 0, 1);
-<<<<<<< HEAD
-		let tx_id = tx.id;
-		let batch = DaBatch::test_only_new(tx.clone());
-=======
+		let tx_assert = tx.clone();
 		let tx_id = tx.id();
 
 		let txs = FullNodeTxs::new(vec![tx]);
 		let batch = DaBatch::test_only_new(txs);
->>>>>>> 599913be
 		storage.write_batch(batch).expect("failed to write batch");
-
 		let maybe_block = storage.produce_next_block().expect("produce_next_block failed");
 
 		assert!(maybe_block.is_some(), "Expected Some(block), got None");
 		let block = maybe_block.unwrap();
 		let transactions: Vec<_> = block.block.transactions().cloned().collect();
 		assert_eq!(transactions.len(), 1, "Expected 1 transaction in block");
-<<<<<<< HEAD
-		assert_eq!(transactions[0], tx, "Transaction in block does not match original");
-=======
->>>>>>> 599913be
+		assert_eq!(transactions[0], tx_assert, "Transaction in block does not match original");
 
 		let cf_pending = storage
 			.db
 			.cf_handle(cf::PENDING_TRANSACTIONS)
 			.expect("missing 'pending_transactions' CF");
-<<<<<<< HEAD
-		let maybe_tx = storage.db.get_cf(&cf_pending, tx_id.0).expect("failed to read pending tx");
-=======
 		let maybe_tx = storage.db.get_cf(&cf_pending, tx_id).expect("failed to read pending tx");
->>>>>>> 599913be
 		assert!(maybe_tx.is_none(), "Pending transaction was not cleared");
 
 		let cf_blocks = storage.db.cf_handle(cf::BLOCKS).expect("missing 'blocks' CF");
