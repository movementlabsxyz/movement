--- conflicted
+++ resolved
@@ -10,10 +10,7 @@
 	transaction::Transaction,
 };
 use rocksdb::{ColumnFamilyDescriptor, Options, WriteBatch, DB};
-<<<<<<< HEAD
 use std::path::Path;
-=======
->>>>>>> d938d6a5
 use std::{collections::BTreeSet, result::Result, sync::Arc};
 
 pub mod cf {
