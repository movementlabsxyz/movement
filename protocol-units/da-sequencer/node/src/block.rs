--- conflicted
+++ resolved
@@ -38,13 +38,9 @@
 impl SequencerBlock {
 	/// Try to construct a SequencerBlock, but fail if it exceeds the max encoded size.
 	pub fn try_new(height: BlockHeight, block: Block) -> Result<Self, DaSequencerError> {
-<<<<<<< HEAD
 		let sb = SequencerBlock { height, block };
 		sb.validate_size()?;
 		Ok(sb)
-=======
-		todo!()
->>>>>>> 599913be
 	}
 
 	pub fn get_block_digest(&self) -> SequencerBlockDigest {
@@ -52,13 +48,8 @@
 	}
 
 	pub fn validate_size(&self) -> Result<(), DaSequencerError> {
-<<<<<<< HEAD
-		let bytes = bcs::to_bytes(self)
-			.map_err(|e| DaSequencerError::Generic(format!("Serialization failed: {}", e)))?;
-=======
 		let bytes =
 			bcs::to_bytes(self).map_err(|e| DaSequencerError::Deserialization(e.to_string()))?;
->>>>>>> 599913be
 		let size = bytes.len() as u64;
 
 		if size > MAX_SEQUENCER_BLOCK_SIZE {
@@ -71,14 +62,8 @@
 
 #[cfg(test)]
 mod tests {
-<<<<<<< HEAD
-	#[test]
-=======
 
 	#[test]
-	#[ignore]
-	//TODO: will be dealt with PR #1159
->>>>>>> 599913be
 	fn test_sequencer_block_rejects_block_larger_than_max_size() {
 		use super::MAX_SEQUENCER_BLOCK_SIZE;
 		use crate::block::{BlockHeight, SequencerBlock};
