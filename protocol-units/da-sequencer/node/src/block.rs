use movement_types::block::{self, Block};
use serde::{Deserialize, Serialize};

use crate::error::DaSequencerError;

// TODO: use a sensible value for the max sequencer block size
pub const MAX_SEQUENCER_BLOCK_SIZE: u64 = 1_000_000; // 1 MB

#[derive(Clone, Copy, Default, Debug, PartialEq, Eq, Hash, Serialize, Deserialize)]
pub struct SequencerBlockDigest {
	pub height: BlockHeight,
<<<<<<< HEAD
	pub id: [u8; SequencerBlockDigest::DIGEST_SIZE],
=======
	pub id: block::Id,
>>>>>>> b88b93e3
}

impl SequencerBlockDigest {
	/// Size of a digest in bytes.
	pub const DIGEST_SIZE: usize = 32;
<<<<<<< HEAD

	pub fn new(height: BlockHeight, id: [u8; 32]) -> Self {
		SequencerBlockDigest { height, id }
	}

	pub fn as_slice(&self) -> &[u8] {
		self.id.as_slice()
	}

	pub fn into_vec(&self) -> Vec<u8> {
		self.id.to_vec()
=======

	pub fn new(height: BlockHeight, id: block::Id) -> Self {
		SequencerBlockDigest { height, id }
>>>>>>> b88b93e3
	}
}

#[derive(
	Serialize, Deserialize, Clone, Copy, Default, Debug, PartialEq, Eq, Hash, PartialOrd, Ord,
)]
pub struct BlockHeight(pub u64);

impl BlockHeight {
	/// Returns the parent block height.
	/// If this is the genesis block (height 0), returns 0.
	pub fn parent(&self) -> BlockHeight {
		BlockHeight(self.0.saturating_sub(1))
	}
}

impl From<u64> for BlockHeight {
	fn from(value: u64) -> Self {
		BlockHeight(value)
	}
}

impl From<BlockHeight> for u64 {
	fn from(height: BlockHeight) -> Self {
		height.0
	}
}

#[derive(Serialize, Deserialize, Clone, Default, Debug, PartialEq, Eq, Hash, PartialOrd, Ord)]
pub struct SequencerBlock {
	pub height: BlockHeight,
	pub block: Block,
}

impl SequencerBlock {
	/// Try to construct a SequencerBlock, but fail if it exceeds the max encoded size.
	pub fn try_new(height: BlockHeight, block: Block) -> Result<Self, DaSequencerError> {
		let sb = SequencerBlock { height, block };
		Ok(sb)
	}

	pub fn get_block_digest(&self) -> SequencerBlockDigest {
<<<<<<< HEAD
		SequencerBlockDigest::new(self.height, *self.block.id().as_bytes())
=======
		SequencerBlockDigest::new(self.height, self.block.id())
>>>>>>> b88b93e3
	}
}

impl TryFrom<&[u8]> for SequencerBlock {
	type Error = DaSequencerError;

	fn try_from(bytes: &[u8]) -> Result<Self, Self::Error> {
		bcs::from_bytes(bytes).map_err(|e| DaSequencerError::Deserialization(e.to_string()))
	}
}

impl TryInto<Vec<u8>> for SequencerBlock {
	type Error = DaSequencerError;

	fn try_into(self) -> Result<Vec<u8>, Self::Error> {
		(&self).try_into()
	}
}

impl TryInto<Vec<u8>> for &SequencerBlock {
	type Error = DaSequencerError;

	fn try_into(self) -> Result<Vec<u8>, Self::Error> {
		bcs::to_bytes(self).map_err(|e| DaSequencerError::Deserialization(e.to_string()))
	}
}<|MERGE_RESOLUTION|>--- conflicted
+++ resolved
@@ -9,33 +9,15 @@
 #[derive(Clone, Copy, Default, Debug, PartialEq, Eq, Hash, Serialize, Deserialize)]
 pub struct SequencerBlockDigest {
 	pub height: BlockHeight,
-<<<<<<< HEAD
-	pub id: [u8; SequencerBlockDigest::DIGEST_SIZE],
-=======
 	pub id: block::Id,
->>>>>>> b88b93e3
 }
 
 impl SequencerBlockDigest {
 	/// Size of a digest in bytes.
 	pub const DIGEST_SIZE: usize = 32;
-<<<<<<< HEAD
-
-	pub fn new(height: BlockHeight, id: [u8; 32]) -> Self {
-		SequencerBlockDigest { height, id }
-	}
-
-	pub fn as_slice(&self) -> &[u8] {
-		self.id.as_slice()
-	}
-
-	pub fn into_vec(&self) -> Vec<u8> {
-		self.id.to_vec()
-=======
 
 	pub fn new(height: BlockHeight, id: block::Id) -> Self {
 		SequencerBlockDigest { height, id }
->>>>>>> b88b93e3
 	}
 }
 
@@ -78,11 +60,7 @@
 	}
 
 	pub fn get_block_digest(&self) -> SequencerBlockDigest {
-<<<<<<< HEAD
-		SequencerBlockDigest::new(self.height, *self.block.id().as_bytes())
-=======
 		SequencerBlockDigest::new(self.height, self.block.id())
->>>>>>> b88b93e3
 	}
 }
 
