--- conflicted
+++ resolved
@@ -151,7 +151,7 @@
 																tracing::info!("Received heartbeat");
 																*last_msg_time.lock().await = Instant::now();
 														}
-														Some(block_response::BlockType::Blockv1(block)) => {
+														Some(block_response::BlockType::BlockV1(block)) => {
 																*last_msg_time.lock().await = Instant::now();
 																yield block;
 														}
@@ -160,14 +160,7 @@
 												None => todo!(),
 										}
 								}
-<<<<<<< HEAD
 								_ => todo!(),
-=======
-								Some(block_response::BlockType::BlockV1(block)) => yield block,
-								None => todo!(),
-							}
-							None => todo!(),
->>>>>>> bd13b2e1
 						}
 				}
 		};
