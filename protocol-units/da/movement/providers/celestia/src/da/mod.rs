--- conflicted
+++ resolved
@@ -54,18 +54,7 @@
 
 impl<C> DaOperations<C> for Da<C>
 where
-<<<<<<< HEAD
 	C: Curve + Send + Sync + Clone + Serialize + Debug + for<'de> Deserialize<'de> + 'static,
-=======
-	C: Curve
-		+ Send
-		+ Sync
-		+ Clone
-		+ Serialize
-		+ for<'de> Deserialize<'de>
-		+ 'static
-		+ std::fmt::Debug,
->>>>>>> 52b744ef
 {
 	fn submit_blob(
 		&self,
