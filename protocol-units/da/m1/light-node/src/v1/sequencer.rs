use block::WrappedBlock;
use ecdsa::{
	elliptic_curve::{
		generic_array::ArrayLength,
		ops::Invert,
		point::PointCompression,
		sec1::{FromEncodedPoint, ModulusSize, ToEncodedPoint},
		subtle::CtOption,
		AffinePoint, CurveArithmetic, FieldBytesSize, PrimeCurve, Scalar,
	},
	hazmat::{DigestPrimitive, SignPrimitive, VerifyPrimitive},
	SignatureSize,
};
use std::boxed::Box;
use std::fmt::Debug;
use std::path::PathBuf;
use std::pin::Pin;
use std::sync::Arc;
use std::time::Duration;

use tokio::{
	sync::mpsc::{Receiver, Sender},
	time::timeout,
};
use tokio_stream::Stream;
use tracing::{debug, info};

use celestia_rpc::HeaderClient;
use m1_da_light_node_grpc as grpc;
use m1_da_light_node_grpc::blob_response::BlobType;
use m1_da_light_node_grpc::light_node_service_server::LightNodeService;
use m1_da_light_node_util::config::Config;
use memseq::{Sequencer, Transaction};
use movement_algs::grouping_heuristic::{
	apply::ToApply, binpacking::FirstFitBinpacking, drop_success::DropSuccess, skip::SkipFor,
	splitting::Splitting, GroupingHeuristicStack, GroupingOutcome,
};
use movement_types::block::Block;

use crate::v1::{passthrough::LightNodeV1 as LightNodeV1PassThrough, LightNodeV1Operations};

#[derive(Clone)]
pub struct LightNodeV1<C>
where
	C: PrimeCurve + CurveArithmetic + DigestPrimitive + PointCompression,
	Scalar<C>: Invert<Output = CtOption<Scalar<C>>> + SignPrimitive<C>,
	SignatureSize<C>: ArrayLength<u8>,
	AffinePoint<C>: FromEncodedPoint<C> + ToEncodedPoint<C> + VerifyPrimitive<C>,
	FieldBytesSize<C>: ModulusSize,
{
	pub pass_through: LightNodeV1PassThrough<C>,
	pub memseq: Arc<memseq::Memseq<memseq::RocksdbMempool>>,
}

impl<C> Debug for LightNodeV1<C>
where
	C: PrimeCurve + CurveArithmetic + DigestPrimitive + PointCompression,
	Scalar<C>: Invert<Output = CtOption<Scalar<C>>> + SignPrimitive<C>,
	SignatureSize<C>: ArrayLength<u8>,
	AffinePoint<C>: FromEncodedPoint<C> + ToEncodedPoint<C> + VerifyPrimitive<C>,
	FieldBytesSize<C>: ModulusSize,
{
	fn fmt(&self, f: &mut std::fmt::Formatter<'_>) -> std::fmt::Result {
		f.debug_struct("LightNodeV1").field("pass_through", &self.pass_through).finish()
	}
}

impl<C> LightNodeV1Operations for LightNodeV1<C>
where
	C: PrimeCurve + CurveArithmetic + DigestPrimitive + PointCompression,
	Scalar<C>: Invert<Output = CtOption<Scalar<C>>> + SignPrimitive<C>,
	SignatureSize<C>: ArrayLength<u8>,
	AffinePoint<C>: FromEncodedPoint<C> + ToEncodedPoint<C> + VerifyPrimitive<C>,
	FieldBytesSize<C>: ModulusSize,
{
	async fn try_from_config(config: Config) -> Result<Self, anyhow::Error> {
		info!("Initializing LightNodeV1 in sequencer mode from environment.");

		let pass_through = LightNodeV1PassThrough::try_from_config(config.clone()).await?;
		info!("Initialized pass through for LightNodeV1 in sequencer mode.");

		let memseq_path = pass_through.config.try_memseq_path()?;
		info!("Memseq path: {:?}", memseq_path);
		let (max_block_size, build_time) = pass_through.config.try_block_building_parameters()?;

		let memseq = Arc::new(memseq::Memseq::try_move_rocks(
			PathBuf::from(memseq_path),
			max_block_size,
			build_time,
		)?);
		info!("Initialized Memseq with Move Rocks for LightNodeV1 in sequencer mode.");

		Ok(Self { pass_through, memseq })
	}

	fn try_service_address(&self) -> Result<String, anyhow::Error> {
		self.pass_through.try_service_address()
	}

	async fn run_background_tasks(&self) -> Result<(), anyhow::Error> {
		self.run_block_proposer().await?;

		Ok(())
	}
}

<<<<<<< HEAD
impl LightNodeV1 {
	#[tracing::instrument(target = "movement_telemetry", name = "build_block")]
=======
impl<C> LightNodeV1<C>
where
	C: PrimeCurve + CurveArithmetic + DigestPrimitive + PointCompression,
	Scalar<C>: Invert<Output = CtOption<Scalar<C>>> + SignPrimitive<C>,
	SignatureSize<C>: ArrayLength<u8>,
	AffinePoint<C>: FromEncodedPoint<C> + ToEncodedPoint<C> + VerifyPrimitive<C>,
	FieldBytesSize<C>: ModulusSize,
{
>>>>>>> 0f1e5caf
	async fn tick_build_blocks(&self, sender: Sender<Block>) -> Result<(), anyhow::Error> {
		let memseq = self.memseq.clone();

		let block = memseq.wait_for_next_block().await?;
		match block {
			Some(block) => {
				info!(
					target: "movement_telemetry",
					block_id = %block.id(),
					transaction_count = block.transactions().len(),
					"received_block",
				);
				sender.send(block).await?;
				Ok(())
			}
			None => {
				debug!("no transactions to include");
				Ok(())
			}
		}
	}

	async fn submit_blocks(&self, blocks: &Vec<block::WrappedBlock>) -> Result<(), anyhow::Error> {
		for block in blocks {
			info!(target: "movement_telemetry", block_id = %block.block.id(), "inner_submitting_block");
		}
		// get references to celestia blobs in the wrapped blocks
		let block_blobs = blocks
			.iter()
			.map(|wrapped_block| &wrapped_block.blob)
			.cloned() // hopefully, the compiler optimizes this out
			.collect::<Vec<_>>();
		// use deref on the wrapped block to get the blob
		self.pass_through.submit_celestia_blobs(&block_blobs).await?;
		for block in blocks {
			info!(target: "movement_telemetry", block_id = %block.block.id(), "inner_submitted_block");
		}
		Ok(())
	}

	async fn submit_with_heuristic(&self, blocks: Vec<Block>) -> Result<(), anyhow::Error> {
		// wrap the blocks in a struct that can be split and compressed
		// spawn blocking because the compression is blocking and could be slow
		let pass_through = self.pass_through.clone();
		let blocks = tokio::task::spawn_blocking(move || {
			let mut wrapped_blocks = Vec::new();
			for block in blocks {
				let block_bytes = bcs::to_bytes(&block)?;
				let celestia_blob = pass_through.create_new_celestia_blob(block_bytes)?;
				let wrapped_block = block::WrappedBlock::new(block, celestia_blob);
				wrapped_blocks.push(wrapped_block);
			}
			Ok::<Vec<WrappedBlock>, anyhow::Error>(wrapped_blocks)
		})
		.await??;

		let mut heuristic: GroupingHeuristicStack<block::WrappedBlock> =
			GroupingHeuristicStack::new(vec![
				DropSuccess::boxed(),
				ToApply::boxed(),
				SkipFor::boxed(1, Splitting::boxed(2)),
				FirstFitBinpacking::boxed(1_700_000),
			]);

		let start_distribution = GroupingOutcome::new_apply_distribution(blocks);
		let block_group_results = heuristic
			.run_async_sequential_with_metadata(
				start_distribution,
				|index, grouping, mut flag| async move {
					if index == 0 {
						flag = false;
					}

					// if the flag is set then we are going to change this grouping outcome to failures and not run anything
					if flag {
						return Ok((grouping.to_failures_prefer_instrumental(), flag));
					}

					let blocks = grouping.into_original();
					let outcome = match self.submit_blocks(&blocks).await {
						Ok(_) => GroupingOutcome::new_all_success(blocks.len()),
						Err(_) => {
							flag = true;
							GroupingOutcome::new_apply(blocks)
						}
					};

					Ok((outcome, flag))
				},
				false,
			)
			.await?;

		for block_group_result in &block_group_results {
			info!(target: "movement_telemetry", block_group_result = ?block_group_result, "block_group_result");
		}

		Ok(())
	}

	/// Reads blobs from the receiver until the building time is exceeded
	async fn read_blocks(
		&self,
		receiver: &mut Receiver<Block>,
	) -> Result<Vec<Block>, anyhow::Error> {
		let half_building_time = self.memseq.building_time_ms();
		let start = std::time::Instant::now();
		let mut blocks = Vec::new();
		loop {
			let remaining = match half_building_time.checked_sub(start.elapsed().as_millis() as u64)
			{
				Some(remaining) => remaining,
				None => {
					// we have exceeded the half building time
					break;
				}
			};
			match timeout(Duration::from_millis(remaining), receiver.recv()).await {
				Ok(Some(block)) => {
					// Process the block
					blocks.push(block);
				}
				Ok(None) => {
					// The channel was closed
					debug!("sender dropped");
					break;
				}
				Err(_) => {
					// The operation timed out
					debug!(batch_size = blocks.len(), "timed_out_building_block");
					break;
				}
			}
		}

		info!(target: "movement_telemetry", block_count = blocks.len(), "read_blocks");

		Ok(blocks)
	}

	/// Ticks the block proposer to build blocks and submit them
	#[tracing::instrument(target = "movement_telemetry", name = "publish_blobs")]
	async fn tick_publish_blobs(
		&self,
		receiver: &mut Receiver<Block>,
	) -> Result<(), anyhow::Error> {
		// get some blocks in a batch
		let blocks = self.read_blocks(receiver).await?;
		if blocks.is_empty() {
			return Ok(());
		}
		let ids = blocks.iter().map(|b| b.id()).collect::<Vec<_>>();

		// submit the blobs, resizing as needed
		for block_id in &ids {
			info!(target: "movement_telemetry", %block_id, "submitting_block_batch");
		}
		self.submit_with_heuristic(blocks).await?;
		for block_id in &ids {
			info!(target: "movement_telemetry", %block_id, "submitted_block_batch");
		}

		Ok(())
	}

	async fn run_block_builder(&self, sender: Sender<Block>) -> Result<(), anyhow::Error> {
		loop {
			self.tick_build_blocks(sender.clone()).await?;
		}
	}

	async fn run_block_publisher(
		&self,
		receiver: &mut Receiver<Block>,
	) -> Result<(), anyhow::Error> {
		loop {
			self.tick_publish_blobs(receiver).await?;
		}
	}

	async fn run_gc(&self) -> Result<(), anyhow::Error> {
		loop {
			self.memseq.gc().await?;
		}
	}

	pub async fn run_block_proposer(&self) -> Result<(), anyhow::Error> {
		let (sender, mut receiver) = tokio::sync::mpsc::channel(2 ^ 10);

		loop {
			match futures::try_join!(
				self.run_block_builder(sender.clone()),
				self.run_block_publisher(&mut receiver),
				self.run_gc(),
			) {
				Ok(_) => {
					info!("block proposer completed");
				}
				Err(e) => {
					info!("block proposer failed: {:?}", e);
					return Err(e);
				}
			}
		}
	}

	pub fn to_sequenced_blob_block(
		blob_response: grpc::BlobResponse,
	) -> Result<grpc::BlobResponse, anyhow::Error> {
		let blob_type = blob_response.blob_type.ok_or(anyhow::anyhow!("No blob type"))?;

		let sequenced_block = match blob_type {
			BlobType::PassedThroughBlob(blob) => BlobType::SequencedBlobBlock(blob),
			BlobType::SequencedBlobBlock(blob) => BlobType::SequencedBlobBlock(blob),
			_ => {
				anyhow::bail!("Invalid blob type")
			}
		};

		Ok(grpc::BlobResponse { blob_type: Some(sequenced_block) })
	}

	pub fn make_sequenced_blob_intent(
		data: Vec<u8>,
		height: u64,
	) -> Result<grpc::BlobResponse, anyhow::Error> {
		Ok(grpc::BlobResponse {
			blob_type: Some(BlobType::SequencedBlobIntent(grpc::Blob {
				data,
				blob_id: vec![],
				height,
				// todo: at some point it would be good to sign these intents, as they can then be used as pre-confirmations against which we can slash
				signature: vec![],
				signer: vec![],
				timestamp: 0,
			})),
		})
	}
}

#[tonic::async_trait]
impl<C> LightNodeService for LightNodeV1<C>
where
	C: PrimeCurve + CurveArithmetic + DigestPrimitive + PointCompression,
	Scalar<C>: Invert<Output = CtOption<Scalar<C>>> + SignPrimitive<C>,
	SignatureSize<C>: ArrayLength<u8>,
	AffinePoint<C>: FromEncodedPoint<C> + ToEncodedPoint<C> + VerifyPrimitive<C>,
	FieldBytesSize<C>: ModulusSize,
{
	/// Server streaming response type for the StreamReadFromHeight method.
	type StreamReadFromHeightStream = Pin<
		Box<
			dyn Stream<Item = Result<grpc::StreamReadFromHeightResponse, tonic::Status>>
				+ Send
				+ 'static,
		>,
	>;

	/// Stream blobs from a specified height or from the latest height.
	async fn stream_read_from_height(
		&self,
		request: tonic::Request<grpc::StreamReadFromHeightRequest>,
	) -> std::result::Result<tonic::Response<Self::StreamReadFromHeightStream>, tonic::Status> {
		self.pass_through.stream_read_from_height(request).await
	}

	/// Server streaming response type for the StreamReadLatest method.
	type StreamReadLatestStream = Pin<
		Box<
			dyn Stream<Item = Result<grpc::StreamReadLatestResponse, tonic::Status>>
				+ Send
				+ 'static,
		>,
	>;

	/// Stream the latest blobs.
	async fn stream_read_latest(
		&self,
		request: tonic::Request<grpc::StreamReadLatestRequest>,
	) -> std::result::Result<tonic::Response<Self::StreamReadLatestStream>, tonic::Status> {
		self.pass_through.stream_read_latest(request).await
	}
	/// Server streaming response type for the StreamWriteCelestiaBlob method.
	type StreamWriteBlobStream = Pin<
		Box<
			dyn Stream<Item = Result<grpc::StreamWriteBlobResponse, tonic::Status>>
				+ Send
				+ 'static,
		>,
	>;
	/// Stream blobs out, either individually or in batches.
	async fn stream_write_blob(
		&self,
		_request: tonic::Request<tonic::Streaming<grpc::StreamWriteBlobRequest>>,
	) -> std::result::Result<tonic::Response<Self::StreamWriteBlobStream>, tonic::Status> {
		unimplemented!("stream_write_blob")
	}
	/// Read blobs at a specified height.
	async fn read_at_height(
		&self,
		request: tonic::Request<grpc::ReadAtHeightRequest>,
	) -> std::result::Result<tonic::Response<grpc::ReadAtHeightResponse>, tonic::Status> {
		self.pass_through.read_at_height(request).await
	}
	/// Batch read and write operations for efficiency.
	async fn batch_read(
		&self,
		request: tonic::Request<grpc::BatchReadRequest>,
	) -> std::result::Result<tonic::Response<grpc::BatchReadResponse>, tonic::Status> {
		self.pass_through.batch_read(request).await
	}

	/// Batch write blobs.
	async fn batch_write(
		&self,
		request: tonic::Request<grpc::BatchWriteRequest>,
	) -> std::result::Result<tonic::Response<grpc::BatchWriteResponse>, tonic::Status> {
		let blobs_for_intent = request.into_inner().blobs;
		let blobs_for_submission = blobs_for_intent.clone();
		let height: u64 = self
			.pass_through
			.default_client
			.header_network_head()
			.await
			.map_err(|e| tonic::Status::internal(e.to_string()))?
			.height()
			.into();

		let intents: Vec<grpc::BlobResponse> = blobs_for_intent
			.into_iter()
			.map(|blob| {
				Self::make_sequenced_blob_intent(blob.data, height)
					.map_err(|e| tonic::Status::internal(e.to_string()))
			})
			.collect::<Result<Vec<grpc::BlobResponse>, tonic::Status>>()?;

		// make transactions from the blobs
		let mut transactions = Vec::new();
		for blob in blobs_for_submission {
			let transaction: Transaction = serde_json::from_slice(&blob.data)
				.map_err(|e| tonic::Status::internal(e.to_string()))?;
			transactions.push(transaction);
		}

		// publish the transactions
		let memseq = self.memseq.clone();
		memseq
			.publish_many(transactions)
			.await
			.map_err(|e| tonic::Status::internal(e.to_string()))?;

		Ok(tonic::Response::new(grpc::BatchWriteResponse { blobs: intents }))
	}
}

pub mod block {

	use celestia_types::{nmt::Namespace, Blob};
	use movement_algs::grouping_heuristic::{binpacking::BinpackingWeighted, splitting::Splitable};
	use movement_types::block::Block;

	/// A wrapped block that can be used with the binpacking heuristic
	#[derive(Debug)]
	pub struct WrappedBlock {
		pub block: Block,
		pub blob: Blob,
	}

	impl WrappedBlock {
		/// Create a new wrapped block from a blob and block
		pub fn new(block: Block, blob: Blob) -> Self {
			Self { block, blob }
		}

		/// Create a new wrapped block from a block and a namespace
		pub fn try_new(block: Block, namespace: Namespace) -> Result<Self, anyhow::Error> {
			// first serialize the block
			let block_bytes = bcs::to_bytes(&block)?;

			// then compress the block bytes
			let compressed_block_bytes = zstd::encode_all(block_bytes.as_slice(), 0)?;

			// then create a blob from the compressed block bytes
			let blob = Blob::new(namespace, compressed_block_bytes)?;

			Ok(Self { block, blob })
		}
	}

	impl Splitable for WrappedBlock {
		fn split(self, factor: usize) -> Result<Vec<Self>, anyhow::Error> {
			let split_blocks = self.block.split(factor)?;
			let mut wrapped_blocks = Vec::new();
			for block in split_blocks {
				let wrapped_block = WrappedBlock { block, blob: self.blob.clone() };
				wrapped_blocks.push(wrapped_block);
			}
			Ok(wrapped_blocks)
		}
	}

	impl BinpackingWeighted for WrappedBlock {
		fn weight(&self) -> usize {
			self.blob.data.len()
		}
	}
}<|MERGE_RESOLUTION|>--- conflicted
+++ resolved
@@ -104,10 +104,6 @@
 	}
 }
 
-<<<<<<< HEAD
-impl LightNodeV1 {
-	#[tracing::instrument(target = "movement_telemetry", name = "build_block")]
-=======
 impl<C> LightNodeV1<C>
 where
 	C: PrimeCurve + CurveArithmetic + DigestPrimitive + PointCompression,
@@ -116,7 +112,7 @@
 	AffinePoint<C>: FromEncodedPoint<C> + ToEncodedPoint<C> + VerifyPrimitive<C>,
 	FieldBytesSize<C>: ModulusSize,
 {
->>>>>>> 0f1e5caf
+	#[tracing::instrument(target = "movement_telemetry", name = "build_block")]
 	async fn tick_build_blocks(&self, sender: Sender<Block>) -> Result<(), anyhow::Error> {
 		let memseq = self.memseq.clone();
 
