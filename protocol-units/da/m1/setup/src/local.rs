<<<<<<< HEAD
use crate::M1DaLightNodeSetupOperations;
use celestia_types::nmt::Namespace;
use commander::run_command;
use dot_movement::DotMovement;
=======
use anyhow::Context;
use celestia_types::nmt::Namespace;
use commander::run_command;
use dot_movement::DotMovement;
use m1_da_light_node_util::config::local::Config;
>>>>>>> f4d29f2c
use rand::Rng;
use tokio::fs;
use tracing::info;

#[derive(Debug, Clone)]
pub struct Local;

impl Local {
<<<<<<< HEAD
    pub fn new() -> Self {
        Self
    }

    fn random_hex(bytes: usize) -> String {
        let mut rng = rand::thread_rng();
        let random_bytes: Vec<u8> = (0..bytes).map(|_| rng.gen()).collect();
        hex::encode(random_bytes)
    }

    fn random_chain_id() -> String {
        Self::random_hex(10)
    }

    fn random_namespace() -> Namespace {
        let namespace_bytes = Self::random_hex(10);
        Namespace::new_v0(&hex::decode(namespace_bytes).unwrap()).unwrap()
    }

    async fn initialize_celestia_config(
        &self, 
        dot_movement: DotMovement,
        mut config : m1_da_light_node_util::Config,
    ) -> Result<m1_da_light_node_util::Config, anyhow::Error>  {

        // use the dot movement path to set up the celestia app and node paths
        let dot_movement_path = dot_movement.get_path();

        let celestia_chain_id = if config.try_force_new_network()? {
            // if forced just replace the chain id with a random one
            config.celestia_chain_id.replace(Self::random_chain_id());
            let celestia_chain_id = config.try_celestia_chain_id()?;

            // if the celestia namespace is not set, generate a random namespace
            config.celestia_namespace.replace(Self::random_namespace());
            celestia_chain_id
        } else {
            // if the celestia chain id is not set, generate a random operations
            config.celestia_chain_id.get_or_insert(Self::random_chain_id());
            let celestia_chain_id = config.try_celestia_chain_id()?;

            // if the celestia namespace is not set, generate a random namespace
            config.celestia_namespace.get_or_insert(Self::random_namespace());
            celestia_chain_id
        };

        // update the app path with the chain id
        config.celestia_app_path.replace(
            dot_movement_path.join("celestia").join(celestia_chain_id.clone()).join(".celestia-app").to_str().ok_or(
                anyhow::anyhow!("Failed to convert path to string.")
            )?.to_string()
        );

        // update the node path with the chain id
        config.celestia_node_path.replace(
            dot_movement_path.join("celestia").join(celestia_chain_id.clone()).join(".celestia-node").to_str().ok_or(
                anyhow::anyhow!("Failed to convert path to string.")
            )?.to_string()
        );

        Ok(config)

    }

    async fn initialize_memseq_config(
        &self, 
        dot_movement: DotMovement,
        config : m1_da_light_node_util::Config,
    ) -> Result<m1_da_light_node_util::Config, anyhow::Error>  {

        // use the dot movement path to set up the memseq database path
        let dot_movement_path = dot_movement.get_path();

        // if the memseq chain id is not set, use the celestia chain id
        let mut memseq_config = config.try_memseq_config()?.clone();
        let chain_id = config.try_celestia_chain_id()?;
        // should always match celestia chain id (maybe should be removed in the future)
        memseq_config.sequencer_chain_id.replace(chain_id.clone());

        // set the memseq database path accordingly
        memseq_config.sequencer_database_path.replace(
            dot_movement_path.join("memseq").join(chain_id).join(".memseq").to_str().ok_or(
                anyhow::anyhow!("Failed to convert path to string.")
            )?.to_string()
        );

        Ok(config)

    }

    async fn make_parent_dirs(&self, path: &str) -> Result<(), anyhow::Error> {
        let parent = std::path::Path::new(path).parent().ok_or(
            anyhow::anyhow!("Failed to get parent directory.")
        )?;
        fs::create_dir_all(parent).await?;
        Ok(())
    }

    async fn make_dirs(&self, 
        dot_movement: DotMovement,
        config : m1_da_light_node_util::Config,
    ) -> Result<m1_da_light_node_util::Config, anyhow::Error> {
        
        // make the celestia app directory
        let app_path = config.try_celestia_app_path()?;
        self.make_parent_dirs(app_path.as_str()).await?;

        // make the celestia node directory
        let node_path = config.try_celestia_node_path()?;
        self.make_parent_dirs(node_path.as_str()).await?;

        // make the memseq database directory
        let memseq_config = config.try_memseq_config()?;
        let database_path = memseq_config.try_sequencer_database_path()?;
        self.make_parent_dirs(database_path.as_str()).await?;

        Ok(config)
        
    }

    async fn setup_celestia(
        &self, 
        dot_movement: DotMovement,
        config : m1_da_light_node_util::Config,
    ) -> Result<m1_da_light_node_util::Config, anyhow::Error> {

        let mut config = self.initialize_celestia_config(dot_movement.clone(), config).await?;
        let mut config = self.initialize_memseq_config(dot_movement.clone(), config).await?;
        let mut config = self.make_dirs(dot_movement.clone(), config).await?;

        // unpack some of the config values
        let celestia_chain_id = config.try_celestia_chain_id()?.to_string().clone();
        info!("Setting up Celestia for chain id: {}", celestia_chain_id);
        let celestia_app_path = config.try_celestia_app_path()?.to_string().clone();
        info!("Celestia App Path: {}", celestia_app_path);
        let celestia_node_path = config.try_celestia_node_path()?.to_string().clone();
        info!("Celestia Node Path: {}", celestia_node_path);

        // initialize the celestia app
        info!("Initializing the Celestia App.");
        run_command("celestia-appd", &["init", &celestia_chain_id, "--chain-id", &celestia_chain_id, "--home", &celestia_app_path]).await?;

        // add the validator key
        info!("Adding the validator key.");
        run_command("celestia-appd", &["keys", "add", "validator", "--keyring-backend=test", "--home", &celestia_app_path]).await?;

        // get the validator address
        info!("Getting the validator address.");
        let validator_address = run_command(
            "celestia-appd",
            &[ "keys", "show", "validator", "-a", "--keyring-backend=test", "--home", &celestia_app_path],
        ).await?.trim().to_string();
        config.celestia_validator_address.replace(validator_address.clone());

        // add the genesis account
        info!("Adding the genesis account.");
        let coins = "1000000000000000utia";
        run_command("celestia-appd", &["add-genesis-account", &validator_address, coins, "--home", &celestia_app_path]).await?;

        // create the genesis transaction
        info!("Creating the genesis transaction.");
        run_command("celestia-appd", &["gentx", "validator", "5000000000utia", "--keyring-backend=test", "--chain-id", &celestia_chain_id, "--home", &celestia_app_path]).await?;

        // collect the genesis transactions
        info!("Collecting the genesis transactions.");
        run_command("celestia-appd", &["collect-gentxs", "--home", &celestia_app_path]).await?;

        // update the celestia node config
        info!("Updating the Celestia Node config.");
        self.update_celestia_node_config(&celestia_app_path).await?;

        // copy the keys over
        info!("Copying keys from Celestia App to Celestia Node.");
        self.copy_keys(&celestia_app_path, &celestia_node_path).await?;

        // get the auth token
        // celestia bridge auth admin --node.store ${CELESTIA_NODE_PATH}
        info!("Getting the auth token.");
        let auth_token = run_command(
            "celestia",
            &["bridge", "auth", "admin", "--node.store", &celestia_node_path],
        ).await?.trim().to_string();
        config.celestia_auth_token.replace(auth_token.clone());


        Ok(config)
    }


    /// Updates the Celestia Node config
    async fn update_celestia_node_config(&self, home: &str) -> Result<(), anyhow::Error> {
        let config_path = format!("{}/config/config.toml", home);
        let sed_commands = [
            ("s#\"tcp://127.0.0.1:26657\"#\"tcp://0.0.0.0:26657\"#g", &config_path),
            ("s/^timeout_commit\\s*=.*/timeout_commit = \"2s\"/g", &config_path),
            ("s/^timeout_propose\\s*=.*/timeout_propose = \"2s\"/g", &config_path),
        ];

        for (command, path) in &sed_commands {
            run_command("sed", &["-i.bak", command, path]).await?;
        }

        Ok(())
    }

    /// Copies keys from Celestia App to Celestia Node
    async fn copy_keys(&self, app_path: &str, node_path: &str) -> Result<(), anyhow::Error> {
        let keyring_source = format!("{}/keyring-test/", app_path);
        let keyring_dest = format!("{}/keys/keyring-test/", node_path);

        fs::create_dir_all(&format!("{}/keys", node_path)).await?;
        self.copy_recursive(&keyring_source, &keyring_dest).await?;

        Ok(())
    }

    /// Recursively copies files from one directory to another
    #[async_recursion::async_recursion]
    async fn copy_recursive(&self, from: &str, to: &str) -> Result<(), anyhow::Error> {
        fs::create_dir_all(to).await?;
        let mut dir = fs::read_dir(from).await?;
        while let Some(entry) = dir.next_entry().await? {
            let entry_path = entry.path();
            let dest_path = format!("{}/{}", to, entry.file_name().to_string_lossy());
            if entry_path.is_dir() {
                self.copy_recursive(&entry_path.to_string_lossy(), &dest_path).await?;
            } else {
                fs::copy(&entry_path, &dest_path).await?;
            }
        }
        Ok(())
    }

}

impl M1DaLightNodeSetupOperations for Local {
    async fn setup(
        &self,
        dot_movement : DotMovement,
        config : m1_da_light_node_util::Config,
    ) -> Result<m1_da_light_node_util::Config, anyhow::Error> {

        info!("Setting up Celestia for M1 DA Light Node.");
        let config = self.setup_celestia(
            dot_movement,
            config,
        ).await?;

        // Placeholder for returning the actual configuration.
        Ok(config)
    }
=======
	pub fn new() -> Self {
		Self
	}

	fn random_hex(bytes: usize) -> String {
		let mut rng = rand::thread_rng();
		let random_bytes: Vec<u8> = (0..bytes).map(|_| rng.gen()).collect();
		hex::encode(random_bytes)
	}

	fn random_chain_id() -> String {
		Self::random_hex(10)
	}

	fn random_namespace() -> Namespace {
		let namespace_bytes = Self::random_hex(10);
		Namespace::new_v0(&hex::decode(namespace_bytes).unwrap()).unwrap()
	}

	async fn initialize_celestia_config(
		&self,
		dot_movement: DotMovement,
		mut config: Config,
	) -> Result<Config, anyhow::Error> {
		// use the dot movement path to set up the celestia app and node paths
		let dot_movement_path = dot_movement.get_path();

		let celestia_chain_id = if config.celestia_force_new_chain {
			// if forced just replace the chain id with a random one

			config.appd.celestia_chain_id = Self::random_chain_id();
			config.appd.celestia_namespace = Self::random_namespace();
			config.appd.celestia_chain_id.clone()
		} else {
			// if new chain is not forced, use the one in the config
			config.appd.celestia_chain_id.clone()
		};

		// update the app path with the chain id
		config.appd.celestia_path.replace(
			dot_movement_path
				.join("celestia")
				.join(celestia_chain_id.clone())
				.join(".celestia-app")
				.to_str()
				.ok_or(anyhow::anyhow!("Failed to convert path to string."))?
				.to_string(),
		);

		// update the node path with the chain id
		config.bridge.celestia_bridge_path.replace(
			dot_movement_path
				.join("celestia")
				.join(celestia_chain_id.clone())
				.join(".celestia-node")
				.to_str()
				.ok_or(anyhow::anyhow!("Failed to convert path to string."))?
				.to_string(),
		);

		Ok(config)
	}

	async fn initialize_memseq_config(
		&self,
		dot_movement: DotMovement,
		mut config: Config,
	) -> Result<Config, anyhow::Error> {
		info!("Initializing MemSeq Config.");
		// use the dot movement path to set up the memseq database path
		let dot_movement_path = dot_movement.get_path();

		// use the chain id from the celestia config to set up the memseq database path
		let chain_id = config.appd.celestia_chain_id.clone();

		// update the memseq database path with the chain id
		let path = dot_movement_path
			.join("memseq")
			.join(chain_id.clone())
			.join(".memseq")
			.to_str()
			.ok_or(anyhow::anyhow!("Failed to convert path to string."))?
			.to_string();
		config.memseq.sequencer_chain_id = Some(chain_id.clone());
		config.memseq.sequencer_database_path = Some(path.clone());

		Ok(config)
	}

	async fn make_parent_dirs(&self, path: &str) -> Result<(), anyhow::Error> {
		let parent = std::path::Path::new(path)
			.parent()
			.ok_or(anyhow::anyhow!("Failed to get parent directory."))?;
		fs::create_dir_all(parent).await?;
		Ok(())
	}

	async fn make_dirs(
		&self,
		dot_movement: DotMovement,
		config: Config,
	) -> Result<Config, anyhow::Error> {
		// make the celestia app directory
		let app_path = config.appd.celestia_path.clone().context(
			"Failed to get Celestia App path from config. This is required for creating the Celestia App directory.",
		)?;
		info!("Creating Celestia App Path: {}", app_path.as_str());
		self.make_parent_dirs(app_path.as_str()).await?;

		// make the celestia node directory
		let node_path = config.bridge.celestia_bridge_path.clone().context(
			"Failed to get Celestia Node path from config. This is required for creating the Celestia Node directory.",
		)?;
		info!("Creating Celestia Node Path: {}", node_path.as_str());
		self.make_parent_dirs(node_path.as_str()).await?;

		// make the memseq database directory
		let database_path = config.memseq.sequencer_database_path.clone().context(
			"Failed to get MemSeq database path from config. This is required for creating the MemSeq database directory.",
		)?;
		info!("Creating MemSeq Database Path: {}", database_path.as_str());
		self.make_parent_dirs(database_path.as_str()).await?;

		Ok(config)
	}

	async fn setup_celestia(
		&self,
		dot_movement: DotMovement,
		config: Config,
	) -> Result<Config, anyhow::Error> {
		info!("Setting up Celestia.");
		let mut config = self.initialize_celestia_config(dot_movement.clone(), config).await?;
		let mut config = self.initialize_memseq_config(dot_movement.clone(), config).await?;
		let mut config = self.make_dirs(dot_movement.clone(), config).await?;
		info!("Setup config for Memseq and Celestia: {:?}", config);

		// unpack some of the config values
		let celestia_chain_id = config.appd.celestia_chain_id.clone();
		info!("Setting up Celestia for chain id: {}", celestia_chain_id);
		let celestia_app_path = config.appd.celestia_path.clone().context(
			"Failed to get Celestia App path from config. This is required for setting up Celestia.",
		)?;
		info!("Celestia App Path: {}", celestia_app_path);
		let celestia_node_path = config.bridge.celestia_bridge_path.clone().context(
			"Failed to get Celestia Node path from config. This is required for setting up Celestia.",
		)?;
		info!("Celestia Node Path: {}", celestia_node_path);

		// initialize the celestia app
		info!("Initializing the Celestia App.");
		run_command(
			"celestia-appd",
			&[
				"init",
				&celestia_chain_id,
				"--chain-id",
				&celestia_chain_id,
				"--home",
				&celestia_app_path,
			],
		)
		.await?;

		// add the validator key
		info!("Adding the validator key.");
		run_command(
			"celestia-appd",
			&["keys", "add", "validator", "--keyring-backend=test", "--home", &celestia_app_path],
		)
		.await?;

		// get the validator address
		info!("Getting the validator address.");
		let validator_address = run_command(
			"celestia-appd",
			&[
				"keys",
				"show",
				"validator",
				"-a",
				"--keyring-backend=test",
				"--home",
				&celestia_app_path,
			],
		)
		.await?
		.trim()
		.to_string();
		config.appd.celestia_validator_address.replace(validator_address.clone());

		// add the genesis account
		info!("Adding the genesis account.");
		let coins = "1000000000000000utia";
		run_command(
			"celestia-appd",
			&["add-genesis-account", &validator_address, coins, "--home", &celestia_app_path],
		)
		.await?;

		// create the genesis transaction
		info!("Creating the genesis transaction.");
		run_command(
			"celestia-appd",
			&[
				"gentx",
				"validator",
				"5000000000utia",
				"--keyring-backend=test",
				"--chain-id",
				&celestia_chain_id,
				"--home",
				&celestia_app_path,
			],
		)
		.await?;

		// collect the genesis transactions
		info!("Collecting the genesis transactions.");
		run_command("celestia-appd", &["collect-gentxs", "--home", &celestia_app_path]).await?;

		// update the celestia node config
		info!("Updating the Celestia Node config.");
		self.update_celestia_node_config(&celestia_app_path).await?;

		// copy the keys over
		info!("Copying keys from Celestia App to Celestia Node.");
		self.copy_keys(&celestia_app_path, &celestia_node_path).await?;

		// get the auth token
		// celestia bridge auth admin --node.store ${CELESTIA_NODE_PATH}
		info!("Getting the auth token.");
		let auth_token = run_command(
			"celestia",
			&["bridge", "auth", "admin", "--node.store", &celestia_node_path],
		)
		.await?
		.trim()
		.to_string();
		config.appd.celestia_auth_token.replace(auth_token.clone());

		info!("Celestia setup complete.");

		Ok(config)
	}

	/// Updates the Celestia Node config
	async fn update_celestia_node_config(&self, home: &str) -> Result<(), anyhow::Error> {
		let config_path = format!("{}/config/config.toml", home);
		let sed_commands = [
			("s#\"tcp://0.0.0.0:26657\"#\"tcp://0.0.0.0:26657\"#g", &config_path),
			("s/^timeout_commit\\s*=.*/timeout_commit = \"2s\"/g", &config_path),
			("s/^timeout_propose\\s*=.*/timeout_propose = \"2s\"/g", &config_path),
		];

		for (command, path) in &sed_commands {
			run_command("sed", &["-i.bak", command, path]).await?;
		}

		Ok(())
	}

	/// Copies keys from Celestia App to Celestia Node
	async fn copy_keys(&self, app_path: &str, node_path: &str) -> Result<(), anyhow::Error> {
		let keyring_source = format!("{}/keyring-test/", app_path);
		let keyring_dest = format!("{}/keys/keyring-test/", node_path);

		fs::create_dir_all(&format!("{}/keys", node_path)).await?;
		self.copy_recursive(&keyring_source, &keyring_dest).await?;

		Ok(())
	}

	/// Recursively copies files from one directory to another
	#[async_recursion::async_recursion]
	async fn copy_recursive(&self, from: &str, to: &str) -> Result<(), anyhow::Error> {
		fs::create_dir_all(to).await?;
		let mut dir = fs::read_dir(from).await?;
		while let Some(entry) = dir.next_entry().await? {
			let entry_path = entry.path();
			let dest_path = format!("{}/{}", to, entry.file_name().to_string_lossy());
			if entry_path.is_dir() {
				self.copy_recursive(&entry_path.to_string_lossy(), &dest_path).await?;
			} else {
				fs::copy(&entry_path, &dest_path).await?;
			}
		}
		Ok(())
	}

	pub async fn setup(
		&self,
		dot_movement: DotMovement,
		config: Config,
	) -> Result<Config, anyhow::Error> {
		info!("Setting up Celestia for M1 DA Light Node.");
		let config = self.setup_celestia(dot_movement, config).await?;

		info!("M1 DA Light Node setup complete.");

		// Placeholder for returning the actual configuration.
		Ok(config)
	}
>>>>>>> f4d29f2c
}<|MERGE_RESOLUTION|>--- conflicted
+++ resolved
@@ -1,15 +1,8 @@
-<<<<<<< HEAD
-use crate::M1DaLightNodeSetupOperations;
-use celestia_types::nmt::Namespace;
-use commander::run_command;
-use dot_movement::DotMovement;
-=======
 use anyhow::Context;
 use celestia_types::nmt::Namespace;
 use commander::run_command;
 use dot_movement::DotMovement;
 use m1_da_light_node_util::config::local::Config;
->>>>>>> f4d29f2c
 use rand::Rng;
 use tokio::fs;
 use tracing::info;
@@ -18,259 +11,6 @@
 pub struct Local;
 
 impl Local {
-<<<<<<< HEAD
-    pub fn new() -> Self {
-        Self
-    }
-
-    fn random_hex(bytes: usize) -> String {
-        let mut rng = rand::thread_rng();
-        let random_bytes: Vec<u8> = (0..bytes).map(|_| rng.gen()).collect();
-        hex::encode(random_bytes)
-    }
-
-    fn random_chain_id() -> String {
-        Self::random_hex(10)
-    }
-
-    fn random_namespace() -> Namespace {
-        let namespace_bytes = Self::random_hex(10);
-        Namespace::new_v0(&hex::decode(namespace_bytes).unwrap()).unwrap()
-    }
-
-    async fn initialize_celestia_config(
-        &self, 
-        dot_movement: DotMovement,
-        mut config : m1_da_light_node_util::Config,
-    ) -> Result<m1_da_light_node_util::Config, anyhow::Error>  {
-
-        // use the dot movement path to set up the celestia app and node paths
-        let dot_movement_path = dot_movement.get_path();
-
-        let celestia_chain_id = if config.try_force_new_network()? {
-            // if forced just replace the chain id with a random one
-            config.celestia_chain_id.replace(Self::random_chain_id());
-            let celestia_chain_id = config.try_celestia_chain_id()?;
-
-            // if the celestia namespace is not set, generate a random namespace
-            config.celestia_namespace.replace(Self::random_namespace());
-            celestia_chain_id
-        } else {
-            // if the celestia chain id is not set, generate a random operations
-            config.celestia_chain_id.get_or_insert(Self::random_chain_id());
-            let celestia_chain_id = config.try_celestia_chain_id()?;
-
-            // if the celestia namespace is not set, generate a random namespace
-            config.celestia_namespace.get_or_insert(Self::random_namespace());
-            celestia_chain_id
-        };
-
-        // update the app path with the chain id
-        config.celestia_app_path.replace(
-            dot_movement_path.join("celestia").join(celestia_chain_id.clone()).join(".celestia-app").to_str().ok_or(
-                anyhow::anyhow!("Failed to convert path to string.")
-            )?.to_string()
-        );
-
-        // update the node path with the chain id
-        config.celestia_node_path.replace(
-            dot_movement_path.join("celestia").join(celestia_chain_id.clone()).join(".celestia-node").to_str().ok_or(
-                anyhow::anyhow!("Failed to convert path to string.")
-            )?.to_string()
-        );
-
-        Ok(config)
-
-    }
-
-    async fn initialize_memseq_config(
-        &self, 
-        dot_movement: DotMovement,
-        config : m1_da_light_node_util::Config,
-    ) -> Result<m1_da_light_node_util::Config, anyhow::Error>  {
-
-        // use the dot movement path to set up the memseq database path
-        let dot_movement_path = dot_movement.get_path();
-
-        // if the memseq chain id is not set, use the celestia chain id
-        let mut memseq_config = config.try_memseq_config()?.clone();
-        let chain_id = config.try_celestia_chain_id()?;
-        // should always match celestia chain id (maybe should be removed in the future)
-        memseq_config.sequencer_chain_id.replace(chain_id.clone());
-
-        // set the memseq database path accordingly
-        memseq_config.sequencer_database_path.replace(
-            dot_movement_path.join("memseq").join(chain_id).join(".memseq").to_str().ok_or(
-                anyhow::anyhow!("Failed to convert path to string.")
-            )?.to_string()
-        );
-
-        Ok(config)
-
-    }
-
-    async fn make_parent_dirs(&self, path: &str) -> Result<(), anyhow::Error> {
-        let parent = std::path::Path::new(path).parent().ok_or(
-            anyhow::anyhow!("Failed to get parent directory.")
-        )?;
-        fs::create_dir_all(parent).await?;
-        Ok(())
-    }
-
-    async fn make_dirs(&self, 
-        dot_movement: DotMovement,
-        config : m1_da_light_node_util::Config,
-    ) -> Result<m1_da_light_node_util::Config, anyhow::Error> {
-        
-        // make the celestia app directory
-        let app_path = config.try_celestia_app_path()?;
-        self.make_parent_dirs(app_path.as_str()).await?;
-
-        // make the celestia node directory
-        let node_path = config.try_celestia_node_path()?;
-        self.make_parent_dirs(node_path.as_str()).await?;
-
-        // make the memseq database directory
-        let memseq_config = config.try_memseq_config()?;
-        let database_path = memseq_config.try_sequencer_database_path()?;
-        self.make_parent_dirs(database_path.as_str()).await?;
-
-        Ok(config)
-        
-    }
-
-    async fn setup_celestia(
-        &self, 
-        dot_movement: DotMovement,
-        config : m1_da_light_node_util::Config,
-    ) -> Result<m1_da_light_node_util::Config, anyhow::Error> {
-
-        let mut config = self.initialize_celestia_config(dot_movement.clone(), config).await?;
-        let mut config = self.initialize_memseq_config(dot_movement.clone(), config).await?;
-        let mut config = self.make_dirs(dot_movement.clone(), config).await?;
-
-        // unpack some of the config values
-        let celestia_chain_id = config.try_celestia_chain_id()?.to_string().clone();
-        info!("Setting up Celestia for chain id: {}", celestia_chain_id);
-        let celestia_app_path = config.try_celestia_app_path()?.to_string().clone();
-        info!("Celestia App Path: {}", celestia_app_path);
-        let celestia_node_path = config.try_celestia_node_path()?.to_string().clone();
-        info!("Celestia Node Path: {}", celestia_node_path);
-
-        // initialize the celestia app
-        info!("Initializing the Celestia App.");
-        run_command("celestia-appd", &["init", &celestia_chain_id, "--chain-id", &celestia_chain_id, "--home", &celestia_app_path]).await?;
-
-        // add the validator key
-        info!("Adding the validator key.");
-        run_command("celestia-appd", &["keys", "add", "validator", "--keyring-backend=test", "--home", &celestia_app_path]).await?;
-
-        // get the validator address
-        info!("Getting the validator address.");
-        let validator_address = run_command(
-            "celestia-appd",
-            &[ "keys", "show", "validator", "-a", "--keyring-backend=test", "--home", &celestia_app_path],
-        ).await?.trim().to_string();
-        config.celestia_validator_address.replace(validator_address.clone());
-
-        // add the genesis account
-        info!("Adding the genesis account.");
-        let coins = "1000000000000000utia";
-        run_command("celestia-appd", &["add-genesis-account", &validator_address, coins, "--home", &celestia_app_path]).await?;
-
-        // create the genesis transaction
-        info!("Creating the genesis transaction.");
-        run_command("celestia-appd", &["gentx", "validator", "5000000000utia", "--keyring-backend=test", "--chain-id", &celestia_chain_id, "--home", &celestia_app_path]).await?;
-
-        // collect the genesis transactions
-        info!("Collecting the genesis transactions.");
-        run_command("celestia-appd", &["collect-gentxs", "--home", &celestia_app_path]).await?;
-
-        // update the celestia node config
-        info!("Updating the Celestia Node config.");
-        self.update_celestia_node_config(&celestia_app_path).await?;
-
-        // copy the keys over
-        info!("Copying keys from Celestia App to Celestia Node.");
-        self.copy_keys(&celestia_app_path, &celestia_node_path).await?;
-
-        // get the auth token
-        // celestia bridge auth admin --node.store ${CELESTIA_NODE_PATH}
-        info!("Getting the auth token.");
-        let auth_token = run_command(
-            "celestia",
-            &["bridge", "auth", "admin", "--node.store", &celestia_node_path],
-        ).await?.trim().to_string();
-        config.celestia_auth_token.replace(auth_token.clone());
-
-
-        Ok(config)
-    }
-
-
-    /// Updates the Celestia Node config
-    async fn update_celestia_node_config(&self, home: &str) -> Result<(), anyhow::Error> {
-        let config_path = format!("{}/config/config.toml", home);
-        let sed_commands = [
-            ("s#\"tcp://127.0.0.1:26657\"#\"tcp://0.0.0.0:26657\"#g", &config_path),
-            ("s/^timeout_commit\\s*=.*/timeout_commit = \"2s\"/g", &config_path),
-            ("s/^timeout_propose\\s*=.*/timeout_propose = \"2s\"/g", &config_path),
-        ];
-
-        for (command, path) in &sed_commands {
-            run_command("sed", &["-i.bak", command, path]).await?;
-        }
-
-        Ok(())
-    }
-
-    /// Copies keys from Celestia App to Celestia Node
-    async fn copy_keys(&self, app_path: &str, node_path: &str) -> Result<(), anyhow::Error> {
-        let keyring_source = format!("{}/keyring-test/", app_path);
-        let keyring_dest = format!("{}/keys/keyring-test/", node_path);
-
-        fs::create_dir_all(&format!("{}/keys", node_path)).await?;
-        self.copy_recursive(&keyring_source, &keyring_dest).await?;
-
-        Ok(())
-    }
-
-    /// Recursively copies files from one directory to another
-    #[async_recursion::async_recursion]
-    async fn copy_recursive(&self, from: &str, to: &str) -> Result<(), anyhow::Error> {
-        fs::create_dir_all(to).await?;
-        let mut dir = fs::read_dir(from).await?;
-        while let Some(entry) = dir.next_entry().await? {
-            let entry_path = entry.path();
-            let dest_path = format!("{}/{}", to, entry.file_name().to_string_lossy());
-            if entry_path.is_dir() {
-                self.copy_recursive(&entry_path.to_string_lossy(), &dest_path).await?;
-            } else {
-                fs::copy(&entry_path, &dest_path).await?;
-            }
-        }
-        Ok(())
-    }
-
-}
-
-impl M1DaLightNodeSetupOperations for Local {
-    async fn setup(
-        &self,
-        dot_movement : DotMovement,
-        config : m1_da_light_node_util::Config,
-    ) -> Result<m1_da_light_node_util::Config, anyhow::Error> {
-
-        info!("Setting up Celestia for M1 DA Light Node.");
-        let config = self.setup_celestia(
-            dot_movement,
-            config,
-        ).await?;
-
-        // Placeholder for returning the actual configuration.
-        Ok(config)
-    }
-=======
 	pub fn new() -> Self {
 		Self
 	}
@@ -574,5 +314,4 @@
 		// Placeholder for returning the actual configuration.
 		Ok(config)
 	}
->>>>>>> f4d29f2c
 }