version: "3"

environment:

processes:

  build:
    command: |
      exit 0

  setup:
    command: |
      exit 0
    depends_on:
      build:
        condition: process_completed_successfully

  celestia-light-node:
    command: |
      exit 1
    depends_on:
      setup:
        condition: process_completed_successfully

  celestia-light-node-synced:
    command: |
      wait-for-celestia-light-node
    depends_on:
      celestia-light-node:
        condition: process_healthy

  m1-da-light-node:
    command: |
      m1-da-light-node
    depends_on:
      celestia-light-node:
        condition: process_healthy
      celestia-light-node-synced:
        condition: process_completed_successfully
    readiness_probe:
<<<<<<< HEAD
      initial_delay_seconds: 3
      exec:
        command: echo "true"
    liveness_probe:
      initial_delay_seconds: 3
=======
      initial_delay_seconds: 5
>>>>>>> 4a99d529
      exec:
        command: echo "true"

  monza-full-node:
    command: |
      monza-full-node
    depends_on:
      m1-da-light-node:
        condition: process_healthy
    readiness_probe:
<<<<<<< HEAD
      initial_delay_seconds: 3
=======
      initial_delay_seconds: 5
>>>>>>> 4a99d529
      exec:
        command: echo "true"

  monza-faucet:
    command : |
      monza-faucet-service run-simple
    depends_on:
      monza-full-node:
        condition: process_healthy
    readiness_probe:
<<<<<<< HEAD
      initial_delay_seconds: 3
=======
      initial_delay_seconds: 30
>>>>>>> 4a99d529
      exec:
        command: echo "true"
<|MERGE_RESOLUTION|>--- conflicted
+++ resolved
@@ -38,15 +38,7 @@
       celestia-light-node-synced:
         condition: process_completed_successfully
     readiness_probe:
-<<<<<<< HEAD
-      initial_delay_seconds: 3
-      exec:
-        command: echo "true"
-    liveness_probe:
-      initial_delay_seconds: 3
-=======
       initial_delay_seconds: 5
->>>>>>> 4a99d529
       exec:
         command: echo "true"
 
@@ -57,11 +49,7 @@
       m1-da-light-node:
         condition: process_healthy
     readiness_probe:
-<<<<<<< HEAD
-      initial_delay_seconds: 3
-=======
       initial_delay_seconds: 5
->>>>>>> 4a99d529
       exec:
         command: echo "true"
 
@@ -72,10 +60,6 @@
       monza-full-node:
         condition: process_healthy
     readiness_probe:
-<<<<<<< HEAD
-      initial_delay_seconds: 3
-=======
       initial_delay_seconds: 30
->>>>>>> 4a99d529
       exec:
         command: echo "true"
