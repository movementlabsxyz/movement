version: "3"

environment:

processes:

  mcr-client-tests:
    command: |
      set -e
<<<<<<< HEAD
      RUST_BACKTRACE=1 cargo test -p mcr-settlement-client --features="e2e" -- --nocapture
=======
      cargo run --bin test-mcr-settlement-client
>>>>>>> 39f71423
    depends_on:
      eth:
        condition: process_healthy
    availability:
      # NOTE: `restart: exit_on_failure` is not needed since
      # exit_on_end implies it.
      exit_on_end: true<|MERGE_RESOLUTION|>--- conflicted
+++ resolved
@@ -7,11 +7,7 @@
   mcr-client-tests:
     command: |
       set -e
-<<<<<<< HEAD
-      RUST_BACKTRACE=1 cargo test -p mcr-settlement-client --features="e2e" -- --nocapture
-=======
       cargo run --bin test-mcr-settlement-client
->>>>>>> 39f71423
     depends_on:
       eth:
         condition: process_healthy
