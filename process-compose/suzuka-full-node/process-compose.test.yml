--- conflicted
+++ resolved
@@ -6,10 +6,6 @@
 
   suzuka-client-tests:
     command: |
-<<<<<<< HEAD
-      set -e
-=======
->>>>>>> 7c6078b8
       cargo test -p suzuka-client test_example_interaction -- --test-threads=1
     depends_on:
       suzuka-full-node:
