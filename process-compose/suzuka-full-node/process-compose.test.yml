--- conflicted
+++ resolved
@@ -6,12 +6,8 @@
 
   suzuka-client-tests:
     command: |
-<<<<<<< HEAD
-      cargo test -p suzuka-client test_example_interaction -- --test-threads=1
-=======
       set -e
       cargo test -p suzuka-client -- --test-threads=1
->>>>>>> 4a99d529
     depends_on:
       suzuka-full-node:
         condition: process_healthy
