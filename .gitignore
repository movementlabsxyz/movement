.DS_Store
proc-compose.temp.log
methods/guest/Cargo.lock
protocol-units/bridge/move-modules/.aptos/*
protocol-units/bridge/move-modules/build/*
protocol-units/bridge/contracts/cache/*
protocol-units/bridge/contracts/out/*
.idea/
target/
ledger_db/
state_merkle_db/
.etc
.movement
.idea
.vscode
.data
<<<<<<< HEAD
node_modules/
.env
=======
.env
node_modules
>>>>>>> 92a59dad
<|MERGE_RESOLUTION|>--- conflicted
+++ resolved
@@ -14,10 +14,6 @@
 .idea
 .vscode
 .data
-<<<<<<< HEAD
 node_modules/
 .env
-=======
-.env
-node_modules
->>>>>>> 92a59dad
+node_modules