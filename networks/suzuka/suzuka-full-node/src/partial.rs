use crate::SuzukaFullNode;
use m1_da_light_node_client::{
	blob_response, BatchWriteRequest, BlobWrite, LightNodeServiceClient,
	StreamReadFromHeightRequest,
};
use maptos_dof_execution::{
	v1::Executor, DynOptFinExecutor, ExecutableBlock, ExecutableTransactions, HashValue,
	SignatureVerifiedTransaction, SignedTransaction, Transaction,
};
use mcr_settlement_client::{
	eth_client::Client as McrEthSettlementClient, McrSettlementClientOperations,
};
use mcr_settlement_manager::CommitmentEventStream;
use mcr_settlement_manager::McrSettlementManager;
use mcr_settlement_manager::McrSettlementManagerOperations;
use movement_rest::MovementRest;
use movement_types::BlockCommitmentEvent;
use movement_types::{Block /*BlockCommitmentEvent*/};

use anyhow::Context;
use async_channel::{Receiver, Sender};
use sha2::Digest;
use tokio::sync::RwLock;
use tokio_stream::StreamExt;
use tracing::{debug, info};

use std::future::{self, Future};
use std::sync::Arc;
use std::time::Duration;

pub struct SuzukaPartialNode<T> {
	executor: T,
	transaction_sender: Sender<SignedTransaction>,
	pub transaction_receiver: Receiver<SignedTransaction>,
	light_node_client: Arc<RwLock<LightNodeServiceClient<tonic::transport::Channel>>>,
	settlement_manager: McrSettlementManager,
	movement_rest: MovementRest,
}

impl<T> SuzukaPartialNode<T>
where
	T: DynOptFinExecutor + Clone + Send + Sync,
{
	pub fn new<C>(
		executor: T,
		light_node_client: LightNodeServiceClient<tonic::transport::Channel>,
		settlement_client: C,
		movement_rest: MovementRest,
		config: &suzuka_config::Config,
	) -> (Self, impl Future<Output = Result<(), anyhow::Error>> + Send)
	where
		C: McrSettlementClientOperations + Send + 'static,
	{
		let (settlement_manager, commitment_events) =
			McrSettlementManager::new(settlement_client, &config.mcr);
		let (transaction_sender, transaction_receiver) = async_channel::unbounded();
		let bg_executor = executor.clone();
		(
			Self {
				executor,
				transaction_sender,
				transaction_receiver,
				light_node_client: Arc::new(RwLock::new(light_node_client)),
				settlement_manager,
				movement_rest,
			},
			read_commitment_events(commitment_events, bg_executor),
		)
	}

	fn bind_transaction_channel(&mut self) {
		self.executor.set_tx_channel(self.transaction_sender.clone());
	}

	pub fn bound<C>(
		executor: T,
		light_node_client: LightNodeServiceClient<tonic::transport::Channel>,
		settlement_client: C,
		movement_rest: MovementRest,
		config: &suzuka_config::Config,
	) -> Result<(Self, impl Future<Output = Result<(), anyhow::Error>> + Send), anyhow::Error>
	where
		C: McrSettlementClientOperations + Send + 'static,
	{
		let (mut node, background_task) =
			Self::new(executor, light_node_client, settlement_client, movement_rest, config);
		node.bind_transaction_channel();
		Ok((node, background_task))
	}

	pub async fn tick_write_transactions_to_da(&self) -> Result<(), anyhow::Error> {
		// limit the total time batching transactions
		let start_time = std::time::Instant::now();
		let end_time = start_time + std::time::Duration::from_millis(100);

		let mut transactions = Vec::new();

		while let Ok(transaction_result) =
			tokio::time::timeout(Duration::from_millis(100), self.transaction_receiver.recv()).await
		{
			match transaction_result {
				Ok(transaction) => {
					debug!("Got transaction: {:?}", transaction);

					let serialized_transaction = serde_json::to_vec(&transaction)?;
					transactions.push(BlobWrite { data: serialized_transaction });
				}
				Err(_) => {
					break;
				}
			}

			if std::time::Instant::now() > end_time {
				break;
			}
		}

		if transactions.len() > 0 {
			let client_ptr = self.light_node_client.clone();
			let mut light_node_client = client_ptr.write().await;
			light_node_client.batch_write(BatchWriteRequest { blobs: transactions }).await?;

			debug!("Wrote transactions to DA");
		}

		Ok(())
	}

	pub async fn write_transactions_to_da(&self) -> Result<(), anyhow::Error> {
		loop {
			self.tick_write_transactions_to_da().await?;
		}
	}

	// receive transactions from the transaction channel and send them to be executed
	// ! This assumes the m1 da light node is running sequencer mode
	pub async fn read_blocks_from_da(&self) -> Result<(), anyhow::Error> {
		let block_head_height = self.executor.get_block_head_height().await?;

		let mut stream = {
			let client_ptr = self.light_node_client.clone();
			let mut light_node_client = client_ptr.write().await;
			light_node_client
				.stream_read_from_height(StreamReadFromHeightRequest { height: block_head_height })
				.await?
		}
		.into_inner();

		while let Some(blob) = stream.next().await {
			debug!("Got blob: {:?}", blob);

			// get the block
			let (block_bytes, block_timestamp, block_id) = match blob?
				.blob
				.ok_or(anyhow::anyhow!("No blob in response"))?
				.blob_type
				.ok_or(anyhow::anyhow!("No blob type in response"))?
			{
				blob_response::BlobType::SequencedBlobBlock(blob) => {
					(blob.data, blob.timestamp, blob.blob_id)
				}
				_ => {
					anyhow::bail!("Invalid blob type in response")
				}
			};

			let block: Block = serde_json::from_slice(&block_bytes)?;

			debug!("Got block: {:?}", block);
			info!("Block micros timestamp: {:?}", block_timestamp);

			// get the transactions
			let mut block_transactions = Vec::new();
			let block_metadata = self
				.executor
				.build_block_metadata(HashValue::sha3_256_of(block_id.as_bytes()), block_timestamp)
				.await?;
			let block_metadata_transaction =
				SignatureVerifiedTransaction::Valid(Transaction::BlockMetadata(block_metadata));
			block_transactions.push(block_metadata_transaction);

			for transaction in block.transactions {
				let signed_transaction: SignedTransaction = serde_json::from_slice(&transaction.0)?;
				let signature_verified_transaction = SignatureVerifiedTransaction::Valid(
					Transaction::UserTransaction(signed_transaction),
				);
				block_transactions.push(signature_verified_transaction);
			}

			// form the executable transactions vec
			let block = ExecutableTransactions::Unsharded(block_transactions);

			// hash the block bytes
			let mut hasher = sha2::Sha256::new();
			hasher.update(&block_bytes);
			let slice = hasher.finalize();
			let block_hash = HashValue::from_slice(slice.as_slice())?;

			// form the executable block and execute it
			let executable_block = ExecutableBlock::new(block_hash, block);
			let block_id = executable_block.block_id;
			let commitment = self.executor.execute_block_opt(executable_block).await?;

			debug!("Executed block: {:?}", block_id);

			// todo: this needs defaults
			match self.settlement_manager.post_block_commitment(commitment).await {
				Ok(_) => {}
				Err(e) => {
					debug!("Failed to post block commitment: {:?}", e);
				}
			}
		}

		Ok(())
	}
}

pub async fn read_commitment_events<T>(
	mut stream: CommitmentEventStream,
	executor: T,
) -> anyhow::Result<()>
where
	T: DynOptFinExecutor + Send + Sync,
{
	while let Some(res) = stream.next().await {
		let event = res?;
		match event {
			BlockCommitmentEvent::Accepted(commitment) => {
				debug!("Commitment accepted: {:?}", commitment);
				executor.set_finalized_block_height(commitment.height)?;
			}
			BlockCommitmentEvent::Rejected { height, reason } => {
				debug!("Commitment rejected: {:?} {:?}", height, reason);
				// TODO: block reversion
			}
		}
	}
<<<<<<< HEAD
	Ok(())
=======

	Ok(future::pending().await)
>>>>>>> 032353a2
}

impl<T> SuzukaFullNode for SuzukaPartialNode<T>
where
	T: DynOptFinExecutor + Clone + Send + Sync,
{
	/// Runs the services until crash or shutdown.
	async fn run_services(&self) -> Result<(), anyhow::Error> {
		self.executor.run_service().await?;

		Ok(())
	}

	/// Runs the background tasks until crash or shutdown.
	async fn run_background_tasks(&self) -> Result<(), anyhow::Error> {
		self.executor.run_background_tasks().await?;

		Ok(())
	}

	// ! Currently this only implements opt.
	/// Runs the executor until crash or shutdown.
	async fn run_executor(&self) -> Result<(), anyhow::Error> {
		// ! todo: this is a temporary solution to rollover the genesis block, really this (a) needs to be read from the DA and (b) requires modifications to Aptos Core.
		self.executor.rollover_genesis_block().await?;
		// wait for both tasks to finish
		tokio::try_join!(self.write_transactions_to_da(), self.read_blocks_from_da())?;

		Ok(())
	}

	/// Runs the maptos rest api service until crash or shutdown.
	async fn run_movement_rest(&self) -> Result<(), anyhow::Error> {
		self.movement_rest.run_service().await?;
		Ok(())
	}
}

impl SuzukaPartialNode<Executor> {
	pub async fn try_from_config(
		config: suzuka_config::Config,
	) -> Result<(Self, impl Future<Output = Result<(), anyhow::Error>> + Send), anyhow::Error> {
		let (tx, _) = async_channel::unbounded();

		// todo: extract into getter
		let light_node_connection_hostname = match &config.m1_da_light_node.m1_da_light_node_config
		{
			m1_da_light_node_util::config::Config::Local(local) => {
				local.m1_da_light_node.m1_da_light_node_connection_hostname.clone()
			}
		};

		// todo: extract into getter
		let light_node_connection_port = match &config.m1_da_light_node.m1_da_light_node_config {
			m1_da_light_node_util::config::Config::Local(local) => {
				local.m1_da_light_node.m1_da_light_node_connection_port.clone()
			}
		};

		// todo: extract into getter
		let light_node_client = LightNodeServiceClient::connect(format!(
			"http://{}:{}",
			light_node_connection_hostname, light_node_connection_port
		))
		.await?;

		let executor = Executor::try_from_config(tx, config.execution_config.maptos_config.clone())
			.context("Failed to get executor from environment")?;
		let settlement_client =
			McrEthSettlementClient::build_with_config(config.mcr.clone()).await?;
		let movement_rest = MovementRest::try_from_env(Some(executor.executor.context.clone()))?;
		Self::bound(executor, light_node_client, settlement_client, movement_rest, &config)
	}
}<|MERGE_RESOLUTION|>--- conflicted
+++ resolved
@@ -236,12 +236,8 @@
 			}
 		}
 	}
-<<<<<<< HEAD
-	Ok(())
-=======
 
 	Ok(future::pending().await)
->>>>>>> 032353a2
 }
 
 impl<T> SuzukaFullNode for SuzukaPartialNode<T>
