--- conflicted
+++ resolved
@@ -30,13 +30,10 @@
 suzuka-config = { workspace = true }
 dot-movement = { workspace = true }
 godfig = { workspace = true }
-<<<<<<< HEAD
 tracing-subscriber = { workspace = true }
 console-subscriber = { workspace = true }
 rocksdb = { workspace = true }
-=======
 tracing = { workspace = true }
->>>>>>> 46c10611
 
 [features]
 default = []
