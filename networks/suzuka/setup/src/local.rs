use crate::SuzukaFullNodeSetupOperations;
use dot_movement::DotMovement;

// use tracing::debug;

#[derive(Debug, Clone, Default)]
pub struct Local {
<<<<<<< HEAD
	// this is just for the current version without settlement because this field is never read.
	mcr_settlement_strategy: mcr_settlement_setup::local::Local,
=======
	mcr_settlement_strategy: mcr_settlement_setup::Setup
>>>>>>> 6a2270f1
}

impl Local {
	pub fn new() -> Self {
		Self { mcr_settlement_strategy: Default::default() }
	}

	async fn run_m1_da_light_node_setup(
		&self,
		dot_movement: DotMovement,
		mut config: suzuka_config::Config,
	) -> Result<(suzuka_config::Config, tokio::task::JoinHandle<Result<String, anyhow::Error>>), anyhow::Error> {
		// Run the m1_da_light_node_setup
		let m1_da_light_node_config = config.m1_da_light_node.clone();

		// Run the m1_da_light_node_setup
		let new_m1_da_light_node_config =
			m1_da_light_node_setup::setup(dot_movement.clone(), m1_da_light_node_config).await?;

		// Update the config with the new m1_da_light_node_config
		config.m1_da_light_node = new_m1_da_light_node_config;

		tracing::info!("Running mcr_settlement_setup");
		let mcr_settlement_config: mcr_settlement_config::Config = config.mcr.clone();
		let (mcr_config, join_handle) = self.mcr_settlement_strategy.setup(&dot_movement, mcr_settlement_config).await?;
		config.mcr = mcr_config;

		Ok((config, join_handle))
	}

	async fn setup_maptos_execution_config(
		&self,
		dot_movement: DotMovement,
		mut config: suzuka_config::Config,
	) -> Result<suzuka_config::Config, anyhow::Error> {
		// update the db path
		let chain_id = config.execution_config.maptos_config.chain.maptos_chain_id;
		let db_path = dot_movement
			.get_path()
			.join("maptos")
			.join(chain_id.to_string())
			.join(".maptos");
		config.execution_config.maptos_config.chain.maptos_db_path.replace(db_path);

		Ok(config)
	}
}

impl SuzukaFullNodeSetupOperations for Local {
	async fn setup(
		&self,
		dot_movement: DotMovement,
		config: suzuka_config::Config,
	) -> Result<(suzuka_config::Config, tokio::task::JoinHandle<Result<String, anyhow::Error>>), anyhow::Error> {
		// Run the m1_da_light_node_setup
		let (config, join_handle) = self.run_m1_da_light_node_setup(dot_movement.clone(), config).await?;

		// run the maptos execution config setup
		let config = self.setup_maptos_execution_config(dot_movement.clone(), config).await?;

		// Placeholder for returning the actual configuration.
		Ok((config, join_handle))
	}
}<|MERGE_RESOLUTION|>--- conflicted
+++ resolved
@@ -5,12 +5,7 @@
 
 #[derive(Debug, Clone, Default)]
 pub struct Local {
-<<<<<<< HEAD
-	// this is just for the current version without settlement because this field is never read.
-	mcr_settlement_strategy: mcr_settlement_setup::local::Local,
-=======
 	mcr_settlement_strategy: mcr_settlement_setup::Setup
->>>>>>> 6a2270f1
 }
 
 impl Local {
