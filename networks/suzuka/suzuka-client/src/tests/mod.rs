--- conflicted
+++ resolved
@@ -1,7 +1,5 @@
-<<<<<<< HEAD
 pub mod alice_bob;
 pub mod indexer_stream;
-=======
 use crate::load_soak_testing::{execute_test, init_test, ExecutionConfig, Scenario, TestKind};
 use crate::{
 	coin_client::CoinClient,
@@ -510,5 +508,4 @@
 	}
 
 	Ok(())
-}
->>>>>>> 9c54d9e7
+}