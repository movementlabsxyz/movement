--- conflicted
+++ resolved
@@ -13,20 +13,16 @@
 [[bin]]
 name = "demo_scenario"
 path = "bin/demo_scenario.rs"
-[[bin]]
-name = "basic_alice_bob"
-path = "bin/basic_alice_bob.rs"
+#[[bin]]
+# name = "basic_alice_bob"
+# path = "bin/basic_alice_bob.rs"
 
 # See more keys and their definitions at https://doc.rust-lang.org/cargo/reference/manifest.html
 
 [dependencies]
-<<<<<<< HEAD
 aptos-sdk = { workspace = true }
 aptos-types = { workspace = true }
-=======
->>>>>>> 0d312b58
 anyhow = { workspace = true }
-aptos-sdk = { workspace = true }
 async-trait = { workspace = true }
 futures = { workspace = true }
 itertools = { workspace = true, default-features = true }
@@ -34,24 +30,19 @@
 once_cell = { workspace = true }
 tokio = { workspace = true }
 rand = { workspace = true }
-<<<<<<< HEAD
-maptos-execution-util = { workspace = true }
 commander = { workspace = true }
 buildtime-helpers = { workspace = true }
 serde = { workspace = true }
 serde_yaml = { workspace = true }
 chrono = { workspace = true }
 bcs = { workspace = true }
-=======
 rayon = { workspace = true }
-serde  = { workspace = true, features = ["derive"] }
 serde_json  = { workspace = true }
 thiserror = { workspace = true }
 tracing-subscriber = { workspace = true, features = ["env-filter", "json"] }
 tracing = { workspace = true }
 url = { workspace = true }
 
->>>>>>> 0d312b58
 
 [lints]
 workspace = true