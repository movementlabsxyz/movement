use std::{sync::Arc, time::Duration};

use anyhow::Context;
use async_channel::{Receiver, Sender};
use sha2::Digest;
use tokio::sync::RwLock;
use tokio_stream::StreamExt;
use tracing::debug;

use monza_executor::{
	v1::MonzaExecutorV1, ExecutableBlock, ExecutableTransactions, HashValue, MonzaExecutor,
	SignatureVerifiedTransaction, SignedTransaction, Transaction,
};
use movement_types::Block;
// FIXME: glob imports are bad style
use crate::*;
use m1_da_light_node_client::*;

#[derive(Clone)]
pub struct MonzaPartialNode<T: MonzaExecutor + Send + Sync + Clone> {
	executor: T,
	transaction_sender: Sender<SignedTransaction>,
	pub transaction_receiver: Receiver<SignedTransaction>,
	light_node_client: Arc<RwLock<LightNodeServiceClient<tonic::transport::Channel>>>,
}

impl<T: MonzaExecutor + Send + Sync + Clone> MonzaPartialNode<T> {
	pub fn new(
		executor: T,
		light_node_client: LightNodeServiceClient<tonic::transport::Channel>,
	) -> Self {
		let (transaction_sender, transaction_receiver) = async_channel::unbounded();
		Self {
<<<<<<< HEAD
			executor: executor,
=======
			executor,
>>>>>>> 69bd6215
			transaction_sender,
			transaction_receiver,
			light_node_client: Arc::new(RwLock::new(light_node_client)),
		}
	}

	fn bind_transaction_channel(&mut self) {
		self.executor.set_tx_channel(self.transaction_sender.clone());
	}

	pub fn bound(
		executor: T,
		light_node_client: LightNodeServiceClient<tonic::transport::Channel>,
	) -> Result<Self, anyhow::Error> {
		let mut node = Self::new(executor, light_node_client);
		node.bind_transaction_channel();
		Ok(node)
	}

	pub async fn tick_write_transactions_to_da(&self) -> Result<(), anyhow::Error> {
		// limit the total time batching transactions
		let start_time = std::time::Instant::now();
		let end_time = start_time + std::time::Duration::from_millis(100);

		let mut transactions = Vec::new();

		while let Ok(transaction_result) =
			tokio::time::timeout(Duration::from_millis(100), self.transaction_receiver.recv()).await
		{
			match transaction_result {
				Ok(transaction) => {
					debug!("Got transaction: {:?}", transaction);

					let serialized_transaction = serde_json::to_vec(&transaction)?;
					transactions.push(BlobWrite { data: serialized_transaction });
				}
				Err(_) => {
					break;
				}
			}

			if std::time::Instant::now() > end_time {
				break;
			}
		}

		if transactions.len() > 0 {
			let client_ptr = self.light_node_client.clone();
			let mut light_node_client = client_ptr.write().await;
			light_node_client.batch_write(BatchWriteRequest { blobs: transactions }).await?;

			tracing::debug!("Wrote transactions to DA");
		}

		Ok(())
	}

	pub async fn write_transactions_to_da(&self) -> Result<(), anyhow::Error> {
		loop {
			self.tick_write_transactions_to_da().await?;
		}
	}

	// receive transactions from the transaction channel and send them to be executed
	// ! This assumes the m1 da light node is running sequencer mode
	pub async fn read_blocks_from_da(&self) -> Result<(), anyhow::Error> {
		let block_head_height = self.executor.get_block_head_height().await?;

		let mut stream = {
			let client_ptr = self.light_node_client.clone();
			let mut light_node_client = client_ptr.write().await;
			light_node_client
				.stream_read_from_height(StreamReadFromHeightRequest { height: block_head_height })
				.await?
		}
		.into_inner();

		while let Some(blob) = stream.next().await {
			debug!("Got blob: {:?}", blob);

			// get the block
			let (block_bytes, block_timestamp, block_id) = match blob?
				.blob
				.ok_or(anyhow::anyhow!("No blob in response"))?
				.blob_type
				.ok_or(anyhow::anyhow!("No blob type in response"))?
			{
				blob_response::BlobType::SequencedBlobBlock(blob) => {
					(blob.data, blob.timestamp, blob.blob_id)
				}
				_ => {
					anyhow::bail!("Invalid blob type in response")
				}
			};

			// get the block
			let block: Block = serde_json::from_slice(&block_bytes)?;

			debug!("Got block: {:?}", block);

			// get the transactions
			let mut block_transactions = Vec::new();
			let block_metadata = self
				.executor
				.build_block_metadata(HashValue::sha3_256_of(block_id.as_bytes()), block_timestamp)
				.await?;
			let block_metadata_transaction =
				SignatureVerifiedTransaction::Valid(Transaction::BlockMetadata(block_metadata));
			block_transactions.push(block_metadata_transaction);

			for transaction in block.transactions {
				let signed_transaction: SignedTransaction = serde_json::from_slice(&transaction.0)?;
				let signature_verified_transaction = SignatureVerifiedTransaction::Valid(
					Transaction::UserTransaction(signed_transaction),
				);
				block_transactions.push(signature_verified_transaction);
			}

			// form the executable transactions vec
			let block = ExecutableTransactions::Unsharded(block_transactions);

			// hash the block bytes
			let mut hasher = sha2::Sha256::new();
			hasher.update(&block_bytes);
			let slice = hasher.finalize();
			let block_hash = HashValue::from_slice(slice.as_slice())?;

			// form the executable block and execute it
			let executable_block = ExecutableBlock::new(block_hash, block);
			let block_id = executable_block.block_id;
			self.executor.execute_block_opt(executable_block).await?;

			debug!("Executed block: {:?}", block_id);
		}

		Ok(())
	}
}

impl<T: MonzaExecutor + Send + Sync + Clone> MonzaFullNode for MonzaPartialNode<T> {
	/// Runs the services until crash or shutdown.
	async fn run_services(&self) -> Result<(), anyhow::Error> {
		self.executor.run_service().await?;

		Ok(())
	}

	/// Runs the background tasks until crash or shutdown.
	async fn run_background_tasks(&self) -> Result<(), anyhow::Error> {
		self.executor.run_background_tasks().await?;

		Ok(())
	}

	// ! Currently this only implements opt.
	/// Runs the executor until crash or shutdown.
	async fn run_executor(&self) -> Result<(), anyhow::Error> {
		// wait for both tasks to finish
		tokio::try_join!(self.write_transactions_to_da(), self.read_blocks_from_da())?;

		Ok(())
	}
}

impl MonzaPartialNode<MonzaExecutorV1> {
	pub async fn try_from_env() -> Result<Self, anyhow::Error> {
		let (tx, _) = async_channel::unbounded();
		let light_node_client = LightNodeServiceClient::connect("http://0.0.0.0:30730").await?;
		let executor = MonzaExecutorV1::try_from_env(tx)
			.await
			.context("Failed to get executor from environment")?;
		Self::bound(executor, light_node_client)
	}
}<|MERGE_RESOLUTION|>--- conflicted
+++ resolved
@@ -31,11 +31,7 @@
 	) -> Self {
 		let (transaction_sender, transaction_receiver) = async_channel::unbounded();
 		Self {
-<<<<<<< HEAD
-			executor: executor,
-=======
 			executor,
->>>>>>> 69bd6215
 			transaction_sender,
 			transaction_receiver,
 			light_node_client: Arc::new(RwLock::new(light_node_client)),
