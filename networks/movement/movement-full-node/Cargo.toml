[package]
name = "movement-full-node"
version = { workspace = true }
edition = { workspace = true }
license = { workspace = true }
authors = { workspace = true }
repository = { workspace = true }
homepage = { workspace = true }
publish = { workspace = true }
rust-version = { workspace = true }

# See more keys and their definitions at https://doc.rust-lang.org/cargo/reference/manifest.html

[dependencies]
maptos-dof-execution = { workspace = true }
prost = { workspace = true }
movement-da-light-node-proto = { workspace = true, features = ["client"] }
movement-da-util = { workspace = true }
maptos-execution-util = { workspace = true }
mcr-settlement-client = { workspace = true, features = ["eth"] }
mcr-settlement-manager = { workspace = true }
serde_json = { workspace = true }
anyhow = { workspace = true }
futures = { workspace = true }
tokio = { workspace = true }
tokio-stream = { workspace = true }
sha2 = { workspace = true }
tonic = { workspace = true }
movement-types = { workspace = true }
movement-rest = { workspace = true }
movement-tracing = { workspace = true }
movement-config = { workspace = true }
dot-movement = { workspace = true }
godfig = { workspace = true }
tracing-subscriber = { workspace = true }
console-subscriber = { workspace = true }
rocksdb = { workspace = true }
tracing = { workspace = true }
bcs = { workspace = true }
zstd = { workspace = true }
hyper = { workspace = true }
hex = { workspace = true }
mcr-settlement-config = { workspace = true }
clap = { workspace =  true }
movement-da-light-node-client = { workspace = true}
aptos-framework-elsa-to-biarritz-rc1-migration = { workspace = true }
movement-signer = { workspace = true }
movement-signer-loader = { workspace = true }
syncador = { workspace = true }
syncup = { workspace = true }
<<<<<<< HEAD
chrono = { workspace = true }
=======
aptos-crypto = { workspace = true }
aptos-sdk = { workspace = true }
k256 = { workspace = true }
alloy-signer = { workspace = true }
chrono = { workspace = true }
maptos-opt-executor = { workspace = true }
>>>>>>> 18e6297f

[features]
default = []
logging = []


[lints]
workspace = true<|MERGE_RESOLUTION|>--- conflicted
+++ resolved
@@ -48,16 +48,12 @@
 movement-signer-loader = { workspace = true }
 syncador = { workspace = true }
 syncup = { workspace = true }
-<<<<<<< HEAD
-chrono = { workspace = true }
-=======
 aptos-crypto = { workspace = true }
 aptos-sdk = { workspace = true }
 k256 = { workspace = true }
 alloy-signer = { workspace = true }
 chrono = { workspace = true }
 maptos-opt-executor = { workspace = true }
->>>>>>> 18e6297f
 
 [features]
 default = []
