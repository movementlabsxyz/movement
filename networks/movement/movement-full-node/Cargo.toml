[package]
name = "movement-full-node"
version = { workspace = true }
edition = { workspace = true }
license = { workspace = true }
authors = { workspace = true }
repository = { workspace = true }
homepage = { workspace = true }
publish = { workspace = true }
rust-version = { workspace = true }

# See more keys and their definitions at https://doc.rust-lang.org/cargo/reference/manifest.html

[dependencies]
maptos-dof-execution = { workspace = true }
prost = { workspace = true }
movement-da-light-node-proto = { workspace = true, features = ["client"] }
movement-da-util = { workspace = true }
mcr-settlement-client = { workspace = true, features = ["eth"] }
mcr-settlement-manager = { workspace = true }
serde_json = { workspace = true }
anyhow = { workspace = true }
futures = { workspace = true }
tokio = { workspace = true }
tokio-stream = { workspace = true }
sha2 = { workspace = true }
tonic = { workspace = true }
movement-types = { workspace = true }
movement-rest = { workspace = true }
movement-tracing = { workspace = true }
movement-config = { workspace = true }
dot-movement = { workspace = true }
godfig = { workspace = true }
tracing-subscriber = { workspace = true }
console-subscriber = { workspace = true }
rocksdb = { workspace = true }
tracing = { workspace = true }
bcs = { workspace = true }
zstd = { workspace = true }
hyper = { workspace = true }
hex = { workspace = true }
mcr-settlement-config = { workspace = true }
clap = { workspace =  true }
movement-da-light-node-client = { workspace = true}
aptos-framework-elsa-to-biarritz-rc1-migration = { workspace = true }
movement-signer = { workspace = true }
movement-signer-loader = { workspace = true }
<<<<<<< HEAD
=======
syncador = { workspace = true }
syncup = { workspace = true }
>>>>>>> e85bfbf8

[features]
default = []
logging = []


[lints]
workspace = true<|MERGE_RESOLUTION|>--- conflicted
+++ resolved
@@ -45,11 +45,8 @@
 aptos-framework-elsa-to-biarritz-rc1-migration = { workspace = true }
 movement-signer = { workspace = true }
 movement-signer-loader = { workspace = true }
-<<<<<<< HEAD
-=======
 syncador = { workspace = true }
 syncup = { workspace = true }
->>>>>>> e85bfbf8
 
 [features]
 default = []
