use super::partial::MovementPartialNode;
use anyhow::Context;
use godfig::{backend::config_file::ConfigFile, Godfig};
use maptos_opt_executor::executor::TxExecutionResult;
use movement_config::Config;
use tokio::signal::unix::signal;
use tokio::signal::unix::SignalKind;
use tokio::sync::mpsc::unbounded_channel;

#[derive(Clone)]
pub struct Manager {
	godfig: Godfig<Config, ConfigFile>,
}

// Implements a very simple manager using a marker strategy pattern.
impl Manager {
	pub async fn new(file: tokio::fs::File) -> Result<Self, anyhow::Error> {
		let godfig = Godfig::new(ConfigFile::new(file), vec![]);
		Ok(Self { godfig })
	}

	pub async fn try_run(&self) -> Result<(), anyhow::Error> {
		let (stop_tx, stop_rx) = tokio::sync::watch::channel(());
		tokio::spawn({
			let mut sigterm =
				signal(SignalKind::terminate()).context("can't register to SIGTERM.")?;
			let mut sigint =
				signal(SignalKind::interrupt()).context("can't register to SIGKILL.")?;
			let mut sigquit = signal(SignalKind::quit()).context("can't register to SIGKILL.")?;
			async move {
				loop {
					tokio::select! {
						_ = sigterm.recv() => (),
						_ = sigint.recv() => (),
						_ = sigquit.recv() => (),
					};
					tracing::info!("Receive Terminate Signal");
					if let Err(err) = stop_tx.send(()) {
						tracing::warn!("Can't update stop watch channel because :{err}");
						return Err::<(), anyhow::Error>(anyhow::anyhow!(err));
					}
				}
			}
		});

		let config = self.godfig.try_wait_for_ready().await?;

		let (mempool_tx_exec_result_sender, mempool_commit_tx_receiver) =
			unbounded_channel::<Vec<TxExecutionResult>>();

		let node = MovementPartialNode::try_from_config(config, mempool_tx_exec_result_sender)
			.await
			.context("Failed to create the executor")?;

		let join_handle = tokio::spawn(node.run(mempool_commit_tx_receiver, stop_rx));
		join_handle.await??;
<<<<<<< HEAD
		// // Use tokio::select! to wait for either the handle or a cancellation signal
		// tokio::select! {
		// 	_ = stop_rx.changed() =>(),
		// 	// manage Movement node execution return.
		// 	res = join_handle => {
		// 		res??;
		// 	},
		// };
=======
>>>>>>> 5a454cbb

		Ok(())
	}
}<|MERGE_RESOLUTION|>--- conflicted
+++ resolved
@@ -54,17 +54,6 @@
 
 		let join_handle = tokio::spawn(node.run(mempool_commit_tx_receiver, stop_rx));
 		join_handle.await??;
-<<<<<<< HEAD
-		// // Use tokio::select! to wait for either the handle or a cancellation signal
-		// tokio::select! {
-		// 	_ = stop_rx.changed() =>(),
-		// 	// manage Movement node execution return.
-		// 	res = join_handle => {
-		// 		res??;
-		// 	},
-		// };
-=======
->>>>>>> 5a454cbb
 
 		Ok(())
 	}
