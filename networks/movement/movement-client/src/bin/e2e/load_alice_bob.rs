--- conflicted
+++ resolved
@@ -115,25 +115,14 @@
 		let pending_tx = coin_client
 			.transfer(&mut alice, bob.address(), 1_000_000, None)
 			.await
-<<<<<<< HEAD
 			.context("Prepare Failed to submit transaction to transfer coins")?;
-=======
-			.context("Failed to submit transaction to transfer coins")?;
 
 		info!(tx_hash = %pending_tx.hash, "waiting for transaction");
-
->>>>>>> 6ea97578
 		rest_client
 			.wait_for_transaction(&pending_tx)
 			.await
-<<<<<<< HEAD
 			.context("Prepare Failed when waiting for the transfer transaction")?;
-		tracing::info!("Scenario:{} prepare done. account created and founded", self.id,);
-=======
-			.context("Failed when waiting for the transfer transaction")?;
-
-		info!("account created and funded");
->>>>>>> 6ea97578
+		info!("Scenario:{} prepare done. account created and founded", self.id,);
 
 		self.alice = Some(alice);
 		self.bob = Some(bob);
@@ -150,62 +139,32 @@
 
 		for index in 0..2 {
 			// Have Bob send Alice some coins.
-<<<<<<< HEAD
-			tracing::info!("Scenario:{} Before Sent Tx Alice -> Bob index:{index}", self.id);
-			let txn_hash = coin_client
+			info!("Scenario:{} Before Sent Tx Alice -> Bob index:{index}", self.id);
+			let pending_tx = coin_client
 				.transfer(bob, alice.address(), 10, None)
 				.await
 				//				.context("Failed to submit transaction to transfer coins")
 				.map_err(|err| anyhow::anyhow!("Alice Tx sublit failed because {err}"))?;
-			tracing::info!(
-				"Scenario:{} Sent Tx Alice -> Bob   index:{index} submit:{:?}",
-				self.id,
-				txn_hash
-			);
-=======
-			let pending_tx = coin_client
-				.transfer(bob, alice.address(), 10, None)
-				.await
-				.context("Failed to submit transaction to transfer coins")?;
-			info!(tx_hash = %pending_tx.hash, "waiting for Bob -> Alice transfer to complete");
->>>>>>> 6ea97578
-			rest_client
-				.wait_for_transaction(&pending_tx)
-				.await
-				//				.context("Failed when waiting for the transfer transaction")
-				.map_err(|err| {
-					anyhow::anyhow!("Alice Tx failed:{txn_hash:?} index:{index} because {err}")
-				})?;
+			info!(scenario = %self.id, tx_hash = %pending_tx.hash, index = %index, "waiting for Bob -> Alice transfer to complete");
+
+			rest_client.wait_for_transaction(&pending_tx).await.map_err(|err| {
+				anyhow::anyhow!("Alice Tx failed:{pending_tx:?} index:{index} because {err}")
+			})?;
 
 			// Have Alice send Bob some more coins.
-<<<<<<< HEAD
-			tracing::info!("Scenario:{} Before Sent Tx Bob -> Alice index:{index}", self.id);
-			let txn_hash = coin_client
+			info!("Scenario:{} Before Sent Tx Bob -> Alice index:{index}", self.id);
+			let pending_tx = coin_client
 				.transfer(alice, bob.address(), 10, None)
 				.await
 				//				.context("Failed to submit transaction to transfer coins")
 				.map_err(|err| {
 					anyhow::anyhow!("Bob Tx submit index:{index} failed because {err}")
 				})?;
-			tracing::info!(
-				"Scenario:{} Sent Tx Bob -> Alice  index:{index} submit:{:?}",
-				self.id,
-				txn_hash
-			);
-=======
-			let pending_tx = coin_client
-				.transfer(alice, bob.address(), 10, None)
-				.await
-				.context("Failed to submit transaction to transfer coins")?;
-			info!(tx_hash = %pending_tx.hash, "waiting for Alice -> Bob transfer to complete");
->>>>>>> 6ea97578
-			rest_client
-				.wait_for_transaction(&pending_tx)
-				.await
-				//				.context("Failed when waiting for the transfer transaction")
-				.map_err(|err| {
-					anyhow::anyhow!("Bob Tx failed:{txn_hash:?} index:{index} because {err}")
-				})?;
+			info!(scenario = %self.id, tx_hash = %pending_tx.hash, index = %index, "waiting for Alice -> Bob transfer to complete");
+
+			rest_client.wait_for_transaction(&pending_tx).await.map_err(|err| {
+				anyhow::anyhow!("Bob Tx failed:{pending_tx:?} index:{index} because {err}")
+			})?;
 		}
 
 		// Print final balances.
