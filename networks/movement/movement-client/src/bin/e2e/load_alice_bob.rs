use anyhow::{Context, Result};
use aptos_sdk::{
	coin_client::CoinClient,
	rest_client::{Client, FaucetClient},
	types::LocalAccount,
};
use movement_client::load_soak_testing::util::add_account_to_accounts_file;
use movement_client::load_soak_testing::util::create_signed_transfer_transaction;
use movement_client::load_soak_testing::util::get_account_from_list;
use movement_client::load_soak_testing::util::FAUCET_URL;
use movement_client::load_soak_testing::util::NODE_URL;
use movement_client::load_soak_testing::{execute_test, init_test, ExecutionConfig, Scenario};
use std::path::Path;
use std::sync::Arc;
use tracing::info;

fn main() {
	// Define the Test config. Use the default parameters.
	let config = ExecutionConfig::default();

	// Init the Test before execution
	if let Err(err) = init_test(&config) {
		println!("Test init fail ; {err}",);
	}

	// Execute the test.
	let result = execute_test(config, Arc::new(create_scenario));
	tracing::info!("End Test with result {result:?}",);
}

// Scenario constructor function use by the Test runtime to create new scenarios.
fn create_scenario(id: usize) -> Box<dyn Scenario> {
	Box::new(BasicScenario::new(id))
}

pub struct BasicScenario {
	id: usize,
	alice: Option<LocalAccount>,
	bob: Option<LocalAccount>,
}

impl BasicScenario {
	pub fn new(id: usize) -> Self {
		BasicScenario { id, alice: None, bob: None }
	}
}

#[async_trait::async_trait]
impl Scenario for BasicScenario {
	#[tracing::instrument(skip(self), fields(scenario = self.id))]
	async fn prepare(&mut self) -> Result<(), anyhow::Error> {
<<<<<<< HEAD
		let rest_client = Client::new(NODE_URL.clone());
		let faucet_client = FaucetClient::new(FAUCET_URL.clone(), NODE_URL.clone());
		let faucet_client = faucet_client.with_auth_token("notreal".to_string());

		if std::env::var_os("TEST_ALICE_BOB_ACCOUNT_READ_FROM_FILE").is_some() {
			//bob always 0. Only use to receive transfer.
			let (priv_key, address) = get_account_from_list(0)?;
			let sequence_number = match rest_client.get_account(address).await {
				Ok(response) => response.into_inner().sequence_number,
				Err(_) => {
					tracing::warn!("File private_key:{priv_key} not created, create it.");
					faucet_client.fund(address, 100_000_000_000).await.unwrap();
					0
				}
			};
			self.bob = Some(LocalAccount::new(address, priv_key, sequence_number));
			// Alice account is the scenario id   + 1 (because bob is 0)
			let (priv_key, address) = get_account_from_list(self.id + 1)?;
			let sequence_number = match rest_client.get_account(address).await {
				Ok(response) => response.into_inner().sequence_number,
				Err(_) => {
					tracing::warn!("File private_key:{priv_key} not created, create it.");
					faucet_client.fund(address, 100_000_000_000).await.unwrap();
					0
				}
			};
			info!("Scenario:{} prepare done. account loaded", self.id,);
			self.alice = Some(LocalAccount::new(address, priv_key, sequence_number));
		} else {
			//create and fund a new account.

			// Create two accounts locally, Alice and Bob.
			let alice = LocalAccount::generate(&mut rand::rngs::OsRng);
			let bob = LocalAccount::generate(&mut rand::rngs::OsRng); // <:!:section_2

			// Print account addresses.
			info!(
				address_alice = %alice.address().to_hex_literal(),
				address_bob = %bob.address().to_hex_literal(),
				"accounts created",
			);

			// Create the accounts on chain, but only fund Alice.
			faucet_client.fund(alice.address(), 100_000_000_000).await.unwrap();
			faucet_client.create_account(bob.address()).await.unwrap();
			info!("Scenario:{} prepare done. account created and founded", self.id,);

			if let Some(account_file) = std::env::var_os("TEST_ALICE_BOB_ACCOUNT_FILE_PATH") {
				let account_file = Path::new(&account_file);
				add_account_to_accounts_file(
					account_file,
					alice.public_key(),
					alice.private_key(),
				)?;
			}

			self.alice = Some(alice);
			self.bob = Some(bob);
		}

=======
		info!(
			"Scenario:{} prepare start. NODE_URL:{} FAUCET_URL:{}",
			self.id,
			&NODE_URL.to_string(),
			&FAUCET_URL.to_string()
		);

		let rest_client = Client::new(NODE_URL.clone());
		let faucet_client = FaucetClient::new(FAUCET_URL.clone(), NODE_URL.clone());
		//let faucet_client = faucet_client.with_auth_token("notreal".to_string());

		if std::env::var_os("TEST_ALICE_BOB_ACCOUNT_READ_FROM_FILE").is_some() {
			//bob always 0. Only use to receive transfer.
			let (priv_key, address) = get_account_from_list(0)?;
			let sequence_number = match rest_client.get_account(address).await {
				Ok(response) => response.into_inner().sequence_number,
				Err(_) => {
					tracing::warn!("Bod account:{address} not created, create it.");
					faucet_client.fund(address, 100_000_000_000).await.unwrap();
					tracing::warn!("Bod account:{address} funded.");
					0
				}
			};
			info!(
				"Scenario:{} prepare. Bob Account:{address} sequence_number:{sequence_number}",
				self.id,
			);
			self.bob = Some(LocalAccount::new(address, priv_key, sequence_number));
			// Alice account is the scenario id   + 1 (because bob is 0)
			let (priv_key, address) = get_account_from_list(self.id + 1)?;
			let sequence_number = match rest_client.get_account(address).await {
				Ok(response) => response.into_inner().sequence_number,
				Err(_) => {
					tracing::warn!("Alice account:{address} not created, create it.");
					faucet_client.fund(address, 100_000_000_000).await.unwrap();
					0
				}
			};
			info!("Scenario:{} prepare done. account loaded", self.id,);
			self.alice = Some(LocalAccount::new(address, priv_key, sequence_number));
		} else {
			//create and fund a new account.

			// Create two accounts locally, Alice and Bob.
			let alice = LocalAccount::generate(&mut rand::rngs::OsRng);
			let bob = LocalAccount::generate(&mut rand::rngs::OsRng); // <:!:section_2

			// Print account addresses.
			info!(
				address_alice = %alice.address().to_hex_literal(),
				address_bob = %bob.address().to_hex_literal(),
				"accounts created",
			);

			// Create the accounts on chain, but only fund Alice.
			faucet_client.fund(alice.address(), 100_000_000_000).await.unwrap();
			faucet_client.create_account(bob.address()).await.unwrap();
			info!("Scenario:{} prepare done. account created and founded", self.id,);

			if let Some(account_file) = std::env::var_os("TEST_ALICE_BOB_ACCOUNT_FILE_PATH") {
				let account_file = Path::new(&account_file);
				add_account_to_accounts_file(
					account_file,
					alice.public_key(),
					alice.private_key(),
				)?;
			}

			self.alice = Some(alice);
			self.bob = Some(bob);
		}

>>>>>>> 5a454cbb
		Ok(())
	}

	#[tracing::instrument(skip(self), fields(scenario = self.id))]
	async fn run(&mut self) -> Result<()> {
		let rest_client = Client::new(NODE_URL.clone());
		let coin_client = CoinClient::new(&rest_client); // Print initial balances.

		let alice = self.alice.as_mut().unwrap();
		let bob = self.bob.as_mut().unwrap();

		let chain_id: u8 = std::env::var_os("TEST_ALICE_BOB_CHAIN_ID")
			.map(|str| str.to_string_lossy().into_owned())
			.map(|val| val.parse().unwrap_or(27))
			.unwrap_or(27);
<<<<<<< HEAD

		let mut sequence_number = alice.sequence_number();
=======

		let mut sequence_number = alice.sequence_number();

		info!("Scenario:{} Start sending transactions.", self.id,);
>>>>>>> 5a454cbb

		for index in 0..2 {
			//			let _ = tokio::time::sleep(tokio::time::Duration::from_millis(10)).await;
			// Have Alice send Bob some more coins.
			// let pending_tx = coin_client
			// 	.transfer(alice, bob.address(), 10, None)
			// 	.await
			// 	.map_err(|err| anyhow::anyhow!("Alice Tx submit failed because {err}"))?;

			let pending_tx = create_signed_transfer_transaction(
				chain_id,
				&alice,
				bob.address(),
				100,
				sequence_number,
			)
			.await?;
			let tx_hash = rest_client.submit(&pending_tx).await.unwrap().into_inner();

			sequence_number += 1;

<<<<<<< HEAD
			//			info!(scenario = %self.id, tx_hash = ?tx_hash, index = %index, "waiting for Alice -> Bod transfer to complete");
=======
			info!(scenario = %self.id, tx_hash = ?tx_hash, index = %index, "waiting for Alice -> Bod transfer to complete");
>>>>>>> 5a454cbb

			rest_client
				.wait_for_transaction(&tx_hash)
				.await
				.map_err(|err| {
					anyhow::anyhow!("Alice Tx failed:{pending_tx:?} index:{index} because {err}")
				})
				.unwrap();
<<<<<<< HEAD
=======
			info!("Scenario:{} Transaction executed.", self.id,);
>>>>>>> 5a454cbb
		}

		// Print final balances.
		info!(
			"final balances, Alice: {:?}, Bob: {:?}",
			coin_client
				.get_account_balance(&alice.address())
				.await
				.context("Failed to get Alice's account balance the second time")?,
			coin_client
				.get_account_balance(&bob.address())
				.await
				.context("Failed to get Bob's account balance the second time")?
		);

		Ok(())
	}
}<|MERGE_RESOLUTION|>--- conflicted
+++ resolved
@@ -49,68 +49,6 @@
 impl Scenario for BasicScenario {
 	#[tracing::instrument(skip(self), fields(scenario = self.id))]
 	async fn prepare(&mut self) -> Result<(), anyhow::Error> {
-<<<<<<< HEAD
-		let rest_client = Client::new(NODE_URL.clone());
-		let faucet_client = FaucetClient::new(FAUCET_URL.clone(), NODE_URL.clone());
-		let faucet_client = faucet_client.with_auth_token("notreal".to_string());
-
-		if std::env::var_os("TEST_ALICE_BOB_ACCOUNT_READ_FROM_FILE").is_some() {
-			//bob always 0. Only use to receive transfer.
-			let (priv_key, address) = get_account_from_list(0)?;
-			let sequence_number = match rest_client.get_account(address).await {
-				Ok(response) => response.into_inner().sequence_number,
-				Err(_) => {
-					tracing::warn!("File private_key:{priv_key} not created, create it.");
-					faucet_client.fund(address, 100_000_000_000).await.unwrap();
-					0
-				}
-			};
-			self.bob = Some(LocalAccount::new(address, priv_key, sequence_number));
-			// Alice account is the scenario id   + 1 (because bob is 0)
-			let (priv_key, address) = get_account_from_list(self.id + 1)?;
-			let sequence_number = match rest_client.get_account(address).await {
-				Ok(response) => response.into_inner().sequence_number,
-				Err(_) => {
-					tracing::warn!("File private_key:{priv_key} not created, create it.");
-					faucet_client.fund(address, 100_000_000_000).await.unwrap();
-					0
-				}
-			};
-			info!("Scenario:{} prepare done. account loaded", self.id,);
-			self.alice = Some(LocalAccount::new(address, priv_key, sequence_number));
-		} else {
-			//create and fund a new account.
-
-			// Create two accounts locally, Alice and Bob.
-			let alice = LocalAccount::generate(&mut rand::rngs::OsRng);
-			let bob = LocalAccount::generate(&mut rand::rngs::OsRng); // <:!:section_2
-
-			// Print account addresses.
-			info!(
-				address_alice = %alice.address().to_hex_literal(),
-				address_bob = %bob.address().to_hex_literal(),
-				"accounts created",
-			);
-
-			// Create the accounts on chain, but only fund Alice.
-			faucet_client.fund(alice.address(), 100_000_000_000).await.unwrap();
-			faucet_client.create_account(bob.address()).await.unwrap();
-			info!("Scenario:{} prepare done. account created and founded", self.id,);
-
-			if let Some(account_file) = std::env::var_os("TEST_ALICE_BOB_ACCOUNT_FILE_PATH") {
-				let account_file = Path::new(&account_file);
-				add_account_to_accounts_file(
-					account_file,
-					alice.public_key(),
-					alice.private_key(),
-				)?;
-			}
-
-			self.alice = Some(alice);
-			self.bob = Some(bob);
-		}
-
-=======
 		info!(
 			"Scenario:{} prepare start. NODE_URL:{} FAUCET_URL:{}",
 			self.id,
@@ -183,7 +121,6 @@
 			self.bob = Some(bob);
 		}
 
->>>>>>> 5a454cbb
 		Ok(())
 	}
 
@@ -199,15 +136,10 @@
 			.map(|str| str.to_string_lossy().into_owned())
 			.map(|val| val.parse().unwrap_or(27))
 			.unwrap_or(27);
-<<<<<<< HEAD
-
-		let mut sequence_number = alice.sequence_number();
-=======
 
 		let mut sequence_number = alice.sequence_number();
 
 		info!("Scenario:{} Start sending transactions.", self.id,);
->>>>>>> 5a454cbb
 
 		for index in 0..2 {
 			//			let _ = tokio::time::sleep(tokio::time::Duration::from_millis(10)).await;
@@ -229,11 +161,7 @@
 
 			sequence_number += 1;
 
-<<<<<<< HEAD
-			//			info!(scenario = %self.id, tx_hash = ?tx_hash, index = %index, "waiting for Alice -> Bod transfer to complete");
-=======
 			info!(scenario = %self.id, tx_hash = ?tx_hash, index = %index, "waiting for Alice -> Bod transfer to complete");
->>>>>>> 5a454cbb
 
 			rest_client
 				.wait_for_transaction(&tx_hash)
@@ -242,10 +170,7 @@
 					anyhow::anyhow!("Alice Tx failed:{pending_tx:?} index:{index} because {err}")
 				})
 				.unwrap();
-<<<<<<< HEAD
-=======
 			info!("Scenario:{} Transaction executed.", self.id,);
->>>>>>> 5a454cbb
 		}
 
 		// Print final balances.
