use anyhow::{Context, Result};
use aptos_sdk::{
	coin_client::CoinClient,
	rest_client::{Client, FaucetClient},
	types::LocalAccount,
};
use movement_client::load_soak_testing::TestKind;
use movement_client::load_soak_testing::{execute_test, init_test, ExecutionConfig, Scenario};
use once_cell::sync::Lazy;
use std::str::FromStr;
use std::sync::Arc;
use url::Url;

fn main() {
	// Define the Test config. Use the default parameters.
	let mut config = ExecutionConfig::default();

	// Set some params for the load test, drive some requests
	config.kind = TestKind::Soak {
<<<<<<< HEAD
		min_scenarios: 20,
		max_scenarios: 20,
=======
		min_scenarios: 10,
		max_scenarios: 10,
>>>>>>> 9d4989f8
		duration: std::time::Duration::from_secs(6000), // 10 minutes
		number_cycle: 1,
	};

	// 2 Clients and 10 Requests per client
	config.scenarios_per_client = 20;

	// Init the Test before execution
	if let Err(err) = init_test(&config) {
		println!("Test init fail ; {err}",);
	}

	// Execute the test.
	let result = execute_test(config, Arc::new(create_scenario));
	tracing::info!("End Test with result {result:?}",);
}

// Scenario constructor function use by the Test runtime to create new scenarios.
fn create_scenario(id: usize) -> Box<dyn Scenario> {
	Box::new(BasicScenario::new(id))
}

pub struct BasicScenario {
	id: usize,
	alice: Option<LocalAccount>,
	bob: Option<LocalAccount>,
}

impl BasicScenario {
	pub fn new(id: usize) -> Self {
		BasicScenario { id, alice: None, bob: None }
	}
}

static SUZUKA_CONFIG: Lazy<movement_config::Config> = Lazy::new(|| {
	let dot_movement = dot_movement::DotMovement::try_from_env().unwrap();
	let config = dot_movement.try_get_config_from_json::<movement_config::Config>().unwrap();
	config
});

static NODE_URL: Lazy<Url> = Lazy::new(|| {
	let node_connection_address = SUZUKA_CONFIG
		.execution_config
		.maptos_config
		.client
		.maptos_rest_connection_hostname
		.clone();
	let node_connection_port = SUZUKA_CONFIG
		.execution_config
		.maptos_config
		.client
		.maptos_rest_connection_port
		.clone();

	// let node_connection_url =
	// 	format!("http://{}:{}", node_connection_address, node_connection_port);
	let node_connection_url = "http://ec2-52-70-67-75.compute-1.amazonaws.com".to_string();

	Url::from_str(node_connection_url.as_str()).unwrap()
});

static FAUCET_URL: Lazy<Url> = Lazy::new(|| {
	let faucet_listen_address = SUZUKA_CONFIG
		.execution_config
		.maptos_config
		.client
		.maptos_faucet_rest_connection_hostname
		.clone();
	let faucet_listen_port = SUZUKA_CONFIG
		.execution_config
		.maptos_config
		.client
		.maptos_faucet_rest_connection_port
		.clone();

	//let faucet_listen_url = format!("http://{}:{}", faucet_listen_address, faucet_listen_port);
	let faucet_listen_url = "http://ec2-52-70-67-75.compute-1.amazonaws.com:81".to_string();

	Url::from_str(faucet_listen_url.as_str()).unwrap()
});

#[async_trait::async_trait]
impl Scenario for BasicScenario {
	async fn prepare(&mut self) -> Result<(), anyhow::Error> {
		let rest_client = Client::new(NODE_URL.clone());
		let faucet_client = FaucetClient::new(FAUCET_URL.clone(), NODE_URL.clone());
		let coin_client = CoinClient::new(&rest_client); // Print initial balances.

		// Create two accounts locally, Alice and Bob.
		let mut alice = LocalAccount::generate(&mut rand::rngs::OsRng);
		let bob = LocalAccount::generate(&mut rand::rngs::OsRng); // <:!:section_2

		// Print account addresses.
		tracing::info!(
			"Scenario:{} prepare \n=== Addresses ===\nAlice: {}\nBob: {}",
			self.id,
			alice.address().to_hex_literal(),
			bob.address().to_hex_literal()
		);

		// Create the accounts on chain, but only fund Alice.
		faucet_client.fund(alice.address(), 100_000_000_000).await?;
		faucet_client.create_account(bob.address()).await?;

		// Have Alice send Bob some coins.
		let txn_hash = coin_client
			.transfer(&mut alice, bob.address(), 1_000_000, None)
			.await
			.context("Failed to submit transaction to transfer coins")?;
		rest_client
			.wait_for_transaction(&txn_hash)
			.await
			.context("Failed when waiting for the transfer transaction")?;
		tracing::info!("Scenario:{} prepare done. account created and founded", self.id,);

		self.alice = Some(alice);
		self.bob = Some(bob);
		Ok(())
	}

	async fn run(&mut self) -> Result<()> {
		let rest_client = Client::new(NODE_URL.clone());
		let coin_client = CoinClient::new(&rest_client); // Print initial balances.

		let alice = self.alice.as_mut().unwrap();
		let bob = self.bob.as_mut().unwrap();

		for _ in 0..5 {
			// Have Bod send Alice some coins.
			let txn_hash = coin_client
				.transfer(bob, alice.address(), 10, None)
				.await
				.context("Failed to submit transaction to transfer coins")?;
			rest_client
				.wait_for_transaction(&txn_hash)
				.await
				.context("Failed when waiting for the transfer transaction")?;

			// Have Alice send Bob some more coins.
			let txn_hash = coin_client
				.transfer(alice, bob.address(), 10, None)
				.await
				.context("Failed to submit transaction to transfer coins")?;
			rest_client
				.wait_for_transaction(&txn_hash)
				.await
				.context("Failed when waiting for the transfer transaction")?;
		}

		// Print final balances.
		tracing::info!(
			"Scenario:{}\n=== Final Balances ===\n Alice: {:?}\n Bob: {:?}",
			self.id,
			coin_client
				.get_account_balance(&alice.address())
				.await
				.context("Failed to get Alice's account balance the second time")?,
			coin_client
				.get_account_balance(&bob.address())
				.await
				.context("Failed to get Bob's account balance the second time")?
		);

		Ok(())
	}
}<|MERGE_RESOLUTION|>--- conflicted
+++ resolved
@@ -17,13 +17,8 @@
 
 	// Set some params for the load test, drive some requests
 	config.kind = TestKind::Soak {
-<<<<<<< HEAD
 		min_scenarios: 20,
 		max_scenarios: 20,
-=======
-		min_scenarios: 10,
-		max_scenarios: 10,
->>>>>>> 9d4989f8
 		duration: std::time::Duration::from_secs(6000), // 10 minutes
 		number_cycle: 1,
 	};
@@ -78,9 +73,9 @@
 		.maptos_rest_connection_port
 		.clone();
 
-	// let node_connection_url =
-	// 	format!("http://{}:{}", node_connection_address, node_connection_port);
-	let node_connection_url = "http://ec2-52-70-67-75.compute-1.amazonaws.com".to_string();
+	let node_connection_url =
+		format!("http://{}:{}", node_connection_address, node_connection_port);
+	//let node_connection_url = "http://ec2-52-70-67-75.compute-1.amazonaws.com".to_string();
 
 	Url::from_str(node_connection_url.as_str()).unwrap()
 });
@@ -99,8 +94,8 @@
 		.maptos_faucet_rest_connection_port
 		.clone();
 
-	//let faucet_listen_url = format!("http://{}:{}", faucet_listen_address, faucet_listen_port);
-	let faucet_listen_url = "http://ec2-52-70-67-75.compute-1.amazonaws.com:81".to_string();
+	let faucet_listen_url = format!("http://{}:{}", faucet_listen_address, faucet_listen_port);
+	// let faucet_listen_url = "http://ec2-52-70-67-75.compute-1.amazonaws.com:81".to_string();
 
 	Url::from_str(faucet_listen_url.as_str()).unwrap()
 });
@@ -153,24 +148,12 @@
 
 		for _ in 0..5 {
 			// Have Bod send Alice some coins.
-			let txn_hash = coin_client
-				.transfer(bob, alice.address(), 10, None)
-				.await
-				.context("Failed to submit transaction to transfer coins")?;
-			rest_client
-				.wait_for_transaction(&txn_hash)
-				.await
-				.context("Failed when waiting for the transfer transaction")?;
+			let txn_hash = coin_client.transfer(bob, alice.address(), 10, None).await?;
+			rest_client.wait_for_transaction(&txn_hash).await?;
 
 			// Have Alice send Bob some more coins.
-			let txn_hash = coin_client
-				.transfer(alice, bob.address(), 10, None)
-				.await
-				.context("Failed to submit transaction to transfer coins")?;
-			rest_client
-				.wait_for_transaction(&txn_hash)
-				.await
-				.context("Failed when waiting for the transfer transaction")?;
+			let txn_hash = coin_client.transfer(alice, bob.address(), 10, None).await?;
+			rest_client.wait_for_transaction(&txn_hash).await?;
 		}
 
 		// Print final balances.
