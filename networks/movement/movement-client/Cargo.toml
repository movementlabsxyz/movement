--- conflicted
+++ resolved
@@ -40,14 +40,13 @@
 path = "src/bin/e2e/ggp_gas_fee.rs"
 
 [[bin]]
-<<<<<<< HEAD
 name = "movement-tests-e2e-transfer"
 path = "src/bin/e2e/transfer.rs"
-=======
+
+[[bin]]
 name = "movement-tests-e2e-key-rotation"
 path = "src/bin/e2e/key_rotation.rs"
 
->>>>>>> 1bfd4bdf
 
 [dependencies]
 aptos-language-e2e-tests = { workspace = true }
