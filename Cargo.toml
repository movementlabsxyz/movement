[workspace]

resolver = "2"

members = [
<<<<<<< HEAD

  "protocol-units/bridge/config",
  "protocol-units/bridge/setup",
  "protocol-units/execution/maptos/dof",
  "protocol-units/execution/maptos/opt-executor",
  "protocol-units/execution/maptos/fin-view",
  "protocol-units/execution/maptos/util",
  "protocol-units/da/movement/protocol/*",
  "protocol-units/da/movement/celestia/*",
  "protocol-units/sequencing/memseq/*",
  "protocol-units/mempool/*",
  "protocol-units/syncing/*",
  "protocol-units/settlement/mcr/client",
  "protocol-units/settlement/mcr/config",
  "protocol-units/settlement/mcr/manager",
  "protocol-units/settlement/mcr/setup",
  "protocol-units/settlement/mcr/runner",
  "protocol-units/movement-rest",
  "protocol-units/access-control/aptos/account-whitelist",
  "util/buildtime",
  "util/buildtime/buildtime-helpers",
  "util/buildtime/buildtime-macros",
  "util/commander",
  "util/dot-movement",
  "util/flocks",
  "util/godfig",
  "util/movement-algs",
  "util/movement-types",
  "util/tracing",
  "util/syncador",
  "util/collections",
  "util/whitelist",
  "networks/movement/*",
  "protocol-units/bridge/service",
  "protocol-units/bridge/grpc",
  "protocol-units/bridge/integration-tests",
  #"protocol-units/bridge/indexer-db",
  "protocol-units/bridge/util",
  "benches/*",
  "util/signing/interface",
  "util/signing/integrations/aptos",
  "util/signing/providers/aws-kms",
  "util/signing/providers/hashicorp-vault",
  "demo/hsm",
  "protocol-units/execution/maptos/framework/releases/*",
=======
    "demo/hsm",
    "protocol-units/bridge/config",
    "protocol-units/bridge/setup",
    "protocol-units/execution/maptos/dof",
    "protocol-units/execution/maptos/opt-executor",
    "protocol-units/execution/maptos/fin-view",
    "protocol-units/execution/maptos/util",
    "protocol-units/da/movement/protocol/*",
    "protocol-units/da/movement/providers/*",
    "protocol-units/sequencing/memseq/*",
    "protocol-units/mempool/*",
    "protocol-units/syncing/*",
    "protocol-units/settlement/mcr/client",
    "protocol-units/settlement/mcr/config",
    "protocol-units/settlement/mcr/manager",
    "protocol-units/settlement/mcr/setup",
    "protocol-units/settlement/mcr/runner",
    "protocol-units/movement-rest",
    "protocol-units/access-control/aptos/account-whitelist",
    "util/buildtime",
    "util/buildtime/buildtime-helpers",
    "util/buildtime/buildtime-macros",
    "util/commander",
    "util/dot-movement",
    "util/flocks",
    "util/godfig",
    "util/movement-algs",
    "util/movement-types",
    "util/tracing",
    "util/syncador",
    "util/collections",
    "util/whitelist",
    "networks/movement/*",
    "protocol-units/bridge/service",
    "protocol-units/bridge/grpc",
    "protocol-units/bridge/integration-tests",
    "protocol-units/bridge/indexer-db",
    "protocol-units/bridge/util",
    "benches/*",
    "util/signing/integrations/eth",
    "util/signing/integrations/aptos",
    "util/signing/providers/aws-kms",
    "util/signing/providers/hashicorp-vault",
    "util/signing/providers/local",
    "util/signing/util/loader",
    "demo/hsm",
    "util/signing/testing",
    "util/signing/signing-admin"
>>>>>>> 87c68d69
]

[workspace.package]
version = "0.0.2"
edition = "2021"
license = "MIT OR Apache-2.0"
authors = ["Movement Labs"]
repository = "www.github.com/movementlabs/movement"
homepage = "www.homepage.com"
publish = false
rust-version = "1.75"

[workspace.dependencies]
# internal
## bridge
bridge-util = { path = "protocol-units/bridge/util" }
bridge-config = { path = "protocol-units/bridge/config" }
bridge-service = { path = "protocol-units/bridge/service" }
bridge-setup = { path = "protocol-units/bridge/setup" }
bridge-integration-tests = { path = "protocol-units/bridge/integration-tests" }
bridge-grpc = { path = "protocol-units/bridge/grpc" }
bridge-indexer-db = { path = "protocol-units/bridge/indexer-db" }
## buildtime
buildtime = { path = "util/buildtime" }
buildtime-helpers = { path = "util/buildtime/buildtime-helpers" }
buildtime-macros = { path = "util/buildtime/buildtime-macros" }
## movement-da
movement-da-light-node-proto = { path = "protocol-units/da/movement/protocol/proto" }
movement-da-light-node = { path = "protocol-units/da/movement/protocol/light-node" }
movement-da-light-node-client = { path = "protocol-units/da/movement/protocol/client" }
movement-da-util = { path = "protocol-units/da/movement/protocol/util" }
movement-da-light-node-setup = { path = "protocol-units/da/movement/protocol/setup" }
movement-da-light-node-verifier = { path = "protocol-units/da/movement/protocol/verifier" }
movement-da-light-node-prevalidator = { path = "protocol-units/da/movement/protocol/prevalidator" }
movement-da-light-node-da = { path = "protocol-units/da/movement/protocol/da" }
movement-da-light-node-celestia = { path = "protocol-units/da/movement/providers/celestia" }
movement-da-light-node-digest-store = { path = "protocol-units/da/movement/providers/digest-store" }
movement-da-light-node-signer = { path = "protocol-units/da/movement/protocol/light-node-signer" }
## execution
maptos-dof-execution = { path = "protocol-units/execution/maptos/dof" }
maptos-opt-executor = { path = "protocol-units/execution/maptos/opt-executor" }
maptos-fin-view = { path = "protocol-units/execution/maptos/fin-view" }
maptos-execution-util = { path = "protocol-units/execution/maptos/util" }

# framework releases
maptos-framework-release-util = { path = "protocol-units/execution/maptos/framework/releases/util" }
aptos-framework-head-release = { path = "protocol-units/execution/maptos/framework/releases/head" }
aptos-framework-elsa-release = { path = "protocol-units/execution/maptos/framework/releases/elsa" }
aptos-framework-biarritz-rc1-release = { path = "protocol-units/execution/maptos/framework/releases/biarritz-rc1" }
aptos-framework-bump-gas-release = { path = "protocol-units/execution/maptos/framework/releases/bump-gas" }
aptos-framework-known-release = { path = "protocol-units/execution/maptos/framework/releases/known-release" }

## infra
movement-rest = { path = "protocol-units/movement-rest" }
## mempool
mempool-util = { path = "protocol-units/mempool/util" }
move-rocks = { path = "protocol-units/mempool/move-rocks" }
## sequencing
memseq = { path = "protocol-units/sequencing/memseq/sequencer" }
memseq-util = { path = "protocol-units/sequencing/memseq/util" }
sequencing-util = { path = "protocol-units/sequencing/util" }
## settlement
mcr-settlement-client = { path = "protocol-units/settlement/mcr/client" }
mcr-settlement-config = { path = "protocol-units/settlement/mcr/config" }
mcr-settlement-manager = { path = "protocol-units/settlement/mcr/manager" }
mcr-settlement-setup = { path = "protocol-units/settlement/mcr/setup" }
## types
movement-algs = { path = "util/movement-algs" }
movement-types = { path = "util/movement-types" }
## dot movement
dot-movement = { path = "util/dot-movement" }
commander = { path = "util/commander" }
# networks
movement-config = { path = "networks/movement/movement-config" }
# util
flocks = { path = "util/flocks" }
godfig = { path = "util/godfig" }
movement-tracing = { path = "util/tracing" }
syncup = { path = "protocol-units/syncing/syncup" }
syncador = { path = "util/syncador" }
movement-collections = { path = "util/collections" }
whitelist = { path = "util/whitelist" }
## access control
aptos-account-whitelist = { path = "protocol-units/access-control/aptos/account-whitelist" }

# signing
movement-signer = { path = "util/signing/interface" }
movement-signer-aws-kms = { path = "util/signing/providers/aws-kms" }
movement-signer-hashicorp-vault = { path = "util/signing/providers/hashicorp-vault" }
movement-signer-local = { path = "util/signing/providers/local" }
movement-signer-loader = { path = "util/signing/util/loader" }
movement-signing-aptos = { path = "util/signing/integrations/aptos" }
movement-signing-eth = { path = "util/signing/integrations/eth" }

## vault
vaultrs = { version = "0.7.3" }
aws-sdk-kms = "1.51.0"
google-cloud-kms = "0.6.0"
base64 = { version = "0.13.0" }

# Serialization and Deserialization
serde = "1.0"
serde_json = "1.0"
serde_derive = "1.0"
serde_yaml = "0.9.34"
borsh = { version = "0.10" } # todo: internalize jmt and bump

## Aptos dependencies

### We use a forked version so that we can override dependency versions. This is required
### to be avoid dependency conflicts with other Sovereign Labs crates.
aptos-api = { git = "https://github.com/movementlabsxyz/aptos-core", rev = "51c291dcefb885024acc3ef364ff37bb008b4cfe" }
aptos-api-types = { git = "https://github.com/movementlabsxyz/aptos-core", rev = "51c291dcefb885024acc3ef364ff37bb008b4cfe" }
aptos-bitvec = { git = "https://github.com/movementlabsxyz/aptos-core", rev = "51c291dcefb885024acc3ef364ff37bb008b4cfe" }
aptos-block-executor = { git = "https://github.com/movementlabsxyz/aptos-core.git", rev = "51c291dcefb885024acc3ef364ff37bb008b4cfe" }
aptos-cached-packages = { git = "https://github.com/movementlabsxyz/aptos-core", rev = "51c291dcefb885024acc3ef364ff37bb008b4cfe" }
aptos-config = { git = "https://github.com/movementlabsxyz/aptos-core", rev = "51c291dcefb885024acc3ef364ff37bb008b4cfe" }
aptos-consensus-types = { git = "https://github.com/movementlabsxyz/aptos-core", rev = "51c291dcefb885024acc3ef364ff37bb008b4cfe" }
aptos-crypto = { git = "https://github.com/movementlabsxyz/aptos-core", rev = "51c291dcefb885024acc3ef364ff37bb008b4cfe", features = [
    "cloneable-private-keys",
] }
aptos-db = { git = "https://github.com/movementlabsxyz/aptos-core.git", rev = "51c291dcefb885024acc3ef364ff37bb008b4cfe" }
aptos-executor = { git = "https://github.com/movementlabsxyz/aptos-core", rev = "51c291dcefb885024acc3ef364ff37bb008b4cfe" }
aptos-executor-test-helpers = { git = "https://github.com/movementlabsxyz/aptos-core", rev = "51c291dcefb885024acc3ef364ff37bb008b4cfe" }
aptos-executor-types = { git = "https://github.com/movementlabsxyz/aptos-core", rev = "51c291dcefb885024acc3ef364ff37bb008b4cfe" }
aptos-faucet-core = { git = "https://github.com/movementlabsxyz/aptos-core", rev = "51c291dcefb885024acc3ef364ff37bb008b4cfe" }
aptos-framework = { git = "https://github.com/movementlabsxyz/aptos-core", rev = "51c291dcefb885024acc3ef364ff37bb008b4cfe" }
aptos-language-e2e-tests = { git = "https://github.com/movementlabsxyz/aptos-core", rev = "51c291dcefb885024acc3ef364ff37bb008b4cfe" }
aptos-mempool = { git = "https://github.com/movementlabsxyz/aptos-core", rev = "51c291dcefb885024acc3ef364ff37bb008b4cfe" }
aptos-proptest-helpers = { git = "https://github.com/movementlabsxyz/aptos-core", rev = "51c291dcefb885024acc3ef364ff37bb008b4cfe" }
aptos-sdk = { git = "https://github.com/movementlabsxyz/aptos-core", rev = "51c291dcefb885024acc3ef364ff37bb008b4cfe" }
aptos-state-view = { git = "https://github.com/movementlabsxyz/aptos-core", rev = "51c291dcefb885024acc3ef364ff37bb008b4cfe" }
aptos-storage-interface = { git = "https://github.com/movementlabsxyz/aptos-core", rev = "51c291dcefb885024acc3ef364ff37bb008b4cfe" }
aptos-temppath = { git = "https://github.com/movementlabsxyz/aptos-core", rev = "51c291dcefb885024acc3ef364ff37bb008b4cfe" }
aptos-types = { git = "https://github.com/movementlabsxyz/aptos-core", rev = "51c291dcefb885024acc3ef364ff37bb008b4cfe" }
aptos-vm = { git = "https://github.com/movementlabsxyz/aptos-core", rev = "51c291dcefb885024acc3ef364ff37bb008b4cfe" }
aptos-vm-genesis = { git = "https://github.com/movementlabsxyz/aptos-core", rev = "51c291dcefb885024acc3ef364ff37bb008b4cfe" }
aptos-vm-logging = { git = "https://github.com/movementlabsxyz/aptos-core", rev = "51c291dcefb885024acc3ef364ff37bb008b4cfe" }
aptos-vm-validator = { git = "https://github.com/movementlabsxyz/aptos-core", rev = "51c291dcefb885024acc3ef364ff37bb008b4cfe" }
aptos-logger = { git = "https://github.com/movementlabsxyz/aptos-core", rev = "51c291dcefb885024acc3ef364ff37bb008b4cfe" }
aptos-vm-types = { git = "https://github.com/movementlabsxyz/aptos-core", rev = "51c291dcefb885024acc3ef364ff37bb008b4cfe" }
aptos-indexer = { git = "https://github.com/movementlabsxyz/aptos-core", rev = "51c291dcefb885024acc3ef364ff37bb008b4cfe" }
aptos-indexer-grpc-fullnode = { git = "https://github.com/movementlabsxyz/aptos-core", rev = "51c291dcefb885024acc3ef364ff37bb008b4cfe" }
aptos-indexer-grpc-table-info = { git = "https://github.com/movementlabsxyz/aptos-core", rev = "51c291dcefb885024acc3ef364ff37bb008b4cfe" }
aptos-protos = { git = "https://github.com/movementlabsxyz/aptos-core", rev = "51c291dcefb885024acc3ef364ff37bb008b4cfe" }
aptos-release-builder = { git = "https://github.com/movementlabsxyz/aptos-core", rev = "51c291dcefb885024acc3ef364ff37bb008b4cfe" }
aptos-gas-schedule = { git = "https://github.com/movementlabsxyz/aptos-core", rev = "51c291dcefb885024acc3ef364ff37bb008b4cfe" }
move-package = { git = "https://github.com/movementlabsxyz/aptos-core", rev = "51c291dcefb885024acc3ef364ff37bb008b4cfe" }
movement = { git = "https://github.com/movementlabsxyz/aptos-core", rev = "51c291dcefb885024acc3ef364ff37bb008b4cfe" }

# Indexer
processor = { git = "https://github.com/movementlabsxyz/aptos-indexer-processors", rev = "77a36245400250e7d8a854360194288d078681bc" }
server-framework = { git = "https://github.com/movementlabsxyz/aptos-indexer-processors", rev = "77a36245400250e7d8a854360194288d078681bc" }

bcs = { git = "https://github.com/movementlabsxyz/bcs.git", rev = "bc16d2d39cabafaabd76173dd1b04b2aa170cf0c" }

ethereum-types = "0.14.1"
ethers = "=2.0.10"
ethers-core = { version = "=2.0.10", default-features = false }
ethers-contract = "=2.0.10"
ethers-providers = { version = "=2.0.10", default-features = false }
ethers-signers = { version = "=2.0.10", default-features = false }
ethers-middleware = { version = "=2.0.10", default-features = false }
ethabi = "18.0.0"
move-binary-format = { git = "https://github.com/diem/move" }
move-table-extension = { git = "https://github.com/diem/move" }
move-core-types = { git = "https://github.com/diem/move" }

secp256k1 = { version = "0.27", default-features = false, features = [
  "global-context",
  "rand-std",
  "recovery",
] }

## Celestia Dependencies
celestia-rpc = { git = "https://github.com/movementlabsxyz/lumina", rev = "2d16e6733949f6bf70849eb60c14114e6d8ea63e" }   #{ version = "0.7.0" }
celestia-types = { git = "https://github.com/movementlabsxyz/lumina", rev = "2d16e6733949f6bf70849eb60c14114e6d8ea63e" } #{ version = "0.7.0" }

# External Dependencies

alloy = { git = "https://github.com/alloy-rs/alloy.git", package = "alloy", rev = "83343b172585fe4e040fb104b4d1421f58cbf9a2", features = [
  "node-bindings",
  "rpc-types-trace",
  "json-rpc",
  "json-abi",
  "rpc-client",
  "signers",
  "signer-yubihsm",
  "pubsub",
  "providers",
] }
alloy-rpc-types-eth = "0.1.3"
alloy-eips = { git = "https://github.com/alloy-rs/alloy.git", rev = "83343b172585fe4e040fb104b4d1421f58cbf9a2" }
alloy-contract = { git = "https://github.com/alloy-rs/alloy.git", rev = "83343b172585fe4e040fb104b4d1421f58cbf9a2" }
alloy-network = { git = "https://github.com/alloy-rs/alloy.git", rev = "83343b172585fe4e040fb104b4d1421f58cbf9a2" }
alloy-primitives = { version = "0.7.2", default-features = false }
alloy-consensus = { git = "https://github.com/alloy-rs/alloy.git", rev = "83343b172585fe4e040fb104b4d1421f58cbf9a2" }
alloy-provider = { git = "https://github.com/alloy-rs/alloy.git", rev = "83343b172585fe4e040fb104b4d1421f58cbf9a2", features = [
  "ws",
] }
alloy-rlp = "0.3.5"
alloy-rpc-types = { git = "https://github.com/alloy-rs/alloy.git", rev = "83343b172585fe4e040fb104b4d1421f58cbf9a2" }
alloy-sol-types = { version = "0.7.2", features = ["json"] }
alloy-signer = { git = "https://github.com/alloy-rs/alloy.git", rev = "83343b172585fe4e040fb104b4d1421f58cbf9a2" }
alloy-transport = { git = "https://github.com/alloy-rs/alloy.git", rev = "83343b172585fe4e040fb104b4d1421f58cbf9a2" }
alloy-transport-http = { git = "https://github.com/alloy-rs/alloy.git", rev = "83343b172585fe4e040fb104b4d1421f58cbf9a2", features = ["reqwest-rustls-tls"] }
alloy-transport-ws = { git = "https://github.com/alloy-rs/alloy.git", rev = "83343b172585fe4e040fb104b4d1421f58cbf9a2" }

anyhow = "1.0"
async-stream = "0.3.0"
async-trait = "0.1.71"
async-recursion = "1.1.1"
auto_impl = "1.2.0"
blake3 = { version = "1.4.0", features = ["traits-preview"] }
bytes = { version = "1.2.1", default-features = false }
chrono = "0.4.37"
clap = { version = "4.4.10", features = ["derive"] }
dashmap = "6.0.1"
delegate = "0.12.0"
derivative = "2.2.0"
derive_more = { version = "0.99.11", default-features = false }
derive-new = "0.6.0"
digest = "0.10"
dirs = "3.0.2"
fail = "0.5.1"
futures = "0.3.17"
hashbrown = "0.14.3"
hex = { version = "0.4.3", default-features = false, features = [
  "alloc",
  "serde",
] }
ics23 = { version = "0.11.0" }
k256 = { version = "0.13.3" }
keccak-hash = "0.10.0"
itertools = { version = "0.12.1", default-features = false }
jmt = "0.9.0"
jsonrpsee = { version = "0.20.1", features = ["jsonrpsee-types"] }
log = "0.4.21"
mirai-annotations = "1.10.1"
move-vm-integration-test-helpers = { path = "test-helpers/move-vm-integration-test-helpers" }
move-vm-ext = { path = "types/move-vm-ext" }
num-derive = "0.4.2"
num-traits = "0.2.14"
once_cell = "1.8.0"
parking_lot = { version = "0.12.1" }
poem = { version = "=1.3.59", features = ["anyhow", "rustls"] }
poem-openapi = { version = "=2.0.11", features = ["swagger-ui", "url"] }
prost = "0.13.3"
proptest = { version = "1.3.1", default-features = false, features = ["alloc"] }
proptest-derive = "0.4"
quote = "1.0"
rand = "0.7.3"
rayon = "1.10.0"
reqwest = "0.12.4"
risc0-build = "0.20"
risc0-zkvm = { version = "0.21", features = ["std", "getrandom"] }
rocksdb = { version = "0.22.0", features = [
  "snappy",
  "lz4",
  "zstd",
  "zlib",
], default-features = false }
schemars = { version = "0.8.16", features = ["derive"] }
serde_with = "3.7.0"
sha2 = "0.10.8"
syn = "2.0"
tempfile = "3.5"
thiserror = "1.0.50"
tiny-keccak = "2.0"
tokio = { version = "1.35.1", features = ["full", "tracing"] }
tokio-console = "0.1.0"
console-subscriber = "0.3.0"
tokio-stream = "0.1.15"
toml = "0.8"
tonic = "0.12.3"
tonic-build = { version = "0.12.3", features = ["prost"] }
tonic-reflection = "0.12.3"
tonic-web = "0.12.3"
### To try (experimental) std support, add `features = [ "std" ]` to risc0-zkvm
tracing = "0.1.40"
tracing-appender = "0.2"
tracing-subscriber = { version = "0.3", features = ["env-filter"] }
tracing-test = "0.2.5"
trie-db = "0.28.0"
url = "2.2.2"
ed25519-dalek = "2.1"
ed25519 = "2.2.3"
ring-compat = "0.8.0"
zstd-sys = "2.0.9"
zstd = "0.13"
inotify = "0.10.2"
rustix = "0.38.34"
paste = "1.0.15"
uuid = { version = "1.10.0", features = ["v4"] }
tar = "0.4.41"
flate2 = "1.0.31"
blake-3 = "1.4.0"
ecdsa = "0.16.9"
regex = "1.10.6"
globset = "0.4.15"
glob = "0.3.1"
hyper = "1.4"
hyper-util = { version = "0.1.4" }
tower = { version = "0.5" }
http-body-util = "0.1"

# trying to pin diesel
diesel = { version = "2.2.4", features = ["postgres", "numeric", "r2d2"] }
diesel_migrations = { version = "2.2.0" }
bigdecimal = "0.4.0"
num_cpus = "=1.16.0"
ahash = "=0.8.11"

aws-types = "1.3.3"
aws-config = { version = "1.1.7", features = ["behavior-version-latest"] }
aws-sdk-s3 = "1.42.0"

<<<<<<< HEAD
# movement
movement-client = { path = "networks/movement/movement-client" }
=======
simple_asn1 =  "0.6.3" 
dotenv = "0.15.0"
>>>>>>> 87c68d69

[workspace.lints.rust]
dead_code = "deny"        ## Alloy Dependencies
unused_imports = "deny"
non_ascii_idents = "deny" # Bad for readability and it can also be a security vulnerability

### In case you need inspiration for new lints to add to the list, this is a good
### reference: <https://github.com/EmbarkStudios/rust-ecosystem/blob/6783ae1573d62f3f5439b8ff9e04bec191ec2eaf/lints.toml>.
[workspace.lints.clippy]
debug_assert_with_mut_call = "deny"
inefficient_to_string = "deny"
map_flatten = "deny"
manual_ok_or = "deny"
doc_link_with_quotes = "deny"
match_same_arms = "deny"
semicolon_if_nothing_returned = "deny"

[profile.dev]
panic = "unwind"

[profile.release.build-override]
opt-level = 3

[patch.crates-io]
merlin = { git = "https://github.com/aptos-labs/merlin" }
x25519-dalek = { git = "https://github.com/aptos-labs/x25519-dalek", branch = "zeroize_v1" }<|MERGE_RESOLUTION|>--- conflicted
+++ resolved
@@ -3,7 +3,6 @@
 resolver = "2"
 
 members = [
-<<<<<<< HEAD
 
   "protocol-units/bridge/config",
   "protocol-units/bridge/setup",
@@ -12,7 +11,6 @@
   "protocol-units/execution/maptos/fin-view",
   "protocol-units/execution/maptos/util",
   "protocol-units/da/movement/protocol/*",
-  "protocol-units/da/movement/celestia/*",
   "protocol-units/sequencing/memseq/*",
   "protocol-units/mempool/*",
   "protocol-units/syncing/*",
@@ -49,56 +47,6 @@
   "util/signing/providers/hashicorp-vault",
   "demo/hsm",
   "protocol-units/execution/maptos/framework/releases/*",
-=======
-    "demo/hsm",
-    "protocol-units/bridge/config",
-    "protocol-units/bridge/setup",
-    "protocol-units/execution/maptos/dof",
-    "protocol-units/execution/maptos/opt-executor",
-    "protocol-units/execution/maptos/fin-view",
-    "protocol-units/execution/maptos/util",
-    "protocol-units/da/movement/protocol/*",
-    "protocol-units/da/movement/providers/*",
-    "protocol-units/sequencing/memseq/*",
-    "protocol-units/mempool/*",
-    "protocol-units/syncing/*",
-    "protocol-units/settlement/mcr/client",
-    "protocol-units/settlement/mcr/config",
-    "protocol-units/settlement/mcr/manager",
-    "protocol-units/settlement/mcr/setup",
-    "protocol-units/settlement/mcr/runner",
-    "protocol-units/movement-rest",
-    "protocol-units/access-control/aptos/account-whitelist",
-    "util/buildtime",
-    "util/buildtime/buildtime-helpers",
-    "util/buildtime/buildtime-macros",
-    "util/commander",
-    "util/dot-movement",
-    "util/flocks",
-    "util/godfig",
-    "util/movement-algs",
-    "util/movement-types",
-    "util/tracing",
-    "util/syncador",
-    "util/collections",
-    "util/whitelist",
-    "networks/movement/*",
-    "protocol-units/bridge/service",
-    "protocol-units/bridge/grpc",
-    "protocol-units/bridge/integration-tests",
-    "protocol-units/bridge/indexer-db",
-    "protocol-units/bridge/util",
-    "benches/*",
-    "util/signing/integrations/eth",
-    "util/signing/integrations/aptos",
-    "util/signing/providers/aws-kms",
-    "util/signing/providers/hashicorp-vault",
-    "util/signing/providers/local",
-    "util/signing/util/loader",
-    "demo/hsm",
-    "util/signing/testing",
-    "util/signing/signing-admin"
->>>>>>> 87c68d69
 ]
 
 [workspace.package]
@@ -416,13 +364,11 @@
 aws-config = { version = "1.1.7", features = ["behavior-version-latest"] }
 aws-sdk-s3 = "1.42.0"
 
-<<<<<<< HEAD
 # movement
 movement-client = { path = "networks/movement/movement-client" }
-=======
 simple_asn1 =  "0.6.3" 
 dotenv = "0.15.0"
->>>>>>> 87c68d69
+rand_core = "0.9.0"
 
 [workspace.lints.rust]
 dead_code = "deny"        ## Alloy Dependencies
