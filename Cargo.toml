[workspace]

resolver = "2"

members = [
    "protocol-units/bridge/config",
    "protocol-units/bridge/setup",
    "protocol-units/execution/maptos/dof",
    "protocol-units/execution/maptos/opt-executor",
    "protocol-units/execution/maptos/fin-view",
    "protocol-units/execution/maptos/util",
    "protocol-units/da/movement/protocol/*",
    "protocol-units/da/movement/celestia/*",
    "protocol-units/sequencing/memseq/*",
    "protocol-units/mempool/*",
    "protocol-units/syncing/*",
    "protocol-units/settlement/mcr/client",
    "protocol-units/settlement/mcr/config",
    "protocol-units/settlement/mcr/manager",
    "protocol-units/settlement/mcr/setup",
    "protocol-units/settlement/mcr/runner",
    "protocol-units/movement-rest",
    "protocol-units/access-control/aptos/account-whitelist",
    "util/buildtime",
    "util/buildtime/buildtime-helpers",
    "util/buildtime/buildtime-macros",
    "util/commander",
    "util/dot-movement",
    "util/flocks",
    "util/godfig",
    "util/movement-algs",
    "util/movement-types",
    "util/tracing",
    "util/syncador",
    "util/collections",
    "util/whitelist",
    "networks/movement/*",
    "protocol-units/bridge/service",
    "protocol-units/bridge/grpc",
    "protocol-units/bridge/integration-tests",
    "protocol-units/bridge/indexer-db",
    "protocol-units/bridge/util",
    "benches/*",
    "util/signing/interface",
    "util/signing/integrations/aptos",
    "util/signing/providers/aws-kms",
    "util/signing/providers/hashicorp-vault",
    "demo/hsm"
]

[workspace.package]
version = "0.0.2"
edition = "2021"
license = "MIT OR Apache-2.0"
authors = ["Movement Labs"]
repository = "www.github.com/movementlabs/movement"
homepage = "www.homepage.com"
publish = false
rust-version = "1.75"

[workspace.dependencies]
# internal
## bridge
bridge-util = { path = "protocol-units/bridge/util" }
bridge-config = { path = "protocol-units/bridge/config" }
bridge-service = { path = "protocol-units/bridge/service" }
bridge-setup = { path = "protocol-units/bridge/setup" }
bridge-integration-tests = { path = "protocol-units/bridge/integration-tests" }
bridge-grpc = { path = "protocol-units/bridge/grpc" }
bridge-indexer-db = { path = "protocol-units/bridge/indexer-db" }
## buildtime
buildtime = { path = "util/buildtime" }
buildtime-helpers = { path = "util/buildtime/buildtime-helpers" }
buildtime-macros = { path = "util/buildtime/buildtime-macros" }
## da/proto
movement-da-light-node-proto = { path = "protocol-units/da/movement/protocol/light-node" }
movement-da-light-node-client = { path = "protocol-units/da/movement/protocol/client" }
## da/celestia
movement-celestia-da-util = { path = "protocol-units/da/movement/celestia/util" }
movement-celestia-da-light-node-setup = { path = "protocol-units/da/movement/celestia/setup" }
movement-celestia-da-light-node-verifier = { path = "protocol-units/da/movement/celestia/light-node-verifier" }
movement-celestia-da-light-node-prevalidator = { path = "protocol-units/da/movement/celestia/light-node-prevalidator" }
## execution
maptos-dof-execution = { path = "protocol-units/execution/maptos/dof" }
maptos-opt-executor = { path = "protocol-units/execution/maptos/opt-executor" }
maptos-fin-view = { path = "protocol-units/execution/maptos/fin-view" }
maptos-execution-util = { path = "protocol-units/execution/maptos/util" }
## infra
movement-rest = { path = "protocol-units/movement-rest" }
## mempool
mempool-util = { path = "protocol-units/mempool/util" }
move-rocks = { path = "protocol-units/mempool/move-rocks" }
## sequencing
memseq = { path = "protocol-units/sequencing/memseq/sequencer" }
memseq-util = { path = "protocol-units/sequencing/memseq/util" }
sequencing-util = { path = "protocol-units/sequencing/util" }
## settlement
mcr-settlement-client = { path = "protocol-units/settlement/mcr/client" }
mcr-settlement-config = { path = "protocol-units/settlement/mcr/config" }
mcr-settlement-manager = { path = "protocol-units/settlement/mcr/manager" }
mcr-settlement-setup = { path = "protocol-units/settlement/mcr/setup" }
## types
movement-algs = { path = "util/movement-algs" }
movement-types = { path = "util/movement-types" }
## dot movement
dot-movement = { path = "util/dot-movement" }
commander = { path = "util/commander" }
# networks
movement-config = { path = "networks/movement/movement-config" }
# util
flocks = { path = "util/flocks" }
godfig = { path = "util/godfig" }
movement-tracing = { path = "util/tracing" }
syncup = { path = "protocol-units/syncing/syncup" }
syncador = { path = "util/syncador" }
movement-collections = { path = "util/collections" }
whitelist = { path = "util/whitelist" }
## access control
aptos-account-whitelist = { path = "protocol-units/access-control/aptos/account-whitelist" }

# signing
movement-signer = { path = "util/signing/interface" }
movement-signer-aws-kms = { path = "util/signing/providers/aws-kms" }
movement-signer-hashicorp-vault = { path = "util/signing/providers/hashicorp-vault" }

## vault
vaultrs = { version = "0.7.3" }
aws-sdk-kms = "1.51.0"
google-cloud-kms = "0.6.0"
base64 = { version = "0.13.0" }

# Serialization and Deserialization
borsh = { version = "0.10" } # todo: internalize jmt and bump
serde = "1.0"
serde_json = "1.0"
serde_derive = "1.0"
serde_yaml = "0.9.34"


# External Dependencies

## Aptos dependencies
### We use a forked version so that we can override dependency versions. This is required
### to be avoid dependency conflicts with other Sovereign Labs crates.
aptos-api = { git = "https://github.com/movementlabsxyz/aptos-core", branch = "mikhail/upstream-bcs" }
aptos-api-types = { git = "https://github.com/movementlabsxyz/aptos-core", branch = "mikhail/upstream-bcs" }
aptos-bitvec = { git = "https://github.com/movementlabsxyz/aptos-core", branch = "mikhail/upstream-bcs" }
aptos-block-executor = { git = "https://github.com/movementlabsxyz/aptos-core.git", branch = "mikhail/upstream-bcs" }
aptos-cached-packages = { git = "https://github.com/movementlabsxyz/aptos-core", branch = "mikhail/upstream-bcs" }
aptos-config = { git = "https://github.com/movementlabsxyz/aptos-core", branch = "mikhail/upstream-bcs" }
aptos-consensus-types = { git = "https://github.com/movementlabsxyz/aptos-core", branch = "mikhail/upstream-bcs" }
aptos-crypto = { git = "https://github.com/movementlabsxyz/aptos-core", branch = "mikhail/upstream-bcs", features = [
    "cloneable-private-keys",
] }
aptos-db = { git = "https://github.com/movementlabsxyz/aptos-core.git", branch = "mikhail/upstream-bcs" }
aptos-executor = { git = "https://github.com/movementlabsxyz/aptos-core", branch = "mikhail/upstream-bcs" }
aptos-executor-test-helpers = { git = "https://github.com/movementlabsxyz/aptos-core", branch = "mikhail/upstream-bcs" }
aptos-executor-types = { git = "https://github.com/movementlabsxyz/aptos-core", branch = "mikhail/upstream-bcs" }
aptos-faucet-core = { git = "https://github.com/movementlabsxyz/aptos-core", branch = "mikhail/upstream-bcs" }
aptos-framework = { git = "https://github.com/movementlabsxyz/aptos-core", branch = "mikhail/upstream-bcs" }
aptos-language-e2e-tests = { git = "https://github.com/movementlabsxyz/aptos-core", branch = "mikhail/upstream-bcs" }
aptos-mempool = { git = "https://github.com/movementlabsxyz/aptos-core", branch = "mikhail/upstream-bcs" }
aptos-proptest-helpers = { git = "https://github.com/movementlabsxyz/aptos-core", branch = "mikhail/upstream-bcs" }
aptos-sdk = { git = "https://github.com/movementlabsxyz/aptos-core", branch = "mikhail/upstream-bcs" }
aptos-state-view = { git = "https://github.com/movementlabsxyz/aptos-core", branch = "mikhail/upstream-bcs" }
aptos-storage-interface = { git = "https://github.com/movementlabsxyz/aptos-core", branch = "mikhail/upstream-bcs" }
aptos-temppath = { git = "https://github.com/movementlabsxyz/aptos-core", branch = "mikhail/upstream-bcs" }
aptos-types = { git = "https://github.com/movementlabsxyz/aptos-core", branch = "mikhail/upstream-bcs" }
aptos-vm = { git = "https://github.com/movementlabsxyz/aptos-core", branch = "mikhail/upstream-bcs" }
aptos-vm-genesis = { git = "https://github.com/movementlabsxyz/aptos-core", branch = "mikhail/upstream-bcs" }
aptos-vm-logging = { git = "https://github.com/movementlabsxyz/aptos-core", branch = "mikhail/upstream-bcs" }
aptos-vm-validator = { git = "https://github.com/movementlabsxyz/aptos-core", branch = "mikhail/upstream-bcs" }
aptos-logger = { git = "https://github.com/movementlabsxyz/aptos-core", branch = "mikhail/upstream-bcs" }
aptos-vm-types = { git = "https://github.com/movementlabsxyz/aptos-core", branch = "mikhail/upstream-bcs" }
aptos-indexer = { git = "https://github.com/movementlabsxyz/aptos-core", branch = "mikhail/upstream-bcs" }
aptos-indexer-grpc-fullnode = { git = "https://github.com/movementlabsxyz/aptos-core", branch = "mikhail/upstream-bcs" }
aptos-indexer-grpc-table-info = { git = "https://github.com/movementlabsxyz/aptos-core", branch = "mikhail/upstream-bcs" }
aptos-protos = { git = "https://github.com/movementlabsxyz/aptos-core", branch = "mikhail/upstream-bcs" }

# Indexer
processor = { git = "https://github.com/movementlabsxyz/aptos-indexer-processors", branch = "mikhail/upstream-bcs" }
server-framework = { git = "https://github.com/movementlabsxyz/aptos-indexer-processors", branch = "mikhail/upstream-bcs" }

bcs = { git = "https://github.com/movementlabsxyz/bcs.git", rev = "bc16d2d39cabafaabd76173dd1b04b2aa170cf0c" }

<<<<<<< HEAD
ethereum-types = "0.14.1"
ethers = "=2.0.10"
ethers-core = { version = "=2.0.10", default-features = false }
ethers-contract = "=2.0.10"
ethers-providers = { version = "=2.0.10", default-features = false }
ethers-signers = { version = "=2.0.10", default-features = false }
ethers-middleware = { version = "=2.0.10", default-features = false }
=======
bcs = { git = "https://github.com/aptos-labs/bcs.git", rev = "d31fab9d81748e2594be5cd5cdf845786a30562d" }

>>>>>>> 71483182
move-binary-format = { git = "https://github.com/diem/move" }
move-table-extension = { git = "https://github.com/diem/move" }
move-core-types = { git = "https://github.com/diem/move" }

secp256k1 = { version = "0.27", default-features = false, features = [
    "global-context",
    "rand-std",
    "recovery",
] }

## Celestia Dependencies
celestia-rpc = { git = "https://github.com/movementlabsxyz/lumina", rev = "2d16e6733949f6bf70849eb60c14114e6d8ea63e" }   #{ version = "0.7.0" }
celestia-types = { git = "https://github.com/movementlabsxyz/lumina", rev = "2d16e6733949f6bf70849eb60c14114e6d8ea63e" } #{ version = "0.7.0" }

alloy = { git = "https://github.com/alloy-rs/alloy.git", package = "alloy", rev = "83343b172585fe4e040fb104b4d1421f58cbf9a2", features = [
    "node-bindings",
    "rpc-types-trace",
    "json-rpc",
    "json-abi",
    "rpc-client",
    "signers",
    "signer-yubihsm",
    "pubsub",
    "providers",
] }
alloy-rpc-types-eth = "0.1.3"
alloy-eips = { git = "https://github.com/alloy-rs/alloy.git", rev = "83343b172585fe4e040fb104b4d1421f58cbf9a2" }
alloy-contract = { git = "https://github.com/alloy-rs/alloy.git", rev = "83343b172585fe4e040fb104b4d1421f58cbf9a2" }
alloy-network = { git = "https://github.com/alloy-rs/alloy.git", rev = "83343b172585fe4e040fb104b4d1421f58cbf9a2" }
alloy-primitives = { version = "0.7.2", default-features = false }
alloy-provider = { git = "https://github.com/alloy-rs/alloy.git", rev = "83343b172585fe4e040fb104b4d1421f58cbf9a2", features = [
    "ws",
] }
alloy-rlp = "0.3.5"
alloy-rpc-types = { git = "https://github.com/alloy-rs/alloy.git", rev = "83343b172585fe4e040fb104b4d1421f58cbf9a2" }
alloy-sol-types = { version = "0.7.2", features = ["json"] }
alloy-signer = { git = "https://github.com/alloy-rs/alloy.git", rev = "83343b172585fe4e040fb104b4d1421f58cbf9a2" }
alloy-transport = { git = "https://github.com/alloy-rs/alloy.git", rev = "83343b172585fe4e040fb104b4d1421f58cbf9a2" }
alloy-transport-ws = { git = "https://github.com/alloy-rs/alloy.git", rev = "83343b172585fe4e040fb104b4d1421f58cbf9a2" }

anyhow = "1.0"
async-stream = "0.3.0"
async-trait = "0.1.71"
async-recursion = "1.1.1"
auto_impl = "1.2.0"
blake3 = { version = "1.4.0", features = ["traits-preview"] }
bytes = { version = "1.2.1", default-features = false }
chrono = "0.4.37"
clap = { version = "4.4.10", features = ["derive"] }
dashmap = "6.0.1"
delegate = "0.12.0"
derivative = "2.2.0"
derive_more = { version = "0.99.11", default-features = false }
derive-new = "0.6.0"
digest = "0.10"
dirs = "3.0.2"
fail = "0.5.1"
futures = "0.3.17"
hashbrown = "0.14.3"
hex = { version = "0.4.3", default-features = false, features = [
    "alloc",
    "serde",
] }
ics23 = { version = "0.11.0" }
k256 = { version = "0.13.3" }
keccak-hash = "0.10.0"
itertools = { version = "0.12.1", default-features = false }
jmt = "0.9.0"
jsonrpsee = { version = "0.20.1", features = ["jsonrpsee-types"] }
log = "0.4.21"
mirai-annotations = "1.10.1"
move-vm-integration-test-helpers = { path = "test-helpers/move-vm-integration-test-helpers" }
move-vm-ext = { path = "types/move-vm-ext" }
num-derive = "0.4.2"
num-traits = "0.2.14"
once_cell = "1.8.0"
parking_lot = { version = "0.12.1" }
poem = { version = "=1.3.59", features = ["anyhow", "rustls"] }
poem-openapi = { version = "=2.0.11", features = ["swagger-ui", "url"] }
prost = "0.13.3"
proptest = { version = "1.3.1", default-features = false, features = ["alloc"] }
proptest-derive = "0.4"
quote = "1.0"
rand = "0.7.3"
rand_core = "0.5.1"
rayon = "1.10.0"
reqwest = "0.12.4"
risc0-build = "0.20"
risc0-zkvm = { version = "0.21", features = ["std", "getrandom"] }
rocksdb = { version = "0.22.0", features = [
    "snappy",
    "lz4",
    "zstd",
    "zlib",
], default-features = false }
schemars = { version = "0.8.16", features = ["derive"] }
serde_with = "3.7.0"
sha2 = "0.10.8"
syn = "2.0"
tempfile = "3.5"
thiserror = "1.0.50"
tiny-keccak = "2.0"
tokio = { version = "1.35.1", features = ["full", "tracing"] }
tokio-console = "0.1.0"
console-subscriber = "0.3.0"
tokio-stream = "0.1.15"
toml = "0.8"
tonic = "0.12.3"
tonic-build = { version = "0.12.3", features = ["prost"] }
tonic-reflection = "0.12.3"
tonic-web = "0.12.3"
### To try (experimental) std support, add `features = [ "std" ]` to risc0-zkvm
tracing = "0.1.40"
tracing-appender = "0.2"
tracing-subscriber = { version = "0.3", features = ["env-filter"] }
tracing-test = "0.2.5"
trie-db = "0.28.0"
url = "2.2.2"
ed25519-dalek = "2.1"
ed25519 = "2.2.3"
ring-compat = "0.8.0"
zstd-sys = "2.0.9"
zstd = "0.13"
inotify = "0.10.2"
rustix = "0.38.34"
paste = "1.0.15"
uuid = { version = "1.10.0", features = ["v4"] }
tar = "0.4.41"
flate2 = "1.0.31"
blake-3 = "1.4.0"
ecdsa = "0.16.9"
regex = "1.10.6"
globset = "0.4.15"
glob = "0.3.1"
hyper = "1.4"
hyper-util = { version = "0.1.4" }
tower = { version = "0.5" }
http-body-util = "0.1"

# trying to pin diesel
diesel = { version = "2.2.4", features = ["postgres", "numeric", "r2d2"] }
diesel_migrations = { version = "2.2.0" }
bigdecimal = "0.4.0"
num_cpus = "=1.16.0"
ahash = "=0.8.11"

aws-types = "1.3.3"
aws-config = { version = "1.1.7", features = ["behavior-version-latest"] }
aws-sdk-s3 = "1.42.0"

[workspace.lints.rust]
dead_code = "deny"        ## Alloy Dependencies
unused_imports = "deny"
non_ascii_idents = "deny" # Bad for readability and it can also be a security vulnerability

### In case you need inspiration for new lints to add to the list, this is a good
### reference: <https://github.com/EmbarkStudios/rust-ecosystem/blob/6783ae1573d62f3f5439b8ff9e04bec191ec2eaf/lints.toml>.
[workspace.lints.clippy]
debug_assert_with_mut_call = "deny"
inefficient_to_string = "deny"
map_flatten = "deny"
manual_ok_or = "deny"
doc_link_with_quotes = "deny"
match_same_arms = "deny"
semicolon_if_nothing_returned = "deny"

[profile.release.build-override]
opt-level = 3

[patch.crates-io]
merlin = { git = "https://github.com/aptos-labs/merlin" }
x25519-dalek = { git = "https://github.com/aptos-labs/x25519-dalek", branch = "zeroize_v1" }<|MERGE_RESOLUTION|>--- conflicted
+++ resolved
@@ -183,18 +183,6 @@
 
 bcs = { git = "https://github.com/movementlabsxyz/bcs.git", rev = "bc16d2d39cabafaabd76173dd1b04b2aa170cf0c" }
 
-<<<<<<< HEAD
-ethereum-types = "0.14.1"
-ethers = "=2.0.10"
-ethers-core = { version = "=2.0.10", default-features = false }
-ethers-contract = "=2.0.10"
-ethers-providers = { version = "=2.0.10", default-features = false }
-ethers-signers = { version = "=2.0.10", default-features = false }
-ethers-middleware = { version = "=2.0.10", default-features = false }
-=======
-bcs = { git = "https://github.com/aptos-labs/bcs.git", rev = "d31fab9d81748e2594be5cd5cdf845786a30562d" }
-
->>>>>>> 71483182
 move-binary-format = { git = "https://github.com/diem/move" }
 move-table-extension = { git = "https://github.com/diem/move" }
 move-core-types = { git = "https://github.com/diem/move" }
