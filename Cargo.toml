[workspace]

resolver = "2"

members = [
    "protocol-units/execution/dof",
    "protocol-units/execution/opt-executor",
    "protocol-units/execution/fin-view",
    "protocol-units/execution/util",
    "protocol-units/da/m1/*",
    "protocol-units/sequencing/memseq/*",
    "protocol-units/mempool/*",
    "protocol-units/settlement/mcr/client",
    "protocol-units/settlement/mcr/config",
    "protocol-units/settlement/mcr/manager",
    "protocol-units/settlement/mcr/setup",
    "protocol-units/movement-rest",
    "util/*",
    "util/buildtime/buildtime-helpers",
    "util/buildtime/buildtime-macros",
    "util/commander",
    "networks/suzuka/*",
    "protocol-units/settlement/mcr/setup",
    "protocol-units/settlement/mcr/runner",
]

[workspace.package]
version = "0.3.0"
edition = "2021"
license = "MIT OR Apache-2.0"
authors = ["Movement Labs"]
repository = "www.github.com/movementlabs/movement"
homepage = "www.homepage.com"
publish = false
rust-version = "1.75"

[workspace.dependencies]
# internal
## buildtime
buildtime = { path = "util/buildtime" }
buildtime-helpers = { path = "util/buildtime/buildtime-helpers" }
buildtime-macros = { path = "util/buildtime/buildtime-macros" }
## da/m1
m1-da-light-node-client = { path = "protocol-units/da/m1/light-node-client" }
m1-da-light-node-grpc = { path = "protocol-units/da/m1/light-node-grpc" }
m1-da-light-node-util = { path = "protocol-units/da/m1/util" }
m1-da-light-node-setup = { path = "protocol-units/da/m1/setup" }
m1-da-light-node-verifier = { path = "protocol-units/da/m1/light-node-verifier" }
## execution
maptos-dof-execution = { path = "protocol-units/execution/dof" }
maptos-opt-executor = { path = "protocol-units/execution/opt-executor" }
maptos-fin-view = { path = "protocol-units/execution/fin-view" }
maptos-execution-util = { path = "protocol-units/execution/util" }
## infra
movement-rest = { path = "protocol-units/movement-rest" }
## mempool
mempool-util = { path = "protocol-units/mempool/util" }
move-rocks = { path = "protocol-units/mempool/move-rocks" }
## sequencing
memseq = { path = "protocol-units/sequencing/memseq/sequencer" }
memseq-util = { path = "protocol-units/sequencing/memseq/util" }
sequencing-util = { path = "protocol-units/sequencing/util" }
## settlement
mcr-settlement-client = { path = "protocol-units/settlement/mcr/client" }
mcr-settlement-config = { path = "protocol-units/settlement/mcr/config" }
mcr-settlement-manager = { path = "protocol-units/settlement/mcr/manager" }
mcr-settlement-setup = { path = "protocol-units/settlement/mcr/setup" }
## types
movement-types = { path = "util/movement-types" }
## dot movement
dot-movement = { path = "util/dot-movement" }
commander = { path = "util/commander" }
# networks
suzuka-config = { path = "networks/suzuka/suzuka-config" }
monza-config = { path = "networks/monza/monza-config" }
# util
flocks = { path = "util/flocks" }
godfig = { path = "util/godfig" }

# Serialization and Deserialization
borsh = { version = "0.10" } # todo: internalize jmt and bump
serde = "1.0"
serde_json = "1.0"
serde_derive = "1.0"
serde_yaml = "0.9.34"


# External Dependencies

## Aptos dependencies
### We use a forked version so that we can override dependency versions. This is required
### to be avoid dependency conflicts with other Sovereign Labs crates.
aptos-api = { git = "https://github.com/movementlabsxyz/aptos-core", rev = "d41e9c0c35ce563a3f3b070656abddeb994988e8" }
aptos-api-types = { git = "https://github.com/movementlabsxyz/aptos-core", rev = "d41e9c0c35ce563a3f3b070656abddeb994988e8" }
aptos-bitvec = { git = "https://github.com/movementlabsxyz/aptos-core", rev = "d41e9c0c35ce563a3f3b070656abddeb994988e8" }
aptos-block-executor = { git = "https://github.com/movementlabsxyz/aptos-core.git", rev = "d41e9c0c35ce563a3f3b070656abddeb994988e8" }
aptos-cached-packages = { git = "https://github.com/movementlabsxyz/aptos-core", rev = "d41e9c0c35ce563a3f3b070656abddeb994988e8" }
aptos-config = { git = "https://github.com/movementlabsxyz/aptos-core", rev = "d41e9c0c35ce563a3f3b070656abddeb994988e8" }
aptos-consensus-types = { git = "https://github.com/movementlabsxyz/aptos-core", rev = "d41e9c0c35ce563a3f3b070656abddeb994988e8" }
aptos-crypto = { git = "https://github.com/movementlabsxyz/aptos-core", rev = "d41e9c0c35ce563a3f3b070656abddeb994988e8", features = [
    "cloneable-private-keys",
] }
aptos-db = { git = "https://github.com/movementlabsxyz/aptos-core.git", rev = "d41e9c0c35ce563a3f3b070656abddeb994988e8" }
aptos-executor = { git = "https://github.com/movementlabsxyz/aptos-core", rev = "d41e9c0c35ce563a3f3b070656abddeb994988e8" }
aptos-executor-test-helpers = { git = "https://github.com/movementlabsxyz/aptos-core", rev = "d41e9c0c35ce563a3f3b070656abddeb994988e8" }
aptos-executor-types = { git = "https://github.com/movementlabsxyz/aptos-core", rev = "d41e9c0c35ce563a3f3b070656abddeb994988e8" }
aptos-faucet-core = { git = "https://github.com/movementlabsxyz/aptos-core", rev = "d41e9c0c35ce563a3f3b070656abddeb994988e8" }
aptos-framework = { git = "https://github.com/movementlabsxyz/aptos-core", rev = "d41e9c0c35ce563a3f3b070656abddeb994988e8" }
aptos-language-e2e-tests = { git = "https://github.com/movementlabsxyz/aptos-core", rev = "d41e9c0c35ce563a3f3b070656abddeb994988e8" }
aptos-mempool = { git = "https://github.com/movementlabsxyz/aptos-core", rev = "d41e9c0c35ce563a3f3b070656abddeb994988e8" }
aptos-proptest-helpers = { git = "https://github.com/movementlabsxyz/aptos-core", rev = "d41e9c0c35ce563a3f3b070656abddeb994988e8" }
aptos-sdk = { git = "https://github.com/movementlabsxyz/aptos-core", rev = "d41e9c0c35ce563a3f3b070656abddeb994988e8" }
aptos-state-view = { git = "https://github.com/movementlabsxyz/aptos-core", rev = "d41e9c0c35ce563a3f3b070656abddeb994988e8" }
aptos-storage-interface = { git = "https://github.com/movementlabsxyz/aptos-core", rev = "d41e9c0c35ce563a3f3b070656abddeb994988e8" }
aptos-temppath = { git = "https://github.com/movementlabsxyz/aptos-core", rev = "d41e9c0c35ce563a3f3b070656abddeb994988e8" }
aptos-types = { git = "https://github.com/movementlabsxyz/aptos-core", rev = "d41e9c0c35ce563a3f3b070656abddeb994988e8" }
aptos-vm = { git = "https://github.com/movementlabsxyz/aptos-core", rev = "d41e9c0c35ce563a3f3b070656abddeb994988e8" }
aptos-vm-genesis = { git = "https://github.com/movementlabsxyz/aptos-core", rev = "d41e9c0c35ce563a3f3b070656abddeb994988e8" }
aptos-vm-logging = { git = "https://github.com/movementlabsxyz/aptos-core", rev = "d41e9c0c35ce563a3f3b070656abddeb994988e8" }
aptos-logger = { git = "https://github.com/movementlabsxyz/aptos-core", rev = "d41e9c0c35ce563a3f3b070656abddeb994988e8" }
aptos-vm-types = { git = "https://github.com/movementlabsxyz/aptos-core", rev = "d41e9c0c35ce563a3f3b070656abddeb994988e8" }
bcs = { git = "https://github.com/aptos-labs/bcs.git", rev = "d31fab9d81748e2594be5cd5cdf845786a30562d" }
ethereum-types = "0.14.1"
ethers = "=2.0.10"
ethers-core = { version = "=2.0.10", default-features = false }
ethers-contract = "=2.0.10"
ethers-providers = { version = "=2.0.10", default-features = false }
ethers-signers = { version = "=2.0.10", default-features = false }
ethers-middleware = { version = "=2.0.10", default-features = false }
move-binary-format = { git = "https://github.com/diem/move" }
move-table-extension = { git = "https://github.com/diem/move" }
move-core-types = { git = "https://github.com/diem/move" }
### https://github.com/paradigmxyz/reth/tree/c0655fed8915490f82d4acf8900a16a10554cbfb
reth-interfaces = { git = "https://github.com/paradigmxyz/reth", rev = "c0655fed8915490f82d4acf8900a16a10554cbfb" }
reth-primitives = { git = "https://github.com/paradigmxyz/reth", rev = "c0655fed8915490f82d4acf8900a16a10554cbfb", default-features = false }
reth-revm = { git = "https://github.com/paradigmxyz/reth", rev = "c0655fed8915490f82d4acf8900a16a10554cbfb" }
reth-rpc-types = { git = "https://github.com/paradigmxyz/reth", rev = "c0655fed8915490f82d4acf8900a16a10554cbfb" }
reth-rpc-types-compat = { git = "https://github.com/paradigmxyz/reth", rev = "c0655fed8915490f82d4acf8900a16a10554cbfb" }
### Matches reth dependency. Using exact revision for matching our tightly coupled usage of both reth and revm crates
revm = { version = "8.0.0", default-features = false, features = ["serde"] }
### Used just to be safe about breaking changes
revm-primitives = { version = "=2.0.0", default-features = false }
secp256k1 = { version = "0.27", default-features = false, features = [
    "global-context",
    "rand-std",
    "recovery",
] }

## Celestia Dependencies
celestia-rpc = { git = "https://github.com/eigerco/lumina" }
celestia-types = { git = "https://github.com/eigerco/lumina" }

## Alloy Dependencies
alloy = { git = "https://github.com/alloy-rs/alloy.git", package = "alloy", rev = "83343b172585fe4e040fb104b4d1421f58cbf9a2", features = [
    "node-bindings",
    "rpc-types-trace",
    "json-rpc",
    "rpc-client",
    "signers",
    "signer-yubihsm",
    "pubsub",
    "providers"
]}
alloy-contract = { git = "https://github.com/alloy-rs/alloy.git", rev = "83343b172585fe4e040fb104b4d1421f58cbf9a2" }
alloy-network = { git = "https://github.com/alloy-rs/alloy.git", rev = "83343b172585fe4e040fb104b4d1421f58cbf9a2" }
alloy-primitives = { version = "0.7.2", default-features = false }
alloy-provider = { git = "https://github.com/alloy-rs/alloy.git", rev = "83343b172585fe4e040fb104b4d1421f58cbf9a2", features = [
    "ws",
] }
alloy-rpc-types = { git = "https://github.com/alloy-rs/alloy.git", rev = "83343b172585fe4e040fb104b4d1421f58cbf9a2" }
alloy-sol-types = { version = "0.7.2", features = ["json"] }
alloy-signer = { git = "https://github.com/alloy-rs/alloy.git", rev = "83343b172585fe4e040fb104b4d1421f58cbf9a2" }
alloy-transport = { git = "https://github.com/alloy-rs/alloy.git", rev = "83343b172585fe4e040fb104b4d1421f58cbf9a2" }
alloy-transport-ws = { git = "https://github.com/alloy-rs/alloy.git", rev = "83343b172585fe4e040fb104b4d1421f58cbf9a2" }

anyhow = "1.0"
async-channel = "2.2.1"
async-stream = "0.3.0"
async-trait = "0.1.71"
async-recursion = "1.1.1"
auto_impl = "1.2.0"
blake3 = { version = "1.4.0", features = ["traits-preview"] }
bytes = { version = "1.2.1", default-features = false }
chrono = "0.4.37"
clap = { version = "4.4.10", features = ["derive"] }
derivative = "2.2.0"
derive_more = { version = "0.99.11", default-features = false }
digest = "0.10"
dirs = "3.0.2"
fail = "0.5.1"
futures = "0.3.17"
hashbrown = "0.14.3"
hex = { version = "0.4.3", default-features = false, features = [
    "alloc",
    "serde",
] }
ics23 = { version = "0.11.0" }
k256 = { version = "0.13.3" }
itertools = { version = "0.12.1", default-features = false }
jmt = "0.9.0"
jsonrpsee = { version = "0.20.1", features = ["jsonrpsee-types"] }
log = "0.4.21"
mirai-annotations = "1.10.1"
move-vm-integration-test-helpers = { path = "test-helpers/move-vm-integration-test-helpers" }
move-vm-ext = { path = "types/move-vm-ext" }
num-derive = "0.4.2"
num-traits = "0.2.14"
once_cell = "1.8.0"
parking_lot = { version = "0.12.1" }
poem = { version = "=1.3.59", features = ["anyhow", "rustls"] }
poem-openapi = { version = "=2.0.11", features = ["swagger-ui", "url"] }
prost = "0.12"
proptest = { version = "1.3.1", default-features = false, features = ["alloc"] }
proptest-derive = "0.4"
quote = "1.0"
rand = "0.7.3"
rand_core = "0.5.1"
rayon = "1.10.0"
reqwest = "0.12.4"
risc0-build = "0.20"
risc0-zkvm = { version = "0.21", features = ["std", "getrandom"] }
rocksdb = { version = "0.21.0", features = [
    "snappy",
    "lz4",
    "zstd",
    "zlib",
    "multi-threaded-cf",
], default-features = false }
schemars = { version = "0.8.16", features = ["derive"] }
serde_with = "3.7.0"
sha2 = "0.10.8"
syn = "2.0"
tempfile = "3.5"
thiserror = "1.0.50"
tokio = { version = "1.35.1", features = ["full"] }
tokio-stream = "0.1.15"
toml = "0.8"
tonic = "0.11"
tonic-build = { version = "0.11", features = ["prost"] }
tonic-reflection = "0.11"
tonic-web = "0.11"
### To try (experimental) std support, add `features = [ "std" ]` to risc0-zkvm
tracing = "0.1.40"
tracing-subscriber = { version = "0.3", features = ["env-filter"] }
tracing-test = "0.2.5"
trie-db = "0.28.0"
url = "2.2.2"
x25519-dalek = "1.0.1"
zstd-sys = "2.0.9"
<<<<<<< HEAD
rayon = "1.10.0"
inotify = "0.10.2"
rustix = "0.38.34" 
paste = "1.0.15"
=======
>>>>>>> 032353a2


[workspace.lints.rust]
dead_code = "deny"
unused_imports = "deny"
non_ascii_idents = "deny" # Bad for readability and it can also be a security vulnerability

### In case you need inspiration for new lints to add to the list, this is a good
### reference: <https://github.com/EmbarkStudios/rust-ecosystem/blob/6783ae1573d62f3f5439b8ff9e04bec191ec2eaf/lints.toml>.
[workspace.lints.clippy]
debug_assert_with_mut_call = "deny"
inefficient_to_string = "deny"
map_flatten = "deny"
manual_ok_or = "deny"
doc_link_with_quotes = "deny"
match_same_arms = "deny"
semicolon_if_nothing_returned = "deny"

[profile.release.build-override]
opt-level = 3

[patch.crates-io]
merlin = { git = "https://github.com/aptos-labs/merlin" }
x25519-dalek = { git = "https://github.com/aptos-labs/x25519-dalek", branch = "zeroize_v1" }
sha2 = { git = "https://github.com/risc0/RustCrypto-hashes", tag = "sha2-v0.10.8-risczero.0" }
ed25519-dalek = { git = "https://github.com/risc0/curve25519-dalek", tag = "curve25519-4.1.0-risczero.1" }
zstd-sys = { git = "https://github.com/gyscos/zstd-rs.git", rev = "1779b385b42b08f958b767a37878dfa6a0b4f6a4" }<|MERGE_RESOLUTION|>--- conflicted
+++ resolved
@@ -247,13 +247,9 @@
 url = "2.2.2"
 x25519-dalek = "1.0.1"
 zstd-sys = "2.0.9"
-<<<<<<< HEAD
-rayon = "1.10.0"
 inotify = "0.10.2"
 rustix = "0.38.34" 
 paste = "1.0.15"
-=======
->>>>>>> 032353a2
 
 
 [workspace.lints.rust]
