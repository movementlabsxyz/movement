--- conflicted
+++ resolved
@@ -177,11 +177,6 @@
 ] }
 
 ## Celestia Dependencies
-<<<<<<< HEAD
-=======
-#celestia-rpc = { git = "https://github.com/eigerco/lumina" }
-#celestia-types = { git = "https://github.com/eigerco/lumina", version= "0.2.x" }
->>>>>>> c5f3ea74
 celestia-types = "0.3.0"
 celestia-rpc = "0.3.0"
 
