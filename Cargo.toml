[workspace]

<<<<<<< HEAD
members = [
    "protocol-units/execution/monza/*",
=======
resolver = "2"

members = [

"protocol-units/da/m1/*",

"protocol-units/sequencing/*",

"protocol-units/mempool/*",

"util/*",
"util/buildtime/buildtime-helpers",
"util/buildtime/buildtime-macros",

>>>>>>> 1ca96c04
]

[workspace.package]
version = "0.3.0"
edition = "2021"
license = "MIT OR Apache-2.0"
authors = ["Movement Labs"]
repository = "www.github.com/movementlabs/movement"
homepage = "www.homepage.com"
publish = false
rust-version = "1.75"

[workspace.dependencies]
# internal
<<<<<<< HEAD
monza-opt-executor = { path = "protocol-units/execution/monza/opt-executor" }
monza-fin-executor = { path = "protocol-units/execution/monza/fin-executor" }
monza-execution-util = { path = "protocol-units/execution/monza/util" }
=======
## types
movement-types = { path = "util/movement-types"}
## buildtime
buildtime = { path = "util/buildtime" }
buildtime-helpers = { path = "util/buildtime/buildtime-helpers" }
buildtime-macros = { path = "util/buildtime/buildtime-macros" }
## da/m1
m1-da-light-node-grpc = { path = "protocol-units/da/m1/light-node-grpc" }
m1-da-light-node-util = { path = "protocol-units/da/m1/util" }
m1-da-light-node-verifier = { path = "protocol-units/da/m1/light-node-verifier" }
## mempool
mempool-util = { path = "protocol-units/mempool/util" }
move-rocks = { path = "protocol-units/mempool/move-rocks" }
## sequencing
sequencing-util = { path = "protocol-units/sequencing/util" }
memseq = { path = "protocol-units/sequencing/memseq" }

>>>>>>> 1ca96c04

auto_impl = "1.2.0"
chrono = "0.4.37"
serde = { version = "1.0.192", features = ["derive", "rc"] }
serde_json = { version = "1.0.81", features = [
    "preserve_order",
    "arbitrary_precision",
] } # Note: arbitrary_precision is required to parse u256 in JSON
serde_with = "3.7.0"
derivative = "2.2.0"
anyhow = "1.0.68"
derive_more = { version = "0.99.11", default-features = false }
bytes = { version = "1.2.1", default-features = false }
clap = { version = "4.4.10", features = ["derive"] }
log = "0.4.21"
hex = { version = "0.4.3", default-features = false, features = [
    "alloc",
    "serde",
] }
async-trait = "0.1.71"
borsh = { version = "0.10.3", features = ["rc", "bytes"] }
tracing = "0.1.40"
tokio = { version = "1.35.1", features = ["full"] }
tokio-stream = "0.1.15"
async-stream = "0.3.0"
tempfile = "3.5"
fail = "0.5.1"
jsonrpsee = { version = "0.20.1", features = ["jsonrpsee-types"] }
proptest = { version = "1.3.1", default-features = false, features = ["alloc"] }
poem-openapi = { version = "=2.0.11", features = ["swagger-ui", "url"] }
schemars = { version = "0.8.16", features = ["derive"] }
thiserror = "1.0.50"
x25519-dalek = "1.0.1"
rand = "0.7.3"
rand_core = "0.5.1"
zstd-sys = "2.0.9"
<<<<<<< HEAD
async-channel = "2.2.1"
=======
sha2 = "0.10.8"
>>>>>>> 1ca96c04

risc0-build = "0.20"

rocksdb = { version = "0.22.0", features = [
  "snappy",
  "lz4",
  "zstd",
  "zlib",
  "multi-threaded-cf",
], default-features = false }

# tonic
tonic = "0.11"
tonic-reflection = "0.11"
tonic-web = "0.11"
tonic-build = { version = "0.11", features = ["prost"] }
prost = "0.12"

# marcos
quote = "1.0"
syn = "2.0"

# format
toml = "0.8"

# aptos dependencies
ethereum-types = "0.14.1"
ethers = "=2.0.10"
ethers-core = { version = "=2.0.10", default-features = false }
ethers-contract = "=2.0.10"
ethers-providers = { version = "=2.0.10", default-features = false }
ethers-signers = { version = "=2.0.10", default-features = false }
ethers-middleware = { version = "=2.0.10", default-features = false }

# Aptos dependencies
# We use a forked version so that we can override dependency versions. This is required
# to be avoid depenedency conflicts with other Sovereign Labs crates.
aptos-vm = { git = "https://github.com/movementlabsxyz/aptos-core", branch = "monza" }
aptos-sdk = { git = "https://github.com/movementlabsxyz/aptos-core", branch = "monza" }
aptos-consensus-types = { git = "https://github.com/movementlabsxyz/aptos-core", branch = "monza" }
aptos-crypto = { git = "https://github.com/movementlabsxyz/aptos-core", branch = "monza" }
aptos-db = { git = "https://github.com/movementlabsxyz/aptos-core.git", branch = "monza" }
aptos-api-types = { git = "https://github.com/movementlabsxyz/aptos-core", branch = "monza" }
aptos-types = { git = "https://github.com/movementlabsxyz/aptos-core", branch = "monza" }
aptos-api = { git = "https://github.com/movementlabsxyz/aptos-core", branch = "monza" }
aptos-storage-interface = { git = "https://github.com/movementlabsxyz/aptos-core", branch = "monza" }
aptos-block-executor = { git = "https://github.com/movementlabsxyz/aptos-core.git", branch = "monza" }
aptos-vm-types = { git = "https://github.com/movementlabsxyz/aptos-core", branch = "monza" }
aptos-vm-logging = { git = "https://github.com/movementlabsxyz/aptos-core", branch = "monza" }
aptos-language-e2e-tests = { git = "https://github.com/movementlabsxyz/aptos-core", branch = "monza" }
aptos-framework = { git = "https://github.com/movementlabsxyz/aptos-core", branch = "monza" }
aptos-config = { git = "https://github.com/movementlabsxyz/aptos-core", branch = "monza" }
aptos-vm-genesis = { git = "https://github.com/movementlabsxyz/aptos-core", branch = "monza" }
aptos-executor = { git = "https://github.com/movementlabsxyz/aptos-core", branch = "monza" }
aptos-executor-types = { git = "https://github.com/movementlabsxyz/aptos-core", branch = "monza" }
aptos-executor-test-helpers = { git = "https://github.com/movementlabsxyz/aptos-core", branch = "monza" }
aptos-bitvec = { git = "https://github.com/movementlabsxyz/aptos-core", branch = "monza" }
aptos-mempool = { git = "https://github.com/movementlabsxyz/aptos-core", branch = "monza" }
aptos-state-view = { git = "https://github.com/movementlabsxyz/aptos-core", branch = "monza" }
aptos-temppath = { git = "https://github.com/movementlabsxyz/aptos-core", branch = "monza" }

# celestia dependencies
celestia-rpc = { git = "https://github.com/eigerco/lumina" }
celestia-types = { git = "https://github.com/eigerco/lumina" }


[workspace.lints.rust]
dead_code = "deny"
unused_imports = "deny"
non_ascii_idents = "deny" # Bad for readability and it can also be a security vulnerability

# In case you need inspiration for new lints to add to the list, this is a good
# reference: <https://github.com/EmbarkStudios/rust-ecosystem/blob/6783ae1573d62f3f5439b8ff9e04bec191ec2eaf/lints.toml>.
[workspace.lints.clippy]
debug_assert_with_mut_call = "deny"
inefficient_to_string = "deny"
map_flatten = "deny"
manual_ok_or = "deny"
doc_link_with_quotes = "deny"
match_same_arms = "deny"
semicolon_if_nothing_returned = "deny"



[patch.crates-io]
serde-reflection = { git = "https://github.com/aptos-labs/serde-reflection", rev = "73b6bbf748334b71ff6d7d09d06a29e3062ca075" }
merlin = { git = "https://github.com/aptos-labs/merlin" }
# x25519-dalek = { git = "https://github.com/aptos-labs/x25519-dalek", branch = "zeroize_v1" }
sha2 = { git = "https://github.com/risc0/RustCrypto-hashes", tag = "sha2-v0.10.8-risczero.0" }
ed25519-dalek = { git = "https://github.com/risc0/curve25519-dalek", tag = "curve25519-4.1.0-risczero.1" }
zstd-sys = { git = "https://github.com/gyscos/zstd-rs.git", rev = "1779b385b42b08f958b767a37878dfa6a0b4f6a4" }<|MERGE_RESOLUTION|>--- conflicted
+++ resolved
@@ -1,24 +1,18 @@
 [workspace]
 
-<<<<<<< HEAD
 members = [
     "protocol-units/execution/monza/*",
-=======
-resolver = "2"
 
-members = [
+    "protocol-units/da/m1/*",
 
-"protocol-units/da/m1/*",
+    "protocol-units/sequencing/*",
 
-"protocol-units/sequencing/*",
+    "protocol-units/mempool/*",
 
-"protocol-units/mempool/*",
+    "util/*",
+    "util/buildtime/buildtime-helpers",
+    "util/buildtime/buildtime-macros",
 
-"util/*",
-"util/buildtime/buildtime-helpers",
-"util/buildtime/buildtime-macros",
-
->>>>>>> 1ca96c04
 ]
 
 [workspace.package]
@@ -33,11 +27,9 @@
 
 [workspace.dependencies]
 # internal
-<<<<<<< HEAD
 monza-opt-executor = { path = "protocol-units/execution/monza/opt-executor" }
 monza-fin-executor = { path = "protocol-units/execution/monza/fin-executor" }
 monza-execution-util = { path = "protocol-units/execution/monza/util" }
-=======
 ## types
 movement-types = { path = "util/movement-types"}
 ## buildtime
@@ -55,7 +47,6 @@
 sequencing-util = { path = "protocol-units/sequencing/util" }
 memseq = { path = "protocol-units/sequencing/memseq" }
 
->>>>>>> 1ca96c04
 
 auto_impl = "1.2.0"
 chrono = "0.4.37"
@@ -92,15 +83,12 @@
 rand = "0.7.3"
 rand_core = "0.5.1"
 zstd-sys = "2.0.9"
-<<<<<<< HEAD
 async-channel = "2.2.1"
-=======
 sha2 = "0.10.8"
->>>>>>> 1ca96c04
 
 risc0-build = "0.20"
 
-rocksdb = { version = "0.22.0", features = [
+rocksdb = { version = "0.21.0", features = [
   "snappy",
   "lz4",
   "zstd",
