--- conflicted
+++ resolved
@@ -47,13 +47,10 @@
     "util/signing/integrations/aptos",
     "util/signing/providers/aws-kms",
     "util/signing/providers/hashicorp-vault",
-<<<<<<< HEAD
     "util/signing/providers/local",
     "util/signing/util/loader",
-    "demo/hsm"
-=======
+    "demo/hsm",
     "util/signing/testing",
->>>>>>> 0018145f
 ]
 
 [workspace.package]
@@ -131,12 +128,9 @@
 movement-signer = { path = "util/signing/interface" }
 movement-signer-aws-kms = { path = "util/signing/providers/aws-kms" }
 movement-signer-hashicorp-vault = { path = "util/signing/providers/hashicorp-vault" }
-<<<<<<< HEAD
 movement-signer-local = { path = "util/signing/providers/local" }
 movement-signer-loader = { path = "util/signing/util/loader" }
-=======
 movement-signing-aptos = { path = "util/signing/integrations/aptos" }
->>>>>>> 0018145f
 
 ## vault
 vaultrs = { version = "0.7.3" }
