[workspace]

resolver = "2"

members = [
    "protocol-units/execution/dof",
    "protocol-units/execution/opt-executor",
    "protocol-units/execution/fin-view",
    "protocol-units/execution/util",
    "protocol-units/da/m1/*",
    "protocol-units/sequencing/memseq/*",
    "protocol-units/mempool/*",
    "protocol-units/settlement/mcr/client",
    "protocol-units/settlement/mcr/config",
    "protocol-units/settlement/mcr/manager",
    "protocol-units/movement-rest",
    "util/*",
    "util/buildtime/buildtime-helpers",
    "util/buildtime/buildtime-macros",
    "networks/monza/*",
    "networks/suzuka/*",
]

[workspace.package]
version = "0.3.0"
edition = "2021"
license = "MIT OR Apache-2.0"
authors = ["Movement Labs"]
repository = "www.github.com/movementlabs/movement"
homepage = "www.homepage.com"
publish = false
rust-version = "1.75"

[workspace.dependencies]
# internal
## buildtime
buildtime = { path = "util/buildtime" }
buildtime-helpers = { path = "util/buildtime/buildtime-helpers" }
buildtime-macros = { path = "util/buildtime/buildtime-macros" }
## da/m1
m1-da-light-node-client = { path = "protocol-units/da/m1/light-node-client" }
m1-da-light-node-grpc = { path = "protocol-units/da/m1/light-node-grpc" }
m1-da-light-node-util = { path = "protocol-units/da/m1/util" }
m1-da-light-node-setup = { path = "protocol-units/da/m1/setup" }
m1-da-light-node-verifier = { path = "protocol-units/da/m1/light-node-verifier" }
## execution
maptos-dof-execution = { path = "protocol-units/execution/dof" }
maptos-opt-executor = { path = "protocol-units/execution/opt-executor" }
maptos-fin-view = { path = "protocol-units/execution/fin-view" }
maptos-execution-util = { path = "protocol-units/execution/util" }
## infra
movement-rest = { path = "protocol-units/movement-rest" }
## mempool
mempool-util = { path = "protocol-units/mempool/util" }
move-rocks = { path = "protocol-units/mempool/move-rocks" }
## sequencing
memseq = { path = "protocol-units/sequencing/memseq/sequencer" }
memseq-util = { path = "protocol-units/sequencing/memseq/util" }
sequencing-util = { path = "protocol-units/sequencing/util" }
## settlement
mcr-settlement-client = { path = "protocol-units/settlement/mcr/client" }
mcr-settlement-config = { path = "protocol-units/settlement/mcr/config" }
mcr-settlement-manager = { path = "protocol-units/settlement/mcr/manager" }
## types
movement-types = { path = "util/movement-types" }
## dot movement
dot-movement = { path = "util/dot-movement" }
commander = { path = "util/commander" }
# networks
suzuka-config = { path = "networks/suzuka/suzuka-config" }
monza-config = { path = "networks/monza/monza-config" }

# Serialization and Deserialization
borsh = { version = "0.10" } # todo: internalize jmt and bump
serde = "1.0"
serde_json = "1.0"
serde_derive = "1.0"


# External Dependencies

## Aptos dependencies
### We use a forked version so that we can override dependency versions. This is required
### to be avoid dependency conflicts with other Sovereign Labs crates.
aptos-api = { git = "https://github.com/movementlabsxyz/aptos-core", rev = "27c5f780ec881d93dda2879e303323399e958d80" }
aptos-api-types = { git = "https://github.com/movementlabsxyz/aptos-core", rev = "27c5f780ec881d93dda2879e303323399e958d80" }
aptos-bitvec = { git = "https://github.com/movementlabsxyz/aptos-core", rev = "27c5f780ec881d93dda2879e303323399e958d80" }
aptos-block-executor = { git = "https://github.com/movementlabsxyz/aptos-core.git", rev = "27c5f780ec881d93dda2879e303323399e958d80" }
aptos-cached-packages = { git = "https://github.com/movementlabsxyz/aptos-core", rev = "27c5f780ec881d93dda2879e303323399e958d80" }
aptos-config = { git = "https://github.com/movementlabsxyz/aptos-core", rev = "27c5f780ec881d93dda2879e303323399e958d80" }
aptos-consensus-types = { git = "https://github.com/movementlabsxyz/aptos-core", rev = "27c5f780ec881d93dda2879e303323399e958d80" }
aptos-crypto = { git = "https://github.com/movementlabsxyz/aptos-core", rev = "27c5f780ec881d93dda2879e303323399e958d80", features = [
    "cloneable-private-keys",
] }
aptos-db = { git = "https://github.com/movementlabsxyz/aptos-core.git", rev = "27c5f780ec881d93dda2879e303323399e958d80" }
aptos-executor = { git = "https://github.com/movementlabsxyz/aptos-core", rev = "27c5f780ec881d93dda2879e303323399e958d80" }
aptos-executor-test-helpers = { git = "https://github.com/movementlabsxyz/aptos-core", rev = "27c5f780ec881d93dda2879e303323399e958d80" }
aptos-executor-types = { git = "https://github.com/movementlabsxyz/aptos-core", rev = "27c5f780ec881d93dda2879e303323399e958d80" }
aptos-faucet-core = { git = "https://github.com/movementlabsxyz/aptos-core", rev = "27c5f780ec881d93dda2879e303323399e958d80" }
aptos-framework = { git = "https://github.com/movementlabsxyz/aptos-core", rev = "27c5f780ec881d93dda2879e303323399e958d80" }
aptos-language-e2e-tests = { git = "https://github.com/movementlabsxyz/aptos-core", rev = "27c5f780ec881d93dda2879e303323399e958d80" }
aptos-mempool = { git = "https://github.com/movementlabsxyz/aptos-core", rev = "27c5f780ec881d93dda2879e303323399e958d80" }
aptos-proptest-helpers = { git = "https://github.com/movementlabsxyz/aptos-core", rev = "27c5f780ec881d93dda2879e303323399e958d80" }
aptos-sdk = { git = "https://github.com/movementlabsxyz/aptos-core", rev = "27c5f780ec881d93dda2879e303323399e958d80" }
aptos-state-view = { git = "https://github.com/movementlabsxyz/aptos-core", rev = "27c5f780ec881d93dda2879e303323399e958d80" }
aptos-storage-interface = { git = "https://github.com/movementlabsxyz/aptos-core", rev = "27c5f780ec881d93dda2879e303323399e958d80" }
aptos-temppath = { git = "https://github.com/movementlabsxyz/aptos-core", rev = "27c5f780ec881d93dda2879e303323399e958d80" }
aptos-types = { git = "https://github.com/movementlabsxyz/aptos-core", rev = "27c5f780ec881d93dda2879e303323399e958d80" }
aptos-vm = { git = "https://github.com/movementlabsxyz/aptos-core", rev = "27c5f780ec881d93dda2879e303323399e958d80" }
aptos-vm-genesis = { git = "https://github.com/movementlabsxyz/aptos-core", rev = "27c5f780ec881d93dda2879e303323399e958d80" }
aptos-vm-logging = { git = "https://github.com/movementlabsxyz/aptos-core", rev = "27c5f780ec881d93dda2879e303323399e958d80" }
aptos-vm-types = { git = "https://github.com/movementlabsxyz/aptos-core", rev = "27c5f780ec881d93dda2879e303323399e958d80" }
aptos-logger = { git = "https://github.com/movementlabsxyz/aptos-core", rev = "27c5f780ec881d93dda2879e303323399e958d80" }
bcs = { git = "https://github.com/aptos-labs/bcs.git", rev = "d31fab9d81748e2594be5cd5cdf845786a30562d" }
ethereum-types = "0.14.1"
ethers = "=2.0.10"
ethers-core = { version = "=2.0.10", default-features = false }
ethers-contract = "=2.0.10"
ethers-providers = { version = "=2.0.10", default-features = false }
ethers-signers = { version = "=2.0.10", default-features = false }
ethers-middleware = { version = "=2.0.10", default-features = false }
move-binary-format = { git = "https://github.com/diem/move" }
move-table-extension = { git = "https://github.com/diem/move" }
move-core-types = { git = "https://github.com/diem/move" }
### https://github.com/paradigmxyz/reth/tree/c0655fed8915490f82d4acf8900a16a10554cbfb
reth-interfaces = { git = "https://github.com/paradigmxyz/reth", rev = "c0655fed8915490f82d4acf8900a16a10554cbfb" }
reth-primitives = { git = "https://github.com/paradigmxyz/reth", rev = "c0655fed8915490f82d4acf8900a16a10554cbfb", default-features = false }
reth-revm = { git = "https://github.com/paradigmxyz/reth", rev = "c0655fed8915490f82d4acf8900a16a10554cbfb" }
reth-rpc-types = { git = "https://github.com/paradigmxyz/reth", rev = "c0655fed8915490f82d4acf8900a16a10554cbfb" }
reth-rpc-types-compat = { git = "https://github.com/paradigmxyz/reth", rev = "c0655fed8915490f82d4acf8900a16a10554cbfb" }
### Matches reth dependency. Using exact revision for matching our tightly coupled usage of both reth and revm crates
revm = { version = "8.0.0", default-features = false, features = ["serde"] }
### Used just to be safe about breaking changes
revm-primitives = { version = "=2.0.0", default-features = false }
secp256k1 = { version = "0.27", default-features = false, features = [
    "global-context",
    "rand-std",
    "recovery",
] }

## Celestia Dependencies
celestia-rpc = { git = "https://github.com/eigerco/lumina" }
celestia-types = { git = "https://github.com/eigerco/lumina" }

## Alloy Dependencies
alloy = { git = "https://github.com/alloy-rs/alloy.git", package = "alloy", rev = "607359a8d7ba7543d702da5d406b7bc78eff3d9f", features = [
    "pubsub",
    "signers",
    "signer-wallet",
    "signer-yubihsm",
] }
alloy-contract = { git = "https://github.com/alloy-rs/alloy.git", rev = "607359a8d7ba7543d702da5d406b7bc78eff3d9f" }
alloy-network = { git = "https://github.com/alloy-rs/alloy.git", rev = "607359a8d7ba7543d702da5d406b7bc78eff3d9f" }
alloy-primitives = { version = "0.7.2", default-features = false }
alloy-provider = { git = "https://github.com/alloy-rs/alloy.git", rev = "607359a8d7ba7543d702da5d406b7bc78eff3d9f", features = [
    "ws",
] }
alloy-rpc-types = { git = "https://github.com/alloy-rs/alloy.git", rev = "607359a8d7ba7543d702da5d406b7bc78eff3d9f" }
alloy-sol-types = { version = "0.7.2", features = ["json"] }
alloy-signer-wallet = { git = "https://github.com/alloy-rs/alloy.git", rev = "607359a8d7ba7543d702da5d406b7bc78eff3d9f" }
alloy-transport = { git = "https://github.com/alloy-rs/alloy.git", rev = "607359a8d7ba7543d702da5d406b7bc78eff3d9f" }
alloy-transport-ws = { git = "https://github.com/alloy-rs/alloy.git", rev = "607359a8d7ba7543d702da5d406b7bc78eff3d9f" }

anyhow = "1.0"
async-channel = "2.2.1"
async-stream = "0.3.0"
async-trait = "0.1.71"
async-recursion = "1.1.1"
auto_impl = "1.2.0"
blake3 = { version = "1.4.0", features = ["traits-preview"] }
bytes = { version = "1.2.1", default-features = false }
chrono = "0.4.37"
clap = { version = "4.4.10", features = ["derive"] }
derivative = "2.2.0"
derive_more = { version = "0.99.11", default-features = false }
digest = "0.10"
dirs = "3.0.2"
fail = "0.5.1"
futures = "0.3.17"
hashbrown = "0.14.3"
hex = { version = "0.4.3", default-features = false, features = [
    "alloc",
    "serde",
] }
ics23 = { version = "0.11.0" }
itertools = { version = "0.12.1", default-features = false }
jmt = "0.9.0"
jsonrpsee = { version = "0.20.1", features = ["jsonrpsee-types"] }
log = "0.4.21"
mirai-annotations = "1.10.1"
move-vm-integration-test-helpers = { path = "test-helpers/move-vm-integration-test-helpers" }
move-vm-ext = { path = "types/move-vm-ext" }
num-derive = "0.4.2"
num-traits = "0.2.14"
once_cell = "1.8.0"
parking_lot = { version = "0.12.1" }
poem = { version = "=1.3.59", features = ["anyhow", "rustls"] }
poem-openapi = { version = "=2.0.11", features = ["swagger-ui", "url"] }
prost = "0.12"
proptest = { version = "1.3.1", default-features = false, features = ["alloc"] }
proptest-derive = "0.4"
quote = "1.0"
rand = "0.7.3"
rand_core = "0.5.1"
<<<<<<< HEAD
rayon = "1.10.0"
=======
reqwest = "0.12.4"
>>>>>>> 4a99d529
risc0-build = "0.20"
risc0-zkvm = { version = "0.21", features = ["std", "getrandom"] }
rocksdb = { version = "0.21.0", features = [
    "snappy",
    "lz4",
    "zstd",
    "zlib",
    "multi-threaded-cf",
], default-features = false }
schemars = { version = "0.8.16", features = ["derive"] }
serde_with = "3.7.0"
sha2 = "0.10.8"
syn = "2.0"
tempfile = "3.5"
thiserror = "1.0.50"
tokio = { version = "1.35.1", features = ["full"] }
tokio-stream = "0.1.15"
toml = "0.8"
tonic = "0.11"
tonic-build = { version = "0.11", features = ["prost"] }
tonic-reflection = "0.11"
tonic-web = "0.11"
### To try (experimental) std support, add `features = [ "std" ]` to risc0-zkvm
tracing = "0.1.40"
tracing-subscriber = { version = "0.3", features = ["env-filter"] }
trie-db = "0.28.0"
url = "2.2.2"
x25519-dalek = "1.0.1"
zstd-sys = "2.0.9"


[workspace.lints.rust]
dead_code = "deny"
unused_imports = "deny"
non_ascii_idents = "deny" # Bad for readability and it can also be a security vulnerability

### In case you need inspiration for new lints to add to the list, this is a good
### reference: <https://github.com/EmbarkStudios/rust-ecosystem/blob/6783ae1573d62f3f5439b8ff9e04bec191ec2eaf/lints.toml>.
[workspace.lints.clippy]
debug_assert_with_mut_call = "deny"
inefficient_to_string = "deny"
map_flatten = "deny"
manual_ok_or = "deny"
doc_link_with_quotes = "deny"
match_same_arms = "deny"
semicolon_if_nothing_returned = "deny"

[profile.release.build-override]
opt-level = 3

[patch.crates-io]
merlin = { git = "https://github.com/aptos-labs/merlin" }
x25519-dalek = { git = "https://github.com/aptos-labs/x25519-dalek", branch = "zeroize_v1" }
sha2 = { git = "https://github.com/risc0/RustCrypto-hashes", tag = "sha2-v0.10.8-risczero.0" }
ed25519-dalek = { git = "https://github.com/risc0/curve25519-dalek", tag = "curve25519-4.1.0-risczero.1" }
zstd-sys = { git = "https://github.com/gyscos/zstd-rs.git", rev = "1779b385b42b08f958b767a37878dfa6a0b4f6a4" }<|MERGE_RESOLUTION|>--- conflicted
+++ resolved
@@ -202,11 +202,8 @@
 quote = "1.0"
 rand = "0.7.3"
 rand_core = "0.5.1"
-<<<<<<< HEAD
 rayon = "1.10.0"
-=======
 reqwest = "0.12.4"
->>>>>>> 4a99d529
 risc0-build = "0.20"
 risc0-zkvm = { version = "0.21", features = ["std", "getrandom"] }
 rocksdb = { version = "0.21.0", features = [
