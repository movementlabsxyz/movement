--- conflicted
+++ resolved
@@ -3,10 +3,6 @@
 resolver = "2"
 
 members = [
-<<<<<<< HEAD
-    # FIXME: do we still need the demo?
-=======
->>>>>>> a8ae7d18
     "demo/hsm",
     "protocol-units/bridge/config",
     "protocol-units/bridge/setup",
