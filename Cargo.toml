--- conflicted
+++ resolved
@@ -3,7 +3,6 @@
 resolver = "2"
 
 members = [
-<<<<<<< HEAD
     "protocol-units/execution/maptos/dof",
     "protocol-units/execution/maptos/opt-executor",
     "protocol-units/execution/maptos/fin-view",
@@ -29,6 +28,7 @@
     "util/movement-algs",
     "util/movement-types",
     "util/tracing",
+    "util/health",
     "util/syncador",
     "util/collections",
     "util/whitelist",
@@ -45,50 +45,6 @@
     "protocol-units/da-sequencer/config",
     "protocol-units/da-sequencer/client",
     "protocol-units/da-sequencer/node",
-=======
-  "protocol-units/execution/maptos/dof",
-  "protocol-units/execution/maptos/opt-executor",
-  "protocol-units/execution/maptos/fin-view",
-  "protocol-units/execution/maptos/util",
-  "protocol-units/da/movement/protocol/*",
-  "protocol-units/sequencing/memseq/*",
-  "protocol-units/mempool/*",
-  "protocol-units/syncing/*",
-  "protocol-units/settlement/mcr/client",
-  "protocol-units/settlement/mcr/config",
-  "protocol-units/settlement/mcr/manager",
-  "protocol-units/settlement/mcr/setup",
-  "protocol-units/settlement/mcr/runner",
-  "protocol-units/movement-rest",
-  "protocol-units/access-control/aptos/account-whitelist",
-  "util/buildtime",
-  "util/buildtime/buildtime-helpers",
-  "util/buildtime/buildtime-macros",
-  "util/commander",
-  "util/dot-movement",
-  "util/flocks",
-  "util/godfig",
-  "util/movement-algs",
-  "util/movement-types",
-  "util/tracing",
-  "util/health",
-  "util/syncador",
-  "util/collections",
-  "util/whitelist",
-  "networks/movement/*",
-  "benches/*",
-  "util/signing/interface",
-  "util/signing/integrations/aptos",
-  "util/signing/providers/aws-kms",
-  "util/signing/providers/hashicorp-vault",
-  "util/signing/testing",
-  "demo/hsm",
-  "protocol-units/execution/maptos/framework/releases/*",
-  "protocol-units/execution/maptos/framework/migrations/*",
-  "protocol-units/da-sequencer/config",
-  "protocol-units/da-sequencer/client",
-  "protocol-units/da-sequencer/node",
->>>>>>> 5e606c9b
 ]
 
 [workspace.package]
@@ -214,7 +170,7 @@
 aptos-config = { git = "https://github.com/movementlabsxyz/aptos-core", rev = "1d1cdbbd7fabb80dcb95ba5e23213faa072fab67" }
 aptos-consensus-types = { git = "https://github.com/movementlabsxyz/aptos-core", rev = "1d1cdbbd7fabb80dcb95ba5e23213faa072fab67" }
 aptos-crypto = { git = "https://github.com/movementlabsxyz/aptos-core", rev = "1d1cdbbd7fabb80dcb95ba5e23213faa072fab67", features = [
-  "cloneable-private-keys",
+    "cloneable-private-keys",
 ] }
 
 aptos-crypto-derive = { git = "https://github.com/movementlabsxyz/aptos-core.git", rev = "1d1cdbbd7fabb80dcb95ba5e23213faa072fab67" }
@@ -271,9 +227,9 @@
 move-core-types = { git = "https://github.com/diem/move" }
 
 secp256k1 = { version = "0.27", default-features = false, features = [
-  "global-context",
-  "rand-std",
-  "recovery",
+    "global-context",
+    "rand-std",
+    "recovery",
 ] }
 
 ## Celestia Dependencies
@@ -283,15 +239,15 @@
 # External Dependencies
 
 alloy = { git = "https://github.com/alloy-rs/alloy.git", package = "alloy", rev = "83343b172585fe4e040fb104b4d1421f58cbf9a2", features = [
-  "node-bindings",
-  "rpc-types-trace",
-  "json-rpc",
-  "json-abi",
-  "rpc-client",
-  "signers",
-  "signer-yubihsm",
-  "pubsub",
-  "providers",
+    "node-bindings",
+    "rpc-types-trace",
+    "json-rpc",
+    "json-abi",
+    "rpc-client",
+    "signers",
+    "signer-yubihsm",
+    "pubsub",
+    "providers",
 ] }
 alloy-rpc-types-eth = "0.1.3"
 alloy-eips = { git = "https://github.com/alloy-rs/alloy.git", rev = "83343b172585fe4e040fb104b4d1421f58cbf9a2" }
@@ -300,7 +256,7 @@
 alloy-primitives = { version = "0.7.2", default-features = false }
 alloy-consensus = { git = "https://github.com/alloy-rs/alloy.git", rev = "83343b172585fe4e040fb104b4d1421f58cbf9a2" }
 alloy-provider = { git = "https://github.com/alloy-rs/alloy.git", rev = "83343b172585fe4e040fb104b4d1421f58cbf9a2", features = [
-  "ws",
+    "ws",
 ] }
 alloy-rlp = "0.3.5"
 alloy-rpc-types = { git = "https://github.com/alloy-rs/alloy.git", rev = "83343b172585fe4e040fb104b4d1421f58cbf9a2" }
@@ -308,7 +264,7 @@
 alloy-signer = { git = "https://github.com/alloy-rs/alloy.git", rev = "83343b172585fe4e040fb104b4d1421f58cbf9a2" }
 alloy-transport = { git = "https://github.com/alloy-rs/alloy.git", rev = "83343b172585fe4e040fb104b4d1421f58cbf9a2" }
 alloy-transport-http = { git = "https://github.com/alloy-rs/alloy.git", rev = "83343b172585fe4e040fb104b4d1421f58cbf9a2", features = [
-  "reqwest-rustls-tls",
+    "reqwest-rustls-tls",
 ] }
 alloy-transport-ws = { git = "https://github.com/alloy-rs/alloy.git", rev = "83343b172585fe4e040fb104b4d1421f58cbf9a2" }
 
@@ -333,8 +289,8 @@
 futures = "0.3.17"
 hashbrown = "0.14.3"
 hex = { version = "0.4.3", default-features = false, features = [
-  "alloc",
-  "serde",
+    "alloc",
+    "serde",
 ] }
 ics23 = { version = "0.11.0" }
 k256 = { version = "0.13.3" }
@@ -361,10 +317,10 @@
 risc0-build = "0.20"
 risc0-zkvm = { version = "0.21", features = ["std", "getrandom"] }
 rocksdb = { version = "0.22.0", features = [
-  "snappy",
-  "lz4",
-  "zstd",
-  "zlib",
+    "snappy",
+    "lz4",
+    "zstd",
+    "zlib",
 ], default-features = false }
 schemars = { version = "0.8.16", features = ["derive"] }
 serde_with = "3.7.0"
