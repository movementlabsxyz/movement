--- conflicted
+++ resolved
@@ -10,11 +10,7 @@
 use move_vm_test_utils::InMemoryStorage;
 use move_vm_types::gas::UnmeteredGasMeter;
 
-<<<<<<< HEAD
 const TEST_ADDR: AccountAddress = AccountAddress::new([42; AccountAddress::LENGTH]);
-=======
-pub const TEST_ADDR: AccountAddress = AccountAddress::new([42; AccountAddress::LENGTH]);
->>>>>>> 17e45ce7
 
 /// Makes a foo function that is compatible with the expectations of the guest code. 
 pub fn make_foo(
@@ -41,10 +37,6 @@
     let m = as_module(units.pop().unwrap());
     let mut blob = vec![];
     m.serialize(&mut blob).unwrap();
-<<<<<<< HEAD
-=======
-
->>>>>>> 17e45ce7
     blob
 }
 
