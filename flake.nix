{
  inputs = {
    nixpkgs.url = "github:NixOS/nixpkgs/6143fc5eeb9c4f00163267708e26191d1e918932";
    rust-overlay.url = "github:oxalica/rust-overlay";
    flake-utils.url = "github:numtide/flake-utils";
  };

  outputs = {
    self,
    nixpkgs,
    rust-overlay,
    flake-utils,
    ...
    }:
    flake-utils.lib.eachSystem ["aarch64-darwin" "x86_64-linux" "aarch64-linux"] (
      system: let
        overlays = [(import rust-overlay)];
        pkgs = import nixpkgs {
          inherit system overlays;
        };

        frameworks = pkgs.darwin.apple_sdk.frameworks;

        # celestia-node
        celestia-node = import ./celestia-node.nix { inherit pkgs; };

        # celestia-app
        celestia-app = import ./celestia-app.nix { inherit pkgs; };

<<<<<<< HEAD
        # foundry
        foundry = import ./foundry.nix { inherit pkgs; };
=======
        # monza-aptos
        monza-aptos = pkgs.stdenv.mkDerivation {
          pname = "monza-aptos";
          version = "branch-monza";

          src = pkgs.fetchFromGitHub {
              owner = "movementlabsxyz";
              repo = "aptos-core";
              rev = "06443b81f6b8b8742c4aa47eba9e315b5e6502ff";
              sha256 = "sha256-iIYGbIh9yPtC6c22+KDi/LgDbxLEMhk4JJMGvweMJ1Q=";
          };

          installPhase = ''
              cp -r . $out
          '';

          meta = with pkgs.lib; {
              description = "Aptos core repository on the monza branch";
              homepage = "https://github.com/movementlabsxyz/aptos-core";
              license = licenses.asl20;
          };

        };
>>>>>>> 4e2d4520
       
        # Specific version of toolchain
        rust = pkgs.rust-bin.fromRustupToolchainFile ./rust-toolchain.toml;

        rustPlatform = pkgs.makeRustPlatform {
          cargo = rust;
          rustc = rust;
        };

        runtimeDependencies = with pkgs; [
          openssl
          process-compose
          just
          jq
        ];


        buildDependencies = with pkgs; [
            libclang.lib
            libz
            clang
            pkg-config
            protobuf
            rustPlatform.bindgenHook
            lld
            coreutils
          ]
          ++ runtimeDependencies
          # Be it Darwin
          ++ lib.optionals stdenv.isDarwin [
            frameworks.Security
            frameworks.CoreServices
            frameworks.SystemConfiguration
            frameworks.AppKit
          ]
          ++ lib.optionals stdenv.isLinux [
            systemd
          ];

        testingDependencies = with pkgs; [
            celestia-node
            celestia-app
<<<<<<< HEAD
            foundry
=======
            monza-aptos
>>>>>>> 4e2d4520
        ]
        ++ buildDependencies;

        developmentDependencies = with pkgs; [
          rust
        ] ++ testingDependencies;

    
      in
        with pkgs; {

          # Monza Aptos
          packages.monza-aptos = monza-aptos;

          # Development Shell
          devShells.default = mkShell {
            buildInputs = developmentDependencies;

            shellHook = ''
              #!/bin/bash
              export MONZA_APTOS_PATH=$(nix path-info -r .#monza-aptos | tail -n 1)
              cat <<'EOF'
                 _  _   __   _  _  ____  _  _  ____  __ _  ____
                ( \/ ) /  \ / )( \(  __)( \/ )(  __)(  ( \(_  _)
                / \/ \(  O )\ \/ / ) _) / \/ \ ) _) /    /  )(
                \_)(_/ \__/  \__/ (____)\_)(_/(____)\_)__) (__)
              EOF

              echo "Develop with Move Anywhere"
            '';
          };
        }
    );
}<|MERGE_RESOLUTION|>--- conflicted
+++ resolved
@@ -27,10 +27,8 @@
         # celestia-app
         celestia-app = import ./celestia-app.nix { inherit pkgs; };
 
-<<<<<<< HEAD
         # foundry
         foundry = import ./foundry.nix { inherit pkgs; };
-=======
         # monza-aptos
         monza-aptos = pkgs.stdenv.mkDerivation {
           pname = "monza-aptos";
@@ -54,7 +52,6 @@
           };
 
         };
->>>>>>> 4e2d4520
        
         # Specific version of toolchain
         rust = pkgs.rust-bin.fromRustupToolchainFile ./rust-toolchain.toml;
@@ -97,11 +94,8 @@
         testingDependencies = with pkgs; [
             celestia-node
             celestia-app
-<<<<<<< HEAD
             foundry
-=======
             monza-aptos
->>>>>>> 4e2d4520
         ]
         ++ buildDependencies;
 
