--- conflicted
+++ resolved
@@ -113,48 +113,6 @@
         # celestia-app
         celestia-app = import ./nix/celestia-app.nix { inherit pkgs; };
 
-<<<<<<< HEAD
-        # monza-aptos
-        # FIXME: rename, should not be specific to Monza
-        monza-aptos = import ./nix/monza-aptos.nix { inherit pkgs; };
-
-        dependencies = with pkgs; [
-          rocksdb
-          foundry-bin
-          # solc
-          llvmPackages.bintools
-          openssl
-          openssl.dev
-          libiconv 
-          pkg-config
-          process-compose
-          just
-          jq
-          libclang.lib
-          libz
-          clang
-          pkg-config
-          protobuf
-          rustPlatform.bindgenHook
-          lld
-          coreutils
-          gcc
-          rust
-          celestia-node
-          celestia-app
-          monza-aptos
-        ] ++ lib.optionals stdenv.isDarwin [
-          frameworks.Security
-          frameworks.CoreServices
-          frameworks.SystemConfiguration
-          frameworks.AppKit
-        ] ++ lib.optionals stdenv.isLinux [
-          udev
-          systemd
-          snappy
-          bzip2
-        ];
-=======
         # aptos-faucet-service
         aptos-faucet-service = import ./nix/aptos-faucet-service.nix { 
           inherit pkgs; 
@@ -172,7 +130,6 @@
           };
           inherit craneLib;
         };
->>>>>>> 9f97f262
     
       in
         with pkgs; {
@@ -204,8 +161,7 @@
             # for linux set SNAPPY variable
             SNAPPY = if stdenv.isLinux then pkgs.snappy else null;
 
-            MONZA_APTOS_PATH = monza-aptos;
-            OPENSSL_DEV=pkgs.openssl.dev;
+            OPENSSL_DEV = pkgs.openssl.dev;
             PKG_CONFIG_PATH = "${pkgs.openssl.dev}/lib/pkgconfig";
             MONZA_APTOS_PATH = monza-aptos;
 
