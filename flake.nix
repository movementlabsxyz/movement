{
  inputs = {
    nixpkgs.url = "github:NixOS/nixpkgs/f1010e0469db743d14519a1efd37e23f8513d714";
    rust-overlay.url = "github:oxalica/rust-overlay";
    flake-utils.url = "github:numtide/flake-utils";
    foundry.url = "github:shazow/foundry.nix/monthly"; 
<<<<<<< HEAD
    naersk.url = "github:nix-community/naersk";
    typescript.url = "github:microsoft/TypeScript";
=======
    crane.url = "github:ipetkov/crane";
    crane.inputs.nixpkgs.follows = "nixpkgs";
>>>>>>> b38f9db6
  };

  outputs = {
    self,
    nixpkgs,
    rust-overlay,
    flake-utils,
    foundry,
    crane,
    ...
    }:
    flake-utils.lib.eachSystem ["aarch64-darwin" "x86_64-darwin" "x86_64-linux" "aarch64-linux"] (

      system: let
        overrides = (builtins.fromTOML (builtins.readFile ./rust-toolchain.toml));

        overlays = [
          (import rust-overlay)
          foundry.overlay
        ];

        pkgs = import nixpkgs {
          inherit system overlays;
        };

        craneLib = crane.mkLib pkgs;

        frameworks = pkgs.darwin.apple_sdk.frameworks;

        buildDependencies = with pkgs; [
          llvmPackages.bintools
          openssl
          openssl.dev
          libiconv 
          pkg-config
          libclang.lib
          libz
          clang
          pkg-config
          protobuf
          rustPlatform.bindgenHook
          lld
          coreutils
          gcc
          rust
<<<<<<< HEAD
          typescript
          celestia-node
          celestia-app
          monza-aptos
        ] ++ lib.optionals stdenv.isDarwin [
=======
        ];
        
        sysDependencies = with pkgs; [] 
        ++ lib.optionals stdenv.isDarwin [
>>>>>>> b38f9db6
          frameworks.Security
          frameworks.CoreServices
          frameworks.SystemConfiguration
          frameworks.AppKit
        ] ++ lib.optionals stdenv.isLinux [
          udev
          systemd
          snappy
          bzip2
        ];

        testDependencies = with pkgs; [
          just
          foundry-bin
          process-compose
          celestia-node
          celestia-app
          monza-aptos
        ];

        # Specific version of toolchain
        rust = pkgs.rust-bin.fromRustupToolchainFile ./rust-toolchain.toml;

        rustPlatform = pkgs.makeRustPlatform {
          cargo = rust;
          rustc = rust;
        };

        # Needs to be removed soon and replaced with aptos-faucet-service
        monza-aptos = pkgs.stdenv.mkDerivation {
            pname = "monza-aptos";
            version = "branch-monza";

            src = pkgs.fetchFromGitHub {
                owner = "movementlabsxyz";
                repo = "aptos-core";
                rev = "06443b81f6b8b8742c4aa47eba9e315b5e6502ff";
                sha256 = "sha256-iIYGbIh9yPtC6c22+KDi/LgDbxLEMhk4JJMGvweMJ1Q=";
            };

            installPhase = ''
                cp -r . $out
            '';

            meta = with pkgs.lib; {
                description = "Aptos core repository on the monza branch";
                homepage = "https://github.com/movementlabsxyz/aptos-core";
                license = licenses.asl20;
            };
        };
        # Remember, remove this thing above
        
        # celestia-node
        celestia-node = import ./nix/celestia-node.nix { inherit pkgs; };

        # celestia-app
        celestia-app = import ./nix/celestia-app.nix { inherit pkgs; };

<<<<<<< HEAD
        # monza-aptos
        # FIXME: rename, should not be specific to Monza
        monza-aptos = import ./nix/monza-aptos.nix { inherit pkgs; };

        movementswap-core = import ./nix/movementswap-core.nix { inherit pkgs; };

        # m1-da-light-node
        m1-da-light-node = import ./nix/m1-da-light-node.nix { inherit pkgs frameworks RUSTFLAGS; };
=======
        # aptos-faucet-service
        aptos-faucet-service = import ./nix/aptos-faucet-service.nix { 
          inherit pkgs; 
          commonArgs = {
            src = pkgs.fetchFromGitHub {
              owner = "movementlabsxyz";
              repo = "aptos-core";
              rev = "06443b81f6b8b8742c4aa47eba9e315b5e6502ff";
              sha256 = "sha256-iIYGbIh9yPtC6c22+KDi/LgDbxLEMhk4JJMGvweMJ1Q=";
            };
            strictDeps = true;
            
            buildInputs = with pkgs; [] ++buildDependencies ++ sysDependencies;
            nativeBuildInputs = with pkgs; [] ++buildDependencies ++sysDependencies;
          };
          inherit craneLib;
        };
>>>>>>> b38f9db6
    
      in
        with pkgs; {

          packages.aptos-faucet-service = aptos-faucet-service;

<<<<<<< HEAD
          # Movement Swap Core
          packages.movementswap-core = movementswap-core;

          # M1 DA Light Node
          packages.m1-da-light-node = m1-da-light-node;
=======
          packages.celestia-node = celestia-node;

          packages.celestia-app = celestia-app;
          
          # Used for workaround for failing vendor dep builds in nix
          devShells.docker-build = mkShell {
            buildInputs = [] ++buildDependencies ++sysDependencies;
            nativeBuildInputs = [] ++buildDependencies ++sysDependencies;
            OPENSSL_DEV=pkgs.openssl.dev;
            PKG_CONFIG_PATH = "${pkgs.openssl.dev}/lib/pkgconfig";
            SNAPPY = if stdenv.isLinux then pkgs.snappy else null;
            shellHook = ''
              #!/usr/bin/env bash
              echo "rust-build shell"
            '';
          };
>>>>>>> b38f9db6

          # Development Shell
          devShells.default = mkShell {

            ROCKSDB=pkgs.rocksdb;
            
            # for linux set SNAPPY variable
            SNAPPY = if stdenv.isLinux then pkgs.snappy else null;

<<<<<<< HEAD
            MONZA_APTOS_PATH = monza-aptos;
            MOVEMENT_SWAP_PATH = mmovementswap-core;
            OPENSSL_DEV=pkgs.openssl.dev;
=======
            OPENSSL_DEV = pkgs.openssl.dev;
>>>>>>> b38f9db6
            PKG_CONFIG_PATH = "${pkgs.openssl.dev}/lib/pkgconfig";
            MONZA_APTOS_PATH = monza-aptos;

            buildInputs = [] ++buildDependencies ++sysDependencies ++testDependencies;
            nativeBuildInputs = [] ++buildDependencies ++sysDependencies;

            shellHook = ''
              #!/bin/bash -e
              echo "Monza Aptos path: $MONZA_APTOS_PATH"
              echo "Movementswap path: $MOVEMENT_SWAP_PATH"
              cat <<'EOF'
                 _  _   __   _  _  ____  _  _  ____  __ _  ____
                ( \/ ) /  \ / )( \(  __)( \/ )(  __)(  ( \(_  _)
                / \/ \(  O )\ \/ / ) _) / \/ \ ) _) /    /  )(
                \_)(_/ \__/  \__/ (____)\_)(_/(____)\_)__) (__)
              EOF

              echo "Develop with Move Anywhere"
            '';
          };
        }
    );
}<|MERGE_RESOLUTION|>--- conflicted
+++ resolved
@@ -4,13 +4,9 @@
     rust-overlay.url = "github:oxalica/rust-overlay";
     flake-utils.url = "github:numtide/flake-utils";
     foundry.url = "github:shazow/foundry.nix/monthly"; 
-<<<<<<< HEAD
-    naersk.url = "github:nix-community/naersk";
-    typescript.url = "github:microsoft/TypeScript";
-=======
     crane.url = "github:ipetkov/crane";
     crane.inputs.nixpkgs.follows = "nixpkgs";
->>>>>>> b38f9db6
+    typescript.url = "github:microsoft/TypeScript";
   };
 
   outputs = {
@@ -56,18 +52,10 @@
           coreutils
           gcc
           rust
-<<<<<<< HEAD
-          typescript
-          celestia-node
-          celestia-app
-          monza-aptos
-        ] ++ lib.optionals stdenv.isDarwin [
-=======
         ];
         
         sysDependencies = with pkgs; [] 
         ++ lib.optionals stdenv.isDarwin [
->>>>>>> b38f9db6
           frameworks.Security
           frameworks.CoreServices
           frameworks.SystemConfiguration
@@ -80,6 +68,7 @@
         ];
 
         testDependencies = with pkgs; [
+          typescript
           just
           foundry-bin
           process-compose
@@ -126,16 +115,7 @@
         # celestia-app
         celestia-app = import ./nix/celestia-app.nix { inherit pkgs; };
 
-<<<<<<< HEAD
-        # monza-aptos
-        # FIXME: rename, should not be specific to Monza
-        monza-aptos = import ./nix/monza-aptos.nix { inherit pkgs; };
-
         movementswap-core = import ./nix/movementswap-core.nix { inherit pkgs; };
-
-        # m1-da-light-node
-        m1-da-light-node = import ./nix/m1-da-light-node.nix { inherit pkgs frameworks RUSTFLAGS; };
-=======
         # aptos-faucet-service
         aptos-faucet-service = import ./nix/aptos-faucet-service.nix { 
           inherit pkgs; 
@@ -153,20 +133,14 @@
           };
           inherit craneLib;
         };
->>>>>>> b38f9db6
     
       in
         with pkgs; {
 
           packages.aptos-faucet-service = aptos-faucet-service;
 
-<<<<<<< HEAD
-          # Movement Swap Core
           packages.movementswap-core = movementswap-core;
 
-          # M1 DA Light Node
-          packages.m1-da-light-node = m1-da-light-node;
-=======
           packages.celestia-node = celestia-node;
 
           packages.celestia-app = celestia-app;
@@ -183,7 +157,6 @@
               echo "rust-build shell"
             '';
           };
->>>>>>> b38f9db6
 
           # Development Shell
           devShells.default = mkShell {
@@ -193,13 +166,8 @@
             # for linux set SNAPPY variable
             SNAPPY = if stdenv.isLinux then pkgs.snappy else null;
 
-<<<<<<< HEAD
-            MONZA_APTOS_PATH = monza-aptos;
             MOVEMENT_SWAP_PATH = mmovementswap-core;
-            OPENSSL_DEV=pkgs.openssl.dev;
-=======
             OPENSSL_DEV = pkgs.openssl.dev;
->>>>>>> b38f9db6
             PKG_CONFIG_PATH = "${pkgs.openssl.dev}/lib/pkgconfig";
             MONZA_APTOS_PATH = monza-aptos;
 
