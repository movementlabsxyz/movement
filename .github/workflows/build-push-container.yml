name: Build/Push Container

on:
  workflow_call:
    inputs:
      container_name:
        type: string
        description: The name of the container to build
        required: true
    secrets:
      INFRA_GH_TOKEN:
        required: true
      DOCKER_HUB_USERNAME:
        required: true
      DOCKER_HUB_TOKEN:
        required: true

jobs:
  container-build:
    name: Build ${{ inputs.container_name }} ${{ matrix.architecture }}
    if: >
      (github.event_name == 'pull_request' && github.event.action == 'labeled' && github.event.label.name == 'cicd:movement-containers')
      || github.ref == 'refs/heads/main'
      || startsWith(github.ref, 'refs/tags/')
    strategy:
      matrix:
        architecture: [x86_64, arm64]        
    runs-on: ${{ matrix.architecture == 'x86_64' && 'buildjet-16vcpu-ubuntu-2204' || 'buildjet-16vcpu-ubuntu-2204-arm' }}
    steps:
<<<<<<< HEAD
      - name: Check label match
        if: >
          github.event_name == 'pull_request' && github.event.action == 'labeled'
          || github.ref == 'refs/heads/main'
          || startsWith(github.ref, 'refs/tags/')
        run: |
          echo "Label added: ${{ github.event.label.name }}"
          if [[ "${{ github.event_name }}" == "pull_request" && "${{ github.event.action }}" == "labeled" ]]; then
            if [[ "${{ github.event.label.name }}" != "cicd:movement-containers" ]]; then
              echo "Skipping container build as label does not match"
              exit 0
            fi
          fi
=======
>>>>>>> 750f7a4d

      - name: Checkout repository
        uses: actions/checkout@v4
        with: 
          submodules: true
          ref: ${{ github.event.pull_request.head.ref || github.ref }}

      - name: Login to GHCR
        uses: docker/login-action@v3
        with:
          registry: ghcr.io
          username: ${{ github.repository_owner }}
          password: ${{ secrets.INFRA_GH_TOKEN }}
      - name: Login to Docker Hub for rate limiting
        uses: docker/login-action@v3
        with:
          username: ${{ secrets.DOCKER_HUB_USERNAME }}
          password: ${{ secrets.DOCKER_HUB_TOKEN }}

      - name: Set up QEMU
        uses: docker/setup-qemu-action@v3

      - name: Set up Docker Buildx
        uses: docker/setup-buildx-action@v3
      
      - name: Build and push container tags
        run: |
          ./scripts/docker/build-push-container -n ${{ inputs.container_name }}<|MERGE_RESOLUTION|>--- conflicted
+++ resolved
@@ -27,7 +27,6 @@
         architecture: [x86_64, arm64]        
     runs-on: ${{ matrix.architecture == 'x86_64' && 'buildjet-16vcpu-ubuntu-2204' || 'buildjet-16vcpu-ubuntu-2204-arm' }}
     steps:
-<<<<<<< HEAD
       - name: Check label match
         if: >
           github.event_name == 'pull_request' && github.event.action == 'labeled'
@@ -41,9 +40,6 @@
               exit 0
             fi
           fi
-=======
->>>>>>> 750f7a4d
-
       - name: Checkout repository
         uses: actions/checkout@v4
         with: 
