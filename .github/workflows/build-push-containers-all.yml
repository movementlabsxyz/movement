name: Build Push Containers

on:
  pull_request:
    types:
      - labeled
      - opened
      - synchronize
  push:
    branches:
      - '**' 

jobs:

  m1-da-light-node-build:
    if: github.event.label.name == 'cicd:suzuka-containers' ||  github.ref == 'refs/heads/main'
    permissions:
      contents: read
      packages: write
    strategy:
      matrix:
        architecture: [x86_64, arm64]
        
    runs-on: ${{ matrix.architecture == 'x86_64' && 'buildjet-8vcpu-ubuntu-2204' || 'buildjet-8vcpu-ubuntu-2204-arm' }}

    steps:
    - name: Checkout repository
      uses: actions/checkout@v4
      with: 
        submodules: true
        ref: ${{ github.event.pull_request.head.ref || github.ref }}
    
    - name: Login to Docker Hub
      uses: docker/login-action@v3
      with:
        registry: ghcr.io
        username: ${{ github.repository_owner }}
        password: ${{ secrets.GITHUB_TOKEN }}

    - name: Login to Docker Hub to Avoid Rate Limiting
      uses: docker/login-action@v3
      with:
        username: ${{ secrets.DOCKER_HUB_USERNAME }}
        password: ${{ secrets.DOCKER_HUB_TOKEN }}

    - name: Build and Push Docker image movement
      run: |
        ./scripts/movement/build-push-image m1-da-light-node

  m1-da-light-node-manifest:
    permissions:
      contents: read
      packages: write
    needs: m1-da-light-node-build
    runs-on: ubuntu-latest
    steps:
      - name: Checkout repository
        uses: actions/checkout@v4
        with: 
          submodules: true
          ref: ${{ github.event.pull_request.head.ref || github.ref }}

      - name: Login to Docker Hub
        uses: docker/login-action@v3
        with:
          registry: ghcr.io
          username: ${{ github.repository_owner }}
          password: ${{ secrets.GITHUB_TOKEN }}
      
      - name: Login to Docker Hub to Avoid Rate Limiting
        uses: docker/login-action@v3
        with:
          username: ${{ secrets.DOCKER_HUB_USERNAME }}
          password: ${{ secrets.DOCKER_HUB_TOKEN }}

      - name: Build and Push Docker image movement
        run: |
          ./scripts/movement/manifest m1-da-light-node

  m1-da-light-node-celestia-appd-build:
    if: github.event.label.name == 'cicd:suzuka-containers' ||  github.ref == 'refs/heads/main'
    permissions:
      contents: read
      packages: write
    strategy:
      matrix:
        architecture: [x86_64, arm64]
        
    runs-on: ${{ matrix.architecture == 'x86_64' && 'buildjet-8vcpu-ubuntu-2204' || 'buildjet-8vcpu-ubuntu-2204-arm' }}

    steps:
    - name: Checkout repository
      uses: actions/checkout@v4
      with: 
        submodules: true
        ref: ${{ github.event.pull_request.head.ref || github.ref }}
    
    - name: Login to Docker Hub
      uses: docker/login-action@v3
      with:
        registry: ghcr.io
        username: ${{ github.repository_owner }}
        password: ${{ secrets.GITHUB_TOKEN }}

    - name: Login to Docker Hub to Avoid Rate Limiting
      uses: docker/login-action@v3
      with:
        username: ${{ secrets.DOCKER_HUB_USERNAME }}
        password: ${{ secrets.DOCKER_HUB_TOKEN }}

    - name: Build and Push Docker image movement
      run: |
        ./scripts/movement/build-push-image m1-da-light-node-celestia-appd

  m1-da-light-node-celestia-appd-manifest:
    permissions:
      contents: read
      packages: write
    needs: m1-da-light-node-celestia-appd-build
    runs-on: ubuntu-latest
    steps:
      - name: Checkout repository
        uses: actions/checkout@v4
        with: 
          submodules: true
          ref: ${{ github.event.pull_request.head.ref || github.ref }}

      - name: Login to Docker Hub
        uses: docker/login-action@v3
        with:
          registry: ghcr.io
          username: ${{ github.repository_owner }}
          password: ${{ secrets.GITHUB_TOKEN }}

      - name: Login to Docker Hub to Avoid Rate Limiting
        uses: docker/login-action@v3
        with:
          username: ${{ secrets.DOCKER_HUB_USERNAME }}
          password: ${{ secrets.DOCKER_HUB_TOKEN }}

      - name: Build and Push Docker image movement
        run: |
          ./scripts/movement/manifest m1-da-light-node-celestia-appd

  m1-da-light-node-celestia-bridge-build:
    if: github.event.label.name == 'cicd:suzuka-containers' ||  github.ref == 'refs/heads/main'
    permissions:
      contents: read
      packages: write
    strategy:
      matrix:
        architecture: [x86_64, arm64]
        
    runs-on: ${{ matrix.architecture == 'x86_64' && 'buildjet-8vcpu-ubuntu-2204' || 'buildjet-8vcpu-ubuntu-2204-arm' }}

    steps:
    - name: Checkout repository
      uses: actions/checkout@v4
      with: 
        submodules: true
        ref: ${{ github.event.pull_request.head.ref || github.ref }}
    
    - name: Login to Docker Hub
      uses: docker/login-action@v3
      with:
        registry: ghcr.io
        username: ${{ github.repository_owner }}
        password: ${{ secrets.GITHUB_TOKEN }}

    - name: Login to Docker Hub to Avoid Rate Limiting
      uses: docker/login-action@v3
      with:
        username: ${{ secrets.DOCKER_HUB_USERNAME }}
        password: ${{ secrets.DOCKER_HUB_TOKEN }}

    - name: Build and Push Docker image movement
      run: |
        ./scripts/movement/build-push-image m1-da-light-node-celestia-bridge

  m1-da-light-node-celestia-bridge-manifest:
    permissions:
      contents: read
      packages: write
    needs: m1-da-light-node-celestia-bridge-build
    runs-on: ubuntu-latest
    steps:
      - name: Checkout repository
        uses: actions/checkout@v4
        with: 
          submodules: true
          ref: ${{ github.event.pull_request.head.ref || github.ref }}

      - name: Login to Docker Hub
        uses: docker/login-action@v3
        with:
          registry: ghcr.io
          username: ${{ github.repository_owner }}
          password: ${{ secrets.GITHUB_TOKEN }}

      - name: Login to Docker Hub to Avoid Rate Limiting
        uses: docker/login-action@v3
        with:
          username: ${{ secrets.DOCKER_HUB_USERNAME }}
          password: ${{ secrets.DOCKER_HUB_TOKEN }}

      - name: Build and Push Docker image movement
        run: |
          ./scripts/movement/manifest m1-da-light-node-celestia-bridge

  suzuka-full-node-setup-build:
    if: github.event.label.name == 'cicd:suzuka-containers' ||  github.ref == 'refs/heads/main'
    permissions:
      contents: read
      packages: write
    strategy:
      matrix:
        architecture: [x86_64, arm64]
        
    runs-on: ${{ matrix.architecture == 'x86_64' && 'buildjet-8vcpu-ubuntu-2204' || 'buildjet-8vcpu-ubuntu-2204-arm' }}

    steps:
    - name: Checkout repository
      uses: actions/checkout@v4
      with:
        submodules: true
        ref: ${{ github.event.pull_request.head.ref || github.ref }}
    
    - name: Login to Docker Hub
      uses: docker/login-action@v3
      with:
        registry: ghcr.io
        username: ${{ github.repository_owner }}
        password: ${{ secrets.GITHUB_TOKEN }}

    - name: Login to Docker Hub to Avoid Rate Limiting
      uses: docker/login-action@v3
      with:
        username: ${{ secrets.DOCKER_HUB_USERNAME }}
        password: ${{ secrets.DOCKER_HUB_TOKEN }}

    - name: Build and Push Docker image movement
      run: |
        ./scripts/movement/build-push-image suzuka-full-node-setup

  suzuka-full-node-setup-manifest:
    permissions:
      contents: read
      packages: write
    needs: suzuka-full-node-setup-build
    runs-on: ubuntu-latest
    steps:
      - name: Checkout repository
        uses: actions/checkout@v4
        with: 
          submodules: true
          ref: ${{ github.event.pull_request.head.ref || github.ref }}

      - name: Login to Docker Hub
        uses: docker/login-action@v3
        with:
          registry: ghcr.io
          username: ${{ github.repository_owner }}
          password: ${{ secrets.GITHUB_TOKEN }}

      - name: Login to Docker Hub to Avoid Rate Limiting
        uses: docker/login-action@v3
        with:
          username: ${{ secrets.DOCKER_HUB_USERNAME }}
          password: ${{ secrets.DOCKER_HUB_TOKEN }}

      - name: Build and Push Docker image movement
        run: |
          ./scripts/movement/manifest suzuka-full-node-setup

  wait-for-celestia-light-node-build:
    if: github.event.label.name == 'cicd:suzuka-containers' ||  github.ref == 'refs/heads/main'
    permissions:
      contents: read
      packages: write
    strategy:
      matrix:
        architecture: [x86_64, arm64]
        
    runs-on: ${{ matrix.architecture == 'x86_64' && 'buildjet-8vcpu-ubuntu-2204' || 'buildjet-8vcpu-ubuntu-2204-arm' }}

    steps:
    - name: Checkout repository
      uses: actions/checkout@v4
      with: 
        submodules: true
        ref: ${{ github.event.pull_request.head.ref || github.ref }}
    
    - name: Login to Docker Hub
      uses: docker/login-action@v3
      with:
        registry: ghcr.io
        username: ${{ github.repository_owner }}
        password: ${{ secrets.GITHUB_TOKEN }}

    - name: Login to Docker Hub to Avoid Rate Limiting
      uses: docker/login-action@v3
      with:
        username: ${{ secrets.DOCKER_HUB_USERNAME }}
        password: ${{ secrets.DOCKER_HUB_TOKEN }}

    - name: Build and Push Docker image movement
      run: |
        ./scripts/movement/build-push-image wait-for-celestia-light-node

  wait-for-celestia-light-node-manifest:
    permissions:
      contents: read
      packages: write
    needs: wait-for-celestia-light-node-build
    runs-on: ubuntu-latest
    steps:
      - name: Checkout repository
        uses: actions/checkout@v4
        with: 
          submodules: true
          ref: ${{ github.event.pull_request.head.ref || github.ref }}

      - name: Login to Docker Hub
        uses: docker/login-action@v3
        with:
          registry: ghcr.io
          username: ${{ github.repository_owner }}
          password: ${{ secrets.GITHUB_TOKEN }}

      - name: Login to Docker Hub to Avoid Rate Limiting
        uses: docker/login-action@v3
        with:
          username: ${{ secrets.DOCKER_HUB_USERNAME }}
          password: ${{ secrets.DOCKER_HUB_TOKEN }}

      - name: Build and Push Docker image movement
        run: |
          ./scripts/movement/manifest wait-for-celestia-light-node

  suzuka-full-node-build:
    if: github.event.label.name == 'cicd:suzuka-containers' ||  github.ref == 'refs/heads/main'
    permissions:
      contents: read
      packages: write
    strategy:
      matrix:
        architecture: [x86_64, arm64]
        
    runs-on: ${{ matrix.architecture == 'x86_64' && 'buildjet-8vcpu-ubuntu-2204' || 'buildjet-8vcpu-ubuntu-2204-arm' }}

    steps:
    - name: Checkout repository
      uses: actions/checkout@v4
      with: 
        submodules: true
        ref: ${{ github.event.pull_request.head.ref || github.ref }}
    
    - name: Login to Docker Hub
      uses: docker/login-action@v3
      with:
        registry: ghcr.io
        username: ${{ github.repository_owner }}
        password: ${{ secrets.GITHUB_TOKEN }}

    - name: Login to Docker Hub to Avoid Rate Limiting
      uses: docker/login-action@v3
      with:
        username: ${{ secrets.DOCKER_HUB_USERNAME }}
        password: ${{ secrets.DOCKER_HUB_TOKEN }}

    - name: Build and Push Docker image movement
      run: |
        ./scripts/movement/build-push-image suzuka-full-node

  suzuka-full-node-manifest:
    permissions:
      contents: read
      packages: write
    needs: suzuka-full-node-build
    runs-on: ubuntu-latest
    steps:
      - name: Checkout repository
        uses: actions/checkout@v4
        with: 
          submodules: true
          ref: ${{ github.event.pull_request.head.ref || github.ref }}

      - name: Login to Docker Hub
        uses: docker/login-action@v3
        with:
          registry: ghcr.io
          username: ${{ github.repository_owner }}
          password: ${{ secrets.GITHUB_TOKEN }}

      - name: Login to Docker Hub to Avoid Rate Limiting
        uses: docker/login-action@v3
        with:
          username: ${{ secrets.DOCKER_HUB_USERNAME }}
          password: ${{ secrets.DOCKER_HUB_TOKEN }}

      - name: Build and Push Docker image movement
        run: |
          ./scripts/movement/manifest suzuka-full-node

  suzuka-faucet-service-build:
    if: github.event.label.name == 'cicd:suzuka-containers' ||  github.ref == 'refs/heads/main'
    permissions:
      contents: read
      packages: write
    strategy:
      matrix:
        architecture: [x86_64, arm64]
        
    runs-on: ${{ matrix.architecture == 'x86_64' && 'buildjet-8vcpu-ubuntu-2204' || 'buildjet-8vcpu-ubuntu-2204-arm' }}

    steps:
    - name: Checkout repository
      uses: actions/checkout@v4
      with: 
        submodules: true
        ref: ${{ github.event.pull_request.head.ref || github.ref }}
    
    - name: Login to Docker Hub
      uses: docker/login-action@v3
      with:
        registry: ghcr.io
        username: ${{ github.repository_owner }}
        password: ${{ secrets.GITHUB_TOKEN }}

    - name: Login to Docker Hub to Avoid Rate Limiting
      uses: docker/login-action@v3
      with:
        username: ${{ secrets.DOCKER_HUB_USERNAME }}
        password: ${{ secrets.DOCKER_HUB_TOKEN }}

    - name: Build and Push Docker image movement
      run: |
        ./scripts/movement/build-push-image suzuka-faucet-service

  suzuka-faucet-service-manifest:
    permissions:
      contents: read
      packages: write
    needs: suzuka-faucet-service-build
    runs-on: ubuntu-latest
    steps:
      - name: Checkout repository
        uses: actions/checkout@v4
        with: 
          submodules: true
          ref: ${{ github.event.pull_request.head.ref || github.ref }}

      - name: Login to Docker Hub
        uses: docker/login-action@v3
        with:
          registry: ghcr.io
          username: ${{ github.repository_owner }}
          password: ${{ secrets.GITHUB_TOKEN }}

      - name: Login to Docker Hub to Avoid Rate Limiting
        uses: docker/login-action@v3
        with:
          username: ${{ secrets.DOCKER_HUB_USERNAME }}
          password: ${{ secrets.DOCKER_HUB_TOKEN }}

      - name: Build and Push Docker image movement
        run: |
          ./scripts/movement/manifest suzuka-faucet-service

  suzuka-client-e2e-simple-interaction-build:
    permissions:
      contents: read
      packages: write
    strategy:
      matrix:
        architecture: [x86_64, arm64]
        
    runs-on: ${{ matrix.architecture == 'x86_64' && 'buildjet-8vcpu-ubuntu-2204' || 'buildjet-8vcpu-ubuntu-2204-arm' }}

    steps:
    - name: Checkout repository
      uses: actions/checkout@v4
      with: 
        submodules: true
        ref: ${{ github.event.pull_request.head.ref || github.ref }}
    
    - name: Login to Docker Hub
      uses: docker/login-action@v3
      with:
        registry: ghcr.io
        username: ${{ github.repository_owner }}
        password: ${{ secrets.GITHUB_TOKEN }}

    - name: Login to Docker Hub to Avoid Rate Limiting
      uses: docker/login-action@v3
      with:
        username: ${{ secrets.DOCKER_HUB_USERNAME }}
        password: ${{ secrets.DOCKER_HUB_TOKEN }}

    - name: Build and Push Docker image movement
      run: |
        ./scripts/movement/build-push-image suzuka-client-e2e-simple-interaction

  suzuka-client-e2e-simple-interaction-manifest:
    if: github.event.label.name == 'cicd:suzuka-containers' ||  github.ref == 'refs/heads/main'
    permissions:
      contents: read
      packages: write
    needs: suzuka-client-e2e-simple-interaction-build
    runs-on: ubuntu-latest
    steps:
      - name: Checkout repository
        uses: actions/checkout@v4
        with: 
          submodules: true
          ref: ${{ github.event.pull_request.head.ref || github.ref }}

      - name: Login to Docker Hub
        uses: docker/login-action@v3
        with:
          registry: ghcr.io
          username: ${{ github.repository_owner }}
          password: ${{ secrets.GITHUB_TOKEN }}

      - name: Login to Docker Hub to Avoid Rate Limiting
        uses: docker/login-action@v3
        with:
          username: ${{ secrets.DOCKER_HUB_USERNAME }}
          password: ${{ secrets.DOCKER_HUB_TOKEN }}

      - name: Build and Push Docker image movement
        run: |
          ./scripts/movement/manifest suzuka-client-e2e-simple-interaction

  suzuka-indexer-build:
    permissions:
      contents: read
      packages: write
    strategy:
      matrix:
        architecture: [x86_64, arm64]
        
    runs-on: ${{ matrix.architecture == 'x86_64' && 'buildjet-8vcpu-ubuntu-2204' || 'buildjet-8vcpu-ubuntu-2204-arm' }}

    steps:
    - name: Checkout repository
      uses: actions/checkout@v4
      with: 
        submodules: true
        ref: ${{ github.event.pull_request.head.ref || github.ref }}
    
    - name: Login to Docker Hub
      uses: docker/login-action@v3
      with:
        registry: ghcr.io
        username: ${{ github.repository_owner }}
        password: ${{ secrets.GITHUB_TOKEN }}

    - name: Login to Docker Hub to Avoid Rate Limiting
      uses: docker/login-action@v3
      with:
        username: ${{ secrets.DOCKER_HUB_USERNAME }}
        password: ${{ secrets.DOCKER_HUB_TOKEN }}

    - name: Build and Push Docker image movement
      run: |
        ./scripts/movement/build-push-image suzuka-indexer

  suzuka-indexer-manifest:
    permissions:
      contents: read
      packages: write
    needs: suzuka-indexer-build
    runs-on: ubuntu-latest
    steps:
      - name: Checkout repository
        uses: actions/checkout@v4
        with: 
          submodules: true
          ref: ${{ github.event.pull_request.head.ref || github.ref }}

      - name: Login to Docker Hub
        uses: docker/login-action@v3
        with:
          registry: ghcr.io
          username: ${{ github.repository_owner }}
          password: ${{ secrets.GITHUB_TOKEN }}

      - name: Login to Docker Hub to Avoid Rate Limiting
        uses: docker/login-action@v3
        with:
          username: ${{ secrets.DOCKER_HUB_USERNAME }}
          password: ${{ secrets.DOCKER_HUB_TOKEN }}

      - name: Build and Push Docker image movement
        run: |
          ./scripts/movement/manifest suzuka-indexer

  suzuka-client-e2e-followers-consistent-build:
    permissions:
      contents: read
      packages: write
    strategy:
      matrix:
        architecture: [x86_64, arm64]
        
    runs-on: ${{ matrix.architecture == 'x86_64' && 'buildjet-8vcpu-ubuntu-2204' || 'buildjet-8vcpu-ubuntu-2204-arm' }}

    steps:
    - name: Checkout repository
      uses: actions/checkout@v4
      with: 
        submodules: true
        ref: ${{ github.event.pull_request.head.ref || github.ref }}
    
    - name: Login to Docker Hub
      uses: docker/login-action@v3
      with:
        registry: ghcr.io
        username: ${{ github.repository_owner }}
        password: ${{ secrets.GITHUB_TOKEN }}

    - name: Login to Docker Hub to Avoid Rate Limiting
      uses: docker/login-action@v3
      with:
        username: ${{ secrets.DOCKER_HUB_USERNAME }}
        password: ${{ secrets.DOCKER_HUB_TOKEN }}

    - name: Build and Push Docker image movement
      run: |
        ./scripts/movement/build-push-image suzuka-client-e2e-followers-consistent

  suzuka-client-e2e-followers-consistent-manifest:
    if: github.event.label.name == 'cicd:suzuka-containers' ||  github.ref == 'refs/heads/main'
    permissions:
      contents: read
      packages: write
    needs: suzuka-client-e2e-followers-consistent-build
    runs-on: ubuntu-latest
    steps:
      - name: Checkout repository
        uses: actions/checkout@v4
        with: 
          submodules: true
          ref: ${{ github.event.pull_request.head.ref || github.ref }}

      - name: Login to Docker Hub
        uses: docker/login-action@v3
        with:
          registry: ghcr.io
          username: ${{ github.repository_owner }}
          password: ${{ secrets.GITHUB_TOKEN }}

      - name: Login to Docker Hub to Avoid Rate Limiting
        uses: docker/login-action@v3
        with:
          username: ${{ secrets.DOCKER_HUB_USERNAME }}
          password: ${{ secrets.DOCKER_HUB_TOKEN }}

      - name: Build and Push Docker image movement
        run: |
          ./scripts/movement/manifest suzuka-client-e2e-followers-consistent

  
  container-checks:
    if: github.event.label.name == 'cicd:suzuka-containers' ||  github.ref == 'refs/heads/main'
    runs-on: buildjet-8vcpu-ubuntu-2204
    needs: 
      - m1-da-light-node-manifest
      - m1-da-light-node-celestia-appd-manifest
      - m1-da-light-node-celestia-bridge-manifest
      - suzuka-full-node-setup-manifest
      - wait-for-celestia-light-node-manifest
      - suzuka-full-node-manifest
      - suzuka-faucet-service-manifest
      - suzuka-client-e2e-simple-interaction-manifest
      - suzuka-client-e2e-followers-consistent-manifest
    steps:

      - name: Checkout repository
        uses: actions/checkout@v4
        with: 
          submodules: true
          ref: ${{ github.event.pull_request.head.ref || github.ref }}
  
      - name: Install Nix
        uses: DeterminateSystems/nix-installer-action@main
  
      - name: Read the commit SHA
        id: vars
        run: echo "CONTAINER_REV=${{ github.ref }}" >> .env

      - name: Display .env file
        run: cat .env

      - name: Install dependencies
        run: |
          sudo apt-get update
          sudo apt-get install -y wget
  
  
      - name: Install docker-ce-cli
        run: |
          sudo apt-get install -y docker-ce-cli
  
      - name: Verify Docker Installation
        run: |
          docker compose version
          docker --version
          docker version

      - name: Run docker-compose local.setup.test
        run: |
          nix develop --command bash  -c "just container-tests"  
          # run again to test restarts
<<<<<<< HEAD
          # nix develop --command bash  -c "just container-tests"  
=======
          # nix develop --command bash  -c "just container-test"  

### Unchecked containers

  bridge-service-build:
    if: github.event.label.name == 'cicd:bridge-containers' ||  github.ref == 'refs/heads/main'
    permissions:
      contents: read
      packages: write
    strategy:
      matrix:
        architecture: [x86_64, arm64]
        
    runs-on: ${{ matrix.architecture == 'x86_64' && 'buildjet-8vcpu-ubuntu-2204' || 'buildjet-8vcpu-ubuntu-2204-arm' }}

    steps:
    - name: Checkout repository
      uses: actions/checkout@v4
    
    - name: Login to Docker Hub
      uses: docker/login-action@v3
      with:
        registry: ghcr.io
        username: ${{ github.repository_owner }}
        password: ${{ secrets.GITHUB_TOKEN }}

    - name: Login to Docker Hub to Avoid Rate Limiting
      uses: docker/login-action@v3
      with:
        username: ${{ secrets.DOCKER_HUB_USERNAME }}
        password: ${{ secrets.DOCKER_HUB_TOKEN }}

    - name: Build and Push Docker image movement
      run: |
        ./scripts/movement/build-push-image bridge-service

  bridge-service-manifest:
    permissions:
      contents: read
      packages: write
    needs: bridge-service-build
    runs-on: ubuntu-latest
    steps:
      - name: Checkout repository
        uses: actions/checkout@v4

      - name: Login to Docker Hub
        uses: docker/login-action@v3
        with:
          registry: ghcr.io
          username: ${{ github.repository_owner }}
          password: ${{ secrets.GITHUB_TOKEN }}
      
      - name: Login to Docker Hub to Avoid Rate Limiting
        uses: docker/login-action@v3
        with:
          username: ${{ secrets.DOCKER_HUB_USERNAME }}
          password: ${{ secrets.DOCKER_HUB_TOKEN }}

      - name: Build and Push Docker image movement
        run: |
          ./scripts/movement/manifest bridge-service

  
>>>>>>> 73fd7372
<|MERGE_RESOLUTION|>--- conflicted
+++ resolved
@@ -713,10 +713,7 @@
         run: |
           nix develop --command bash  -c "just container-tests"  
           # run again to test restarts
-<<<<<<< HEAD
           # nix develop --command bash  -c "just container-tests"  
-=======
-          # nix develop --command bash  -c "just container-test"  
 
 ### Unchecked containers
 
@@ -779,5 +776,4 @@
         run: |
           ./scripts/movement/manifest bridge-service
 
-  
->>>>>>> 73fd7372
+  