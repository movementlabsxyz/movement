--- conflicted
+++ resolved
@@ -100,16 +100,13 @@
       env:
         CELESTIA_LOG_LEVEL: FATAL # adjust the log level while debugging
       run: |
-<<<<<<< HEAD
         nix develop --command bash \
           -c "just suzuka-full-node native build.setup.eth-local.celestia-local.test.telemetry.test-telemetry -t=false"
-=======
-        nix develop --command bash  -c "just suzuka-full-node native build.setup.eth-local.celestia-local.test -t=false"
-        nix develop --command bash  -c "just suzuka-full-node native build.setup.eth-local.celestia-local.test -t=false"  
+        nix develop --command bash \
+          -c "just suzuka-full-node native build.setup.eth-local.celestia-local.test -t=false"  
 
   suzuka-full-node-malicious:
     if: github.event.label.name == 'cicd:suzuka-full-node-malicious' ||  github.ref == 'refs/heads/main'
->>>>>>> 596bd461
 
     strategy:
       matrix:
