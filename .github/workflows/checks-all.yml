--- conflicted
+++ resolved
@@ -165,8 +165,6 @@
 
     - name: Run MCR Client Tests
       run: nix develop --command bash  -c "just mcr-client native build.local.test -t=false"
-<<<<<<< HEAD
-=======
 
   move-modules-test:
     strategy:
@@ -308,5 +306,4 @@
 #
 #    - name: Run Indexer tests in nix environment
 #      # adjust the log level while debugging
-#      run: CELESTIA_LOG_LEVEL=FATAL nix develop --command bash  -c "just suzuka-full-node native build.celestia-local.indexer.hasura.indexer-test -t=false"
->>>>>>> e6085120
+#      run: CELESTIA_LOG_LEVEL=FATAL nix develop --command bash  -c "just suzuka-full-node native build.celestia-local.indexer.hasura.indexer-test -t=false"