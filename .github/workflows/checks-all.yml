name: Checks

on:
  pull_request:
    types:
      - labeled
      - opened
      - synchronize
  push:
    branches:
      - '**' 

jobs:
 
  build:
    strategy:
      matrix:
        include:
          - os: ubuntu-22.04
            arch: x86_64
            runs-on: buildjet-8vcpu-ubuntu-2204
          - os: macos-13-latest
            arch: arm64
            runs-on: macos-13-xlarge

    runs-on: ${{ matrix.runs-on }}

    steps:
    - name: Checkout repository
      uses: actions/checkout@v4

    - name: Install Nix
      uses: DeterminateSystems/nix-installer-action@main

    - uses: cachix/cachix-action@v15
      with:
        name: movementlabs
        authToken: '${{ secrets.CACHIX_AUTH_TOKEN }}'

    - name: Run Cargo Check in nix environment
      run: |
        nix develop --command bash  -c "cargo check --all-targets"  

  unit-tests:
    strategy:
      matrix:
        include:
          - os: ubuntu-22.04
            arch: x86_64
            runs-on: buildjet-8vcpu-ubuntu-2204
          - os: macos-13-latest
            arch: arm64
            runs-on: macos-13-xlarge

    runs-on: ${{ matrix.runs-on }}

    steps:
    - name: Checkout repository
      uses: actions/checkout@v4

    - name: Install Nix
      uses: DeterminateSystems/nix-installer-action@main

    - name: Run unit tests in nix environment
      run: |
        nix develop --command bash <<EOF
          cargo test \
            -p maptos-opt-executor \
            -p memseq \
            -p move-rocks \
            -p movement-types
        EOF

  suzuka-full-node-local:
    if: github.event.label.name == 'cicd:suzuka-full-node' ||  github.ref == 'refs/heads/main'
    strategy:
      matrix:
        include:
          - os: ubuntu-22.04
            arch: x86_64
            runs-on: buildjet-16vcpu-ubuntu-2204

    runs-on: ${{ matrix.runs-on }}

    steps:
    - name: Checkout repository
      uses: actions/checkout@v4
      with:
        submodules: true

    - name: Install Nix
      uses: DeterminateSystems/nix-installer-action@main

    - uses: cachix/cachix-action@v15
      with:
        name: movementlabs
        authToken: '${{ secrets.CACHIX_AUTH_TOKEN }}'

    - name: Run Suzuka Full Node Tests Against Local ETH and Local Celestia
      env:
        CELESTIA_LOG_LEVEL: FATAL # adjust the log level while debugging
      run: |
        nix develop --command bash  -c "just suzuka-full-node native build.setup.eth-local.celestia-local.test -t=false"
<<<<<<< HEAD
        nix develop --command bash  -c "just suzuka-full-node native build.setup.eth-local.celestia-local.test -t=false"  

  suzuka-full-node-malicious:
    if: github.event.label.name == 'cicd:suzuka-full-node-malicious' ||  github.ref == 'refs/heads/main'
=======

  suzuka-multi-node-local:
    if: github.event.label.name == 'cicd:suzuka-multi-node-local' ||  github.ref == 'refs/heads/main'
>>>>>>> a2f02bd7
    strategy:
      matrix:
        include:
          - os: ubuntu-22.04
            arch: x86_64
            runs-on: buildjet-16vcpu-ubuntu-2204

    runs-on: ${{ matrix.runs-on }}

    steps:
    - name: Checkout repository
      uses: actions/checkout@v4
      with:
        submodules: true

    - name: Install Nix
      uses: DeterminateSystems/nix-installer-action@main

<<<<<<< HEAD
    - name: Run Suzuka Full Node Gas DoS Test
      env:
        CELESTIA_LOG_LEVEL: FATAL # adjust the log level while debugging
      run: |
        nix develop --command bash  -c "just suzuka-full-node native build.setup.eth-local.celestia-local.gas-dos -t=false"
=======
    - uses: cachix/cachix-action@v15
      with:
        name: movementlabs
        authToken: '${{ secrets.CACHIX_AUTH_TOKEN }}'

    - name: Run Suzuka Full Node Tests Against Local ETH and Local Celestia
      env:
        CELESTIA_LOG_LEVEL: FATAL # adjust the log level while debugging
        AWS_SECRET_ACCESS_KEY: ${{ secrets.AWS_SECRET_ACCESS_KEY }}
        AWS_ACCESS_KEY_ID: ${{ secrets.AWS_ACCESS_KEY_ID }}
      run: |
        nix develop --command bash  -c "just suzuka-full-node native build.setup.eth-local.celestia-local.test-followers -t=false"

  suzuka-indexer-local:
    if: github.event.label.name == 'cicd:suzuka-full-node' ||  github.ref == 'refs/heads/main'
    strategy:
      matrix:
        include:
          - os: ubuntu-22.04
            arch: x86_64
            runs-on: buildjet-16vcpu-ubuntu-2204

    runs-on: ${{ matrix.runs-on }}

    steps:
    - name: Checkout repository
      uses: actions/checkout@v4
      with:
        submodules: true

    - name: Install Nix
      uses: DeterminateSystems/nix-installer-action@main

    - name: Run Suzuka Full Node + indexer Tests Against Local ETH and Local Celestia
      env:
        CELESTIA_LOG_LEVEL: FATAL # adjust the log level while debugging
      run: |
        nix develop --command bash  -c "just suzuka-full-node native build.celestia-local.indexer.hasura.indexer-test -t=false"
>>>>>>> a2f02bd7
  
  suzuka-full-node-remote:
    if: false 
    strategy:
      matrix:
        include:
          - os: ubuntu-22.04
            arch: x86_64
            runs-on: buildjet-8vcpu-ubuntu-2204

    runs-on: ${{ matrix.runs-on }}

    steps:
    - name: Checkout repository
      uses: actions/checkout@v4
      with:
        submodules: true

    - name: Install Nix
      uses: DeterminateSystems/nix-installer-action@main

    - uses: cachix/cachix-action@v15
      with:
        name: movementlabs
        authToken: '${{ secrets.CACHIX_AUTH_TOKEN }}'

    - name: Run Suzuka Full Node Tests Against Holesky and Local Celestia
      env: 
        CELESTIA_LOG_LEVEL: FATAL # adjust the log level while debugging
        MCR_DEPLOYMENT_ACCOUNT_PRIVATE_KEY: ${{ secrets.MCR_DEPLOYMENT_ACCOUNT_PRIVATE_KEY }}
      run: |
        nix develop --command bash  -c "just suzuka-full-node native build.setup.eth-holesky.celestia-local.test -t=false"
        nix develop --command bash  -c "just suzuka-full-node native build.setup.eth-holesky.celestia-local.test -t=false"

  m1-da-light-node:
    if: false # this is effectively tested by the above
    strategy:
      matrix:
        include:
          - os: ubuntu-22.04
            arch: x86_64
            runs-on: buildjet-8vcpu-ubuntu-2204

    runs-on: ${{ matrix.runs-on }}

    steps:
    - name: Checkout repository
      uses: actions/checkout@v4

    - name: Install Nix
      uses: DeterminateSystems/nix-installer-action@main

    - uses: cachix/cachix-action@v15
      with:
        name: movementlabs
        authToken: '${{ secrets.CACHIX_AUTH_TOKEN }}'

    - name: Run M1 DA Light Node tests in nix environment
      # adjust the log level while debugging
      run: CELESTIA_LOG_LEVEL=FATAL nix develop --command bash  -c "just m1-da-light-node native build.setup.test.local -t=false"  

    - name: Run foundry tests
      # Run the foundry solidity contracts using the WETH9 contract on sepolia
      run: cd protocol-units/bridge/contracts && forge test --fork-url https://ethereum-sepolia-rpc.publicnode.com -vv  

  mcr:
    if: github.event.label.name == 'cicd:mcr' ||  github.ref == 'refs/heads/main'
    strategy:
      matrix:
        include:
          - os: ubuntu-22.04
            arch: x86_64
            runs-on: buildjet-8vcpu-ubuntu-2204

    runs-on: ${{ matrix.runs-on }}

    steps:
    - name: Checkout repository
      uses: actions/checkout@v4

    - name: Install Nix
      uses: DeterminateSystems/nix-installer-action@main


    - uses: cachix/cachix-action@v15
      with:
        name: movementlabs
        authToken: '${{ secrets.CACHIX_AUTH_TOKEN }}'

    - name: Run MCR Client Tests
      run: nix develop --command bash  -c "just mcr-client native build.local.test -t=false"

  ## any use of Move CLI requires ubuntu-24.04 and to not run on buildjet
  move-modules-test:
    if: github.event.label.name == 'cicd:bridge' ||  github.ref == 'refs/heads/main'
    strategy:
      matrix:
        include:
          - os: ubuntu-24.04
            arch: x86_64
            runs-on: ubuntu-24.04 

    runs-on: ${{ matrix.runs-on }}

    steps:
    - name: Checkout repository
      uses: actions/checkout@v4

    - name: Install Aptos CLI
      run: |
        curl -fsSL "https://aptos.dev/scripts/install_cli.py" | python3

    - name: Install Nix
      uses: DeterminateSystems/nix-installer-action@main

    - uses: cachix/cachix-action@v15
      with:
        name: movementlabs
        authToken: '${{ secrets.CACHIX_AUTH_TOKEN }}'

    - name: Run Aptos Tests
      run: |
        nix develop --command bash -c "
          set -e
          set -x
          chmod +x .github/scripts/update_move_toml.sh && \
          ./.github/scripts/update_move_toml.sh && \
          cd protocol-units/bridge/move-modules && \
          aptos move test
        "
  
  solidity-bridge-tests:
    if: github.event.label.name == 'cicd:bridge' ||  github.ref == 'refs/heads/main'
    strategy:
      matrix:
        include:
          - os: ubuntu-22.04
            arch: x86_64
            runs-on: buildjet-8vcpu-ubuntu-2204

    runs-on: ${{ matrix.runs-on }}

    steps:
    - name: Checkout repository
      uses: actions/checkout@v4

    - name: Install Nix
      uses: DeterminateSystems/nix-installer-action@main

    - uses: cachix/cachix-action@v15
      with:
        name: movementlabs
        authToken: '${{ secrets.CACHIX_AUTH_TOKEN }}'

    - name: Run foundry tests
      run: |
        nix develop --command bash -c "
            cd protocol-units/bridge/contracts && \
            forge test --fork-url https://ethereum-sepolia-rpc.publicnode.com -vv
        "

  ## any use of Move CLI requires ubuntu-24.04 and to not run on buildjet
  # bridge-client-integration:
  #   if: github.event.label.name == 'cicd:bridge' ||  github.ref == 'refs/heads/main'
  #   strategy:
  #     matrix:
  #       include:
  #         - os: ubuntu-24.04
  #           arch: x86_64
  #           runs-on: ubuntu-24.04 
  #
  #   runs-on: ${{ matrix.runs-on }}
  #
  #   steps:
  #   - name: Checkout repository
  #     uses: actions/checkout@v4
  #
  #   - name: Install Movement CLI
  #     run: |
  #       sudo apt-get update 
  #       sudo apt-get install -y build-essential
  #       sudo apt-get install -y binutils
  #       sudo apt-get install -y lld
  #       sudo apt-get install -y libudev-dev
  #       sudo apt-get install -y libdw-dev
  #       which ld
  #       which lld
  #       which gcc
  #       which cc
  #       echo $PATH
  #       export GIT_CLONE_PROTECTION_ACTIVE=false
  #       git clone https://github.com/movementlabsxyz/aptos-core/ 
  #       cd aptos-core
  #       cargo build -p movement
  #       sudo cp target/debug/movement /usr/local/bin/
  #       cd -
  #
  #   - name: Install Nix
  #     uses: DeterminateSystems/nix-installer-action@main
  #
  #   - uses: cachix/cachix-action@v15
  #     with:
  #       name: movementlabs
  #       authToken: '${{ secrets.CACHIX_AUTH_TOKEN }}'
  #
  #   - name: Run eth_movement tests
  #     run: |
  #       nix develop --command bash -c "rust_backtrace=1 cargo test --test eth_movement -- --nocapture --test-threads=1"
  #
  #   - name: Run movement_eth tests
  #     run: |
  #       nix develop --command bash -c "rust_backtrace=1 cargo test --test movement_eth -- --nocapture --test-threads=1"

#  Indexer:
#    strategy:
#      matrix:
#        include:
#          - os: ubuntu-22.04
#            arch: x86_64
#            runs-on: buildjet-8vcpu-ubuntu-2204
#
#    runs-on: ${{ matrix.runs-on }}
#
#    steps:
#    - name: Checkout repository
#      uses: actions/checkout@v4
#
#    - name: Install Nix
#      uses: DeterminateSystems/nix-installer-action@main
#
#    - name: Run Indexer tests in nix environment
#      # adjust the log level while debugging
#      run: CELESTIA_LOG_LEVEL=FATAL nix develop --command bash  -c "just suzuka-full-node native build.celestia-local.indexer.hasura.indexer-test -t=false"<|MERGE_RESOLUTION|>--- conflicted
+++ resolved
@@ -101,16 +101,11 @@
         CELESTIA_LOG_LEVEL: FATAL # adjust the log level while debugging
       run: |
         nix develop --command bash  -c "just suzuka-full-node native build.setup.eth-local.celestia-local.test -t=false"
-<<<<<<< HEAD
         nix develop --command bash  -c "just suzuka-full-node native build.setup.eth-local.celestia-local.test -t=false"  
 
   suzuka-full-node-malicious:
     if: github.event.label.name == 'cicd:suzuka-full-node-malicious' ||  github.ref == 'refs/heads/main'
-=======
-
-  suzuka-multi-node-local:
-    if: github.event.label.name == 'cicd:suzuka-multi-node-local' ||  github.ref == 'refs/heads/main'
->>>>>>> a2f02bd7
+
     strategy:
       matrix:
         include:
@@ -129,17 +124,31 @@
     - name: Install Nix
       uses: DeterminateSystems/nix-installer-action@main
 
-<<<<<<< HEAD
     - name: Run Suzuka Full Node Gas DoS Test
       env:
         CELESTIA_LOG_LEVEL: FATAL # adjust the log level while debugging
       run: |
         nix develop --command bash  -c "just suzuka-full-node native build.setup.eth-local.celestia-local.gas-dos -t=false"
-=======
-    - uses: cachix/cachix-action@v15
-      with:
-        name: movementlabs
-        authToken: '${{ secrets.CACHIX_AUTH_TOKEN }}'
+
+  suzuka-multi-node-local:
+    if: github.event.label.name == 'cicd:suzuka-multi-node-local' ||  github.ref == 'refs/heads/main'
+    strategy:
+      matrix:
+        include:
+          - os: ubuntu-22.04
+            arch: x86_64
+            runs-on: buildjet-16vcpu-ubuntu-2204
+
+    runs-on: ${{ matrix.runs-on }}
+
+    steps:
+    - name: Checkout repository
+      uses: actions/checkout@v4
+      with:
+        submodules: true
+
+    - name: Install Nix
+      uses: DeterminateSystems/nix-installer-action@main
 
     - name: Run Suzuka Full Node Tests Against Local ETH and Local Celestia
       env:
@@ -174,7 +183,6 @@
         CELESTIA_LOG_LEVEL: FATAL # adjust the log level while debugging
       run: |
         nix develop --command bash  -c "just suzuka-full-node native build.celestia-local.indexer.hasura.indexer-test -t=false"
->>>>>>> a2f02bd7
   
   suzuka-full-node-remote:
     if: false 
