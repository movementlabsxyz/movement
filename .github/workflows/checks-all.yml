name: Checks

on:
  pull_request:
    types:
      - labeled
      - opened
      - synchronize
  push:
    branches:
      - "**"

jobs:
  build:
    strategy:
      matrix:
        include:
          - os: ubuntu-22.04
            arch: x86_64
            runs-on: buildjet-8vcpu-ubuntu-2204
          - os: macos-13-latest
            arch: arm64
            runs-on: macos-13-xlarge

    runs-on: ${{ matrix.runs-on }}

    steps:
      - name: Checkout repository
        uses: actions/checkout@v4

      - name: Install Nix
        uses: DeterminateSystems/nix-installer-action@main

<<<<<<< HEAD
      - uses: cachix/cachix-action@v15
        with:
          name: movementlabs
          authToken: "${{ secrets.CACHIX_AUTH_TOKEN }}"

      - name: Run Cargo Check in nix environment
        run: |
          nix develop --command bash  -c "cargo check --all-targets"
=======
    - name: Run Cargo Check in nix environment
      run: |
        nix develop --command bash  -c "cargo check --all-targets"  
>>>>>>> 37d3b40a

  unit-tests:
    strategy:
      matrix:
        include:
          - os: ubuntu-22.04
            arch: x86_64
            runs-on: buildjet-8vcpu-ubuntu-2204
          - os: macos-13-latest
            arch: arm64
            runs-on: macos-13-xlarge

    runs-on: ${{ matrix.runs-on }}

    steps:
<<<<<<< HEAD
      - name: Checkout repository
        uses: actions/checkout@v4

      - name: Install Nix
        uses: DeterminateSystems/nix-installer-action@main

      - name: Run unit tests in nix environment
        run: |
          nix develop --command bash <<EOF
            cargo test \
              -p maptos-opt-executor \
              -p memseq \
              -p move-rocks \
              -p movement-types \
              -p movement-config
          EOF
=======
    - name: Checkout repository
      uses: actions/checkout@v4

    - name: Install Nix
      uses: DeterminateSystems/nix-installer-action@main

    - name: Run unit tests in nix environment
      run: |
        nix develop --command bash <<EOF
          cargo test \
            -p maptos-opt-executor \
            -p memseq \
            -p move-rocks \
            -p movement-types \
            -p movement-config \
            -p movement-celestia-da-util \
            -p movement-signer-test
>>>>>>> 37d3b40a

  movement-full-node-local:
    if: github.event.label.name == 'cicd:movement-full-node' ||  github.ref == 'refs/heads/main'
    strategy:
      matrix:
        include:
          - os: ubuntu-22.04
            arch: x86_64
            runs-on: buildjet-16vcpu-ubuntu-2204

    runs-on: ${{ matrix.runs-on }}

    steps:
<<<<<<< HEAD
      - name: Checkout repository
        uses: actions/checkout@v4
        with:
          submodules: true

      - name: Install Nix
        uses: DeterminateSystems/nix-installer-action@main

      - uses: cachix/cachix-action@v15
        with:
          name: movementlabs
          authToken: "${{ secrets.CACHIX_AUTH_TOKEN }}"

      - name: Run Movement Full Node Tests Against Local ETH and Local Celestia
        env:
          CELESTIA_LOG_LEVEL: FATAL # adjust the log level while debugging
        run: |
          nix develop --command bash  -c "just movement-full-node native build.setup.eth-local.celestia-local.test -t=false"
          nix develop --command bash  -c "just movement-full-node native build.setup.eth-local.celestia-local.test -t=false"
=======
    - name: Checkout repository
      uses: actions/checkout@v4
      with:
        submodules: true

    - name: Install Nix
      uses: DeterminateSystems/nix-installer-action@main

    - name: Run Movement Full Node Tests Against Local ETH and Local Celestia
      env:
        CELESTIA_LOG_LEVEL: FATAL # adjust the log level while debugging
      run: |
        nix develop --command bash  -c "just movement-full-node native build.setup.eth-local.celestia-local.test -t=false"
        nix develop --command bash  -c "just movement-full-node native build.setup.eth-local.celestia-local.test -t=false"  
>>>>>>> 37d3b40a

  movement-full-node-malicious:
    if: github.event.label.name == 'cicd:movement-full-node-malicious' ||  github.ref == 'refs/heads/main'

    strategy:
      matrix:
        include:
          - os: ubuntu-22.04
            arch: x86_64
            runs-on: buildjet-16vcpu-ubuntu-2204

    runs-on: ${{ matrix.runs-on }}

    steps:
      - name: Checkout repository
        uses: actions/checkout@v4
        with:
          submodules: true

      - name: Install Nix
        uses: DeterminateSystems/nix-installer-action@main

      - name: Run Movement Full Node Gas DoS Test
        env:
          CELESTIA_LOG_LEVEL: FATAL # adjust the log level while debugging
        run: |
          nix develop --command bash  -c "just movement-full-node native build.setup.eth-local.celestia-local.gas-dos -t=false"

  movement-multi-node-local:
    if: github.event.label.name == 'cicd:movement-multi-node-local' ||  github.ref == 'refs/heads/main'
    strategy:
      matrix:
        include:
          - os: ubuntu-22.04
            arch: x86_64
            runs-on: buildjet-16vcpu-ubuntu-2204

    runs-on: ${{ matrix.runs-on }}

    steps:
      - name: Checkout repository
        uses: actions/checkout@v4
        with:
          submodules: true

      - name: Install Nix
        uses: DeterminateSystems/nix-installer-action@main

      - name: Run Movement Full Node Tests Against Local ETH and Local Celestia
        env:
          CELESTIA_LOG_LEVEL: FATAL # adjust the log level while debugging
          AWS_SECRET_ACCESS_KEY: ${{ secrets.AWS_SECRET_ACCESS_KEY }}
          AWS_ACCESS_KEY_ID: ${{ secrets.AWS_ACCESS_KEY_ID }}
        run: |
          nix develop --command bash  -c "just movement-full-node native build.setup.eth-local.celestia-local.test-followers -t=false"

  movement-indexer-local:
    if: github.event.label.name == 'cicd:movement-full-node' ||  github.ref == 'refs/heads/main'
    strategy:
      matrix:
        include:
          - os: ubuntu-22.04
            arch: x86_64
            runs-on: buildjet-16vcpu-ubuntu-2204

    runs-on: ${{ matrix.runs-on }}

    steps:
      - name: Checkout repository
        uses: actions/checkout@v4
        with:
          submodules: true

      - name: Install Nix
        uses: DeterminateSystems/nix-installer-action@main

      - name: Run Movement Full Node + indexer Tests Against Local ETH and Local Celestia
        env:
          CELESTIA_LOG_LEVEL: FATAL # adjust the log level while debugging
        run: |
          nix develop --command bash  -c "just movement-full-node native build.celestia-local.indexer.hasura.indexer-test -t=false"

  movement-full-node-remote:
    if: false
    strategy:
      matrix:
        include:
          - os: ubuntu-22.04
            arch: x86_64
            runs-on: buildjet-8vcpu-ubuntu-2204

    runs-on: ${{ matrix.runs-on }}

    steps:
<<<<<<< HEAD
      - name: Checkout repository
        uses: actions/checkout@v4
        with:
          submodules: true

      - name: Install Nix
        uses: DeterminateSystems/nix-installer-action@main

      - uses: cachix/cachix-action@v15
        with:
          name: movementlabs
          authToken: "${{ secrets.CACHIX_AUTH_TOKEN }}"

      - name: Run Movement Full Node Tests Against Holesky and Local Celestia
        env:
          CELESTIA_LOG_LEVEL: FATAL # adjust the log level while debugging
          MCR_DEPLOYMENT_ACCOUNT_PRIVATE_KEY: ${{ secrets.MCR_DEPLOYMENT_ACCOUNT_PRIVATE_KEY }}
        run: |
          nix develop --command bash  -c "just movement-full-node native build.setup.eth-holesky.celestia-local.test -t=false"
          nix develop --command bash  -c "just movement-full-node native build.setup.eth-holesky.celestia-local.test -t=false"
=======
    - name: Checkout repository
      uses: actions/checkout@v4
      with:
        submodules: true

    - name: Install Nix
      uses: DeterminateSystems/nix-installer-action@main

    - name: Run Movement Full Node Tests Against Holesky and Local Celestia
      env: 
        CELESTIA_LOG_LEVEL: FATAL # adjust the log level while debugging
        MCR_DEPLOYMENT_ACCOUNT_PRIVATE_KEY: ${{ secrets.MCR_DEPLOYMENT_ACCOUNT_PRIVATE_KEY }}
      run: |
        nix develop --command bash  -c "just movement-full-node native build.setup.eth-holesky.celestia-local.test -t=false"
        nix develop --command bash  -c "just movement-full-node native build.setup.eth-holesky.celestia-local.test -t=false"
>>>>>>> 37d3b40a

  movement-celestia-da-light-node:
    if: false # this is effectively tested by the above
    strategy:
      matrix:
        include:
          - os: ubuntu-22.04
            arch: x86_64
            runs-on: buildjet-8vcpu-ubuntu-2204

    runs-on: ${{ matrix.runs-on }}

    steps:
      - name: Checkout repository
        uses: actions/checkout@v4

      - name: Install Nix
        uses: DeterminateSystems/nix-installer-action@main

<<<<<<< HEAD
      - uses: cachix/cachix-action@v15
        with:
          name: movementlabs
          authToken: "${{ secrets.CACHIX_AUTH_TOKEN }}"

      - name: Run Movement DA Light Node tests in nix environment
        # adjust the log level while debugging
        run: CELESTIA_LOG_LEVEL=FATAL nix develop --command bash  -c "just movement-celestia-da-light-node native build.setup.test.local -t=false"
=======
    - name: Run Movement DA Light Node tests in nix environment
      # adjust the log level while debugging
      run: CELESTIA_LOG_LEVEL=FATAL nix develop --command bash  -c "just movement-celestia-da-light-node native build.setup.test.local -t=false"  
>>>>>>> 37d3b40a

      - name: Run foundry tests
        # Run the foundry solidity contracts using the WETH9 contract on sepolia
        run: cd protocol-units/bridge/contracts && forge test --fork-url https://ethereum-sepolia-rpc.publicnode.com -vv

  governed-gas-pool:
    if: github.event.label.name == 'cicd:governed-gas-pool' ||  github.ref == 'refs/heads/main'
    strategy:
      matrix:
        include:
          - os: ubuntu-22.04
            arch: x86_64
            runs-on: buildjet-16vcpu-ubuntu-2204

    runs-on: ${{ matrix.runs-on }}

    steps:
      - name: Checkout repository
        uses: actions/checkout@v4
        with:
          submodules: true

      - name: Install Nix
        uses: DeterminateSystems/nix-installer-action@main

      - name: Run Movement Full Node + indexer Tests Against Local ETH and Local Celestia
        env:
          CELESTIA_LOG_LEVEL: FATAL # adjust the log level while debugging
        run: |
          nix develop --command bash  -c "just movement-full-node native build.setup.eth-local.celestia-local.test-ggp-gas-fee -t=false"

      - name: Run ggp fund test
        env:
          CELESTIA_LOG_LEVEL: FATAL
        run: |
          nix develop --command bash -c "just movement-full-node native build.setup.eth-local.celestia-local.test-ggp-gas-fund-fee -t=false"

  mcr:
    if: github.event.label.name == 'cicd:mcr' ||  github.ref == 'refs/heads/main'
    strategy:
      matrix:
        include:
          - os: ubuntu-22.04
            arch: x86_64
            runs-on: buildjet-8vcpu-ubuntu-2204

    runs-on: ${{ matrix.runs-on }}

    steps:
      - name: Checkout repository
        uses: actions/checkout@v4

<<<<<<< HEAD
      - name: Install Nix
        uses: DeterminateSystems/nix-installer-action@main

      - uses: cachix/cachix-action@v15
        with:
          name: movementlabs
          authToken: "${{ secrets.CACHIX_AUTH_TOKEN }}"

      - name: Run MCR Client Tests
        run: nix develop --command bash  -c "just mcr-client native build.local.test -t=false"
=======
    - name: Run MCR Client Tests
      run: nix develop --command bash  -c "just mcr-client native build.local.test -t=false"
>>>>>>> 37d3b40a

  ## any use of Move CLI requires ubuntu-24.04 and to not run on buildjet
  move-modules-test:
    if: github.event.label.name == 'cicd:bridge' ||  github.ref == 'refs/heads/main'
    strategy:
      matrix:
        include:
          - os: ubuntu-24.04
            arch: x86_64
            runs-on: ubuntu-24.04

    runs-on: ${{ matrix.runs-on }}

    steps:
      - name: Checkout repository
        uses: actions/checkout@v4

      - name: Install Aptos CLI
        run: |
          curl -fsSL "https://aptos.dev/scripts/install_cli.py" | python3

      - name: Install Nix
        uses: DeterminateSystems/nix-installer-action@main

      - uses: cachix/cachix-action@v15
        with:
          name: movementlabs
          authToken: "${{ secrets.CACHIX_AUTH_TOKEN }}"

      - name: Run Aptos Tests
        run: |
          nix develop --command bash -c "
            set -e
            set -x
            chmod +x .github/scripts/update_move_toml.sh && \
            ./.github/scripts/update_move_toml.sh && \
            cd protocol-units/bridge/move-modules && \
            aptos move test
          "

<<<<<<< HEAD
=======
    - name: Install Aptos CLI
      run: |
        curl -fsSL "https://aptos.dev/scripts/install_cli.py" | python3

    - name: Install Nix
      uses: DeterminateSystems/nix-installer-action@main

    - name: Run Aptos Tests
      run: |
        nix develop --command bash -c "
          set -e
          set -x
          chmod +x .github/scripts/update_move_toml.sh && \
          ./.github/scripts/update_move_toml.sh && \
          cd protocol-units/bridge/move-modules && \
          aptos move test
        "
  
>>>>>>> 37d3b40a
  solidity-bridge-tests:
    if: github.event.label.name == 'cicd:bridge' ||  github.ref == 'refs/heads/main'
    strategy:
      matrix:
        include:
          - os: ubuntu-22.04
            arch: x86_64
            runs-on: buildjet-8vcpu-ubuntu-2204

    runs-on: ${{ matrix.runs-on }}

    steps:
      - name: Checkout repository
        uses: actions/checkout@v4

      - name: Install Nix
        uses: DeterminateSystems/nix-installer-action@main

<<<<<<< HEAD
      - uses: cachix/cachix-action@v15
        with:
          name: movementlabs
          authToken: "${{ secrets.CACHIX_AUTH_TOKEN }}"

      - name: Run foundry tests
        run: |
          nix develop --command bash -c "
              cd protocol-units/bridge/contracts && \
              forge test --fork-url https://ethereum-sepolia-rpc.publicnode.com -vv
          "

# any use of Move CLI requires ubuntu-24.04 and to not run on buildjet
bridge-client-integration:
  if: github.event.label.name == 'cicd:bridge' ||  github.ref == 'refs/heads/main' || github.ref == 'refs/heads/feature/trusted-relayer'
  strategy:
    matrix:
      include:
        - os: ubuntu-24.04
          arch: x86_64
          runs-on: ubuntu-24.04
  runs-on: ${{ matrix.runs-on }}
  steps:
=======
    - name: Run foundry tests
      run: |
        nix develop --command bash -c "
            cd protocol-units/bridge/contracts && \
            forge test --fork-url https://ethereum-sepolia-rpc.publicnode.com -vv
        "

# any use of Move CLI requires ubuntu-24.04 and to not run on buildjet
  bridge-client-integration:
    if: github.event.label.name == 'cicd:bridge' ||  github.ref == 'refs/heads/main' || github.ref == 'refs/heads/feature/trusted-relayer'
    strategy:
      matrix:
        include:
          - os: ubuntu-24.04
            arch: x86_64
            runs-on: ubuntu-24.04 
    runs-on: ${{ matrix.runs-on }}
    steps:
>>>>>>> 37d3b40a
    - name: Checkout repository
      uses: actions/checkout@v4
    - name: Install Movement CLI
      run: |
        sudo apt-get update 
        sudo apt-get install -y build-essential
        sudo apt-get install -y binutils
        sudo apt-get install -y lld
        sudo apt-get install -y libudev-dev
        sudo apt-get install -y libdw-dev
        which ld
        which lld
        which gcc
        which cc
        echo $PATH
        export GIT_CLONE_PROTECTION_ACTIVE=false
        git clone https://github.com/movementlabsxyz/aptos-core/ 
        cd aptos-core
        cargo build -p movement
        sudo cp target/debug/movement /usr/local/bin/
        cd -
    - name: Install Nix
      uses: DeterminateSystems/nix-installer-action@main
    - uses: cachix/cachix-action@v15
      with:
        name: movementlabs
<<<<<<< HEAD
        authToken: "${{ secrets.CACHIX_AUTH_TOKEN }}"
=======
        authToken: '${{ secrets.CACHIX_AUTH_TOKEN }}'
>>>>>>> 37d3b40a
    - name: Run eth_movement tests
      run: |
        nix develop --command bash -c "rust_backtrace=1 cargo test --test client_eth_tests -- --nocapture --test-threads=1"
    - name: Run movement_eth tests
      run: |
        nix develop --command bash -c "rust_backtrace=1 cargo test --test client_mvt_tests -- --nocapture --test-threads=1"
    - name: Run Relayer tests
      run: |
        nix develop --command bash -c "rust_backtrace=1 cargo test --test relayer -- --nocapture --test-threads=1"

#  Indexer:
#    strategy:
#      matrix:
#        include:
#          - os: ubuntu-22.04
#            arch: x86_64
#            runs-on: buildjet-8vcpu-ubuntu-2204
#
#    runs-on: ${{ matrix.runs-on }}
#
#    steps:
#    - name: Checkout repository
#      uses: actions/checkout@v4
#
#    - name: Install Nix
#      uses: DeterminateSystems/nix-installer-action@main
#
#    - name: Run Indexer tests in nix environment
#      # adjust the log level while debugging
#      run: CELESTIA_LOG_LEVEL=FATAL nix develop --command bash  -c "just movement-full-node native build.celestia-local.indexer.hasura.indexer-test -t=false"<|MERGE_RESOLUTION|>--- conflicted
+++ resolved
@@ -8,9 +8,10 @@
       - synchronize
   push:
     branches:
-      - "**"
+      - '**' 
 
 jobs:
+ 
   build:
     strategy:
       matrix:
@@ -25,26 +26,15 @@
     runs-on: ${{ matrix.runs-on }}
 
     steps:
-      - name: Checkout repository
-        uses: actions/checkout@v4
-
-      - name: Install Nix
-        uses: DeterminateSystems/nix-installer-action@main
-
-<<<<<<< HEAD
-      - uses: cachix/cachix-action@v15
-        with:
-          name: movementlabs
-          authToken: "${{ secrets.CACHIX_AUTH_TOKEN }}"
-
-      - name: Run Cargo Check in nix environment
-        run: |
-          nix develop --command bash  -c "cargo check --all-targets"
-=======
+    - name: Checkout repository
+      uses: actions/checkout@v4
+
+    - name: Install Nix
+      uses: DeterminateSystems/nix-installer-action@main
+
     - name: Run Cargo Check in nix environment
       run: |
         nix develop --command bash  -c "cargo check --all-targets"  
->>>>>>> 37d3b40a
 
   unit-tests:
     strategy:
@@ -60,24 +50,6 @@
     runs-on: ${{ matrix.runs-on }}
 
     steps:
-<<<<<<< HEAD
-      - name: Checkout repository
-        uses: actions/checkout@v4
-
-      - name: Install Nix
-        uses: DeterminateSystems/nix-installer-action@main
-
-      - name: Run unit tests in nix environment
-        run: |
-          nix develop --command bash <<EOF
-            cargo test \
-              -p maptos-opt-executor \
-              -p memseq \
-              -p move-rocks \
-              -p movement-types \
-              -p movement-config
-          EOF
-=======
     - name: Checkout repository
       uses: actions/checkout@v4
 
@@ -95,7 +67,6 @@
             -p movement-config \
             -p movement-celestia-da-util \
             -p movement-signer-test
->>>>>>> 37d3b40a
 
   movement-full-node-local:
     if: github.event.label.name == 'cicd:movement-full-node' ||  github.ref == 'refs/heads/main'
@@ -109,27 +80,6 @@
     runs-on: ${{ matrix.runs-on }}
 
     steps:
-<<<<<<< HEAD
-      - name: Checkout repository
-        uses: actions/checkout@v4
-        with:
-          submodules: true
-
-      - name: Install Nix
-        uses: DeterminateSystems/nix-installer-action@main
-
-      - uses: cachix/cachix-action@v15
-        with:
-          name: movementlabs
-          authToken: "${{ secrets.CACHIX_AUTH_TOKEN }}"
-
-      - name: Run Movement Full Node Tests Against Local ETH and Local Celestia
-        env:
-          CELESTIA_LOG_LEVEL: FATAL # adjust the log level while debugging
-        run: |
-          nix develop --command bash  -c "just movement-full-node native build.setup.eth-local.celestia-local.test -t=false"
-          nix develop --command bash  -c "just movement-full-node native build.setup.eth-local.celestia-local.test -t=false"
-=======
     - name: Checkout repository
       uses: actions/checkout@v4
       with:
@@ -144,7 +94,6 @@
       run: |
         nix develop --command bash  -c "just movement-full-node native build.setup.eth-local.celestia-local.test -t=false"
         nix develop --command bash  -c "just movement-full-node native build.setup.eth-local.celestia-local.test -t=false"  
->>>>>>> 37d3b40a
 
   movement-full-node-malicious:
     if: github.event.label.name == 'cicd:movement-full-node-malicious' ||  github.ref == 'refs/heads/main'
@@ -159,19 +108,19 @@
     runs-on: ${{ matrix.runs-on }}
 
     steps:
-      - name: Checkout repository
-        uses: actions/checkout@v4
-        with:
-          submodules: true
-
-      - name: Install Nix
-        uses: DeterminateSystems/nix-installer-action@main
-
-      - name: Run Movement Full Node Gas DoS Test
-        env:
-          CELESTIA_LOG_LEVEL: FATAL # adjust the log level while debugging
-        run: |
-          nix develop --command bash  -c "just movement-full-node native build.setup.eth-local.celestia-local.gas-dos -t=false"
+    - name: Checkout repository
+      uses: actions/checkout@v4
+      with:
+        submodules: true
+
+    - name: Install Nix
+      uses: DeterminateSystems/nix-installer-action@main
+
+    - name: Run Movement Full Node Gas DoS Test
+      env:
+        CELESTIA_LOG_LEVEL: FATAL # adjust the log level while debugging
+      run: |
+        nix develop --command bash  -c "just movement-full-node native build.setup.eth-local.celestia-local.gas-dos -t=false"
 
   movement-multi-node-local:
     if: github.event.label.name == 'cicd:movement-multi-node-local' ||  github.ref == 'refs/heads/main'
@@ -185,21 +134,21 @@
     runs-on: ${{ matrix.runs-on }}
 
     steps:
-      - name: Checkout repository
-        uses: actions/checkout@v4
-        with:
-          submodules: true
-
-      - name: Install Nix
-        uses: DeterminateSystems/nix-installer-action@main
-
-      - name: Run Movement Full Node Tests Against Local ETH and Local Celestia
-        env:
-          CELESTIA_LOG_LEVEL: FATAL # adjust the log level while debugging
-          AWS_SECRET_ACCESS_KEY: ${{ secrets.AWS_SECRET_ACCESS_KEY }}
-          AWS_ACCESS_KEY_ID: ${{ secrets.AWS_ACCESS_KEY_ID }}
-        run: |
-          nix develop --command bash  -c "just movement-full-node native build.setup.eth-local.celestia-local.test-followers -t=false"
+    - name: Checkout repository
+      uses: actions/checkout@v4
+      with:
+        submodules: true
+
+    - name: Install Nix
+      uses: DeterminateSystems/nix-installer-action@main
+
+    - name: Run Movement Full Node Tests Against Local ETH and Local Celestia
+      env:
+        CELESTIA_LOG_LEVEL: FATAL # adjust the log level while debugging
+        AWS_SECRET_ACCESS_KEY: ${{ secrets.AWS_SECRET_ACCESS_KEY }}
+        AWS_ACCESS_KEY_ID: ${{ secrets.AWS_ACCESS_KEY_ID }}
+      run: |
+        nix develop --command bash  -c "just movement-full-node native build.setup.eth-local.celestia-local.test-followers -t=false"
 
   movement-indexer-local:
     if: github.event.label.name == 'cicd:movement-full-node' ||  github.ref == 'refs/heads/main'
@@ -213,54 +162,32 @@
     runs-on: ${{ matrix.runs-on }}
 
     steps:
-      - name: Checkout repository
-        uses: actions/checkout@v4
-        with:
-          submodules: true
-
-      - name: Install Nix
-        uses: DeterminateSystems/nix-installer-action@main
-
-      - name: Run Movement Full Node + indexer Tests Against Local ETH and Local Celestia
-        env:
-          CELESTIA_LOG_LEVEL: FATAL # adjust the log level while debugging
-        run: |
-          nix develop --command bash  -c "just movement-full-node native build.celestia-local.indexer.hasura.indexer-test -t=false"
-
+    - name: Checkout repository
+      uses: actions/checkout@v4
+      with:
+        submodules: true
+
+    - name: Install Nix
+      uses: DeterminateSystems/nix-installer-action@main
+
+    - name: Run Movement Full Node + indexer Tests Against Local ETH and Local Celestia
+      env:
+        CELESTIA_LOG_LEVEL: FATAL # adjust the log level while debugging
+      run: |
+        nix develop --command bash  -c "just movement-full-node native build.celestia-local.indexer.hasura.indexer-test -t=false"
+  
   movement-full-node-remote:
-    if: false
-    strategy:
-      matrix:
-        include:
-          - os: ubuntu-22.04
-            arch: x86_64
-            runs-on: buildjet-8vcpu-ubuntu-2204
-
-    runs-on: ${{ matrix.runs-on }}
-
-    steps:
-<<<<<<< HEAD
-      - name: Checkout repository
-        uses: actions/checkout@v4
-        with:
-          submodules: true
-
-      - name: Install Nix
-        uses: DeterminateSystems/nix-installer-action@main
-
-      - uses: cachix/cachix-action@v15
-        with:
-          name: movementlabs
-          authToken: "${{ secrets.CACHIX_AUTH_TOKEN }}"
-
-      - name: Run Movement Full Node Tests Against Holesky and Local Celestia
-        env:
-          CELESTIA_LOG_LEVEL: FATAL # adjust the log level while debugging
-          MCR_DEPLOYMENT_ACCOUNT_PRIVATE_KEY: ${{ secrets.MCR_DEPLOYMENT_ACCOUNT_PRIVATE_KEY }}
-        run: |
-          nix develop --command bash  -c "just movement-full-node native build.setup.eth-holesky.celestia-local.test -t=false"
-          nix develop --command bash  -c "just movement-full-node native build.setup.eth-holesky.celestia-local.test -t=false"
-=======
+    if: false 
+    strategy:
+      matrix:
+        include:
+          - os: ubuntu-22.04
+            arch: x86_64
+            runs-on: buildjet-8vcpu-ubuntu-2204
+
+    runs-on: ${{ matrix.runs-on }}
+
+    steps:
     - name: Checkout repository
       uses: actions/checkout@v4
       with:
@@ -276,7 +203,6 @@
       run: |
         nix develop --command bash  -c "just movement-full-node native build.setup.eth-holesky.celestia-local.test -t=false"
         nix develop --command bash  -c "just movement-full-node native build.setup.eth-holesky.celestia-local.test -t=false"
->>>>>>> 37d3b40a
 
   movement-celestia-da-light-node:
     if: false # this is effectively tested by the above
@@ -290,30 +216,19 @@
     runs-on: ${{ matrix.runs-on }}
 
     steps:
-      - name: Checkout repository
-        uses: actions/checkout@v4
-
-      - name: Install Nix
-        uses: DeterminateSystems/nix-installer-action@main
-
-<<<<<<< HEAD
-      - uses: cachix/cachix-action@v15
-        with:
-          name: movementlabs
-          authToken: "${{ secrets.CACHIX_AUTH_TOKEN }}"
-
-      - name: Run Movement DA Light Node tests in nix environment
-        # adjust the log level while debugging
-        run: CELESTIA_LOG_LEVEL=FATAL nix develop --command bash  -c "just movement-celestia-da-light-node native build.setup.test.local -t=false"
-=======
+    - name: Checkout repository
+      uses: actions/checkout@v4
+
+    - name: Install Nix
+      uses: DeterminateSystems/nix-installer-action@main
+
     - name: Run Movement DA Light Node tests in nix environment
       # adjust the log level while debugging
       run: CELESTIA_LOG_LEVEL=FATAL nix develop --command bash  -c "just movement-celestia-da-light-node native build.setup.test.local -t=false"  
->>>>>>> 37d3b40a
-
-      - name: Run foundry tests
-        # Run the foundry solidity contracts using the WETH9 contract on sepolia
-        run: cd protocol-units/bridge/contracts && forge test --fork-url https://ethereum-sepolia-rpc.publicnode.com -vv
+
+    - name: Run foundry tests
+      # Run the foundry solidity contracts using the WETH9 contract on sepolia
+      run: cd protocol-units/bridge/contracts && forge test --fork-url https://ethereum-sepolia-rpc.publicnode.com -vv  
 
   governed-gas-pool:
     if: github.event.label.name == 'cicd:governed-gas-pool' ||  github.ref == 'refs/heads/main'
@@ -327,25 +242,19 @@
     runs-on: ${{ matrix.runs-on }}
 
     steps:
-      - name: Checkout repository
-        uses: actions/checkout@v4
-        with:
-          submodules: true
-
-      - name: Install Nix
-        uses: DeterminateSystems/nix-installer-action@main
-
-      - name: Run Movement Full Node + indexer Tests Against Local ETH and Local Celestia
-        env:
-          CELESTIA_LOG_LEVEL: FATAL # adjust the log level while debugging
-        run: |
-          nix develop --command bash  -c "just movement-full-node native build.setup.eth-local.celestia-local.test-ggp-gas-fee -t=false"
-
-      - name: Run ggp fund test
-        env:
-          CELESTIA_LOG_LEVEL: FATAL
-        run: |
-          nix develop --command bash -c "just movement-full-node native build.setup.eth-local.celestia-local.test-ggp-gas-fund-fee -t=false"
+    - name: Checkout repository
+      uses: actions/checkout@v4
+      with:
+        submodules: true
+
+    - name: Install Nix
+      uses: DeterminateSystems/nix-installer-action@main
+
+    - name: Run Movement Full Node + indexer Tests Against Local ETH and Local Celestia
+      env:
+        CELESTIA_LOG_LEVEL: FATAL # adjust the log level while debugging
+      run: |
+        nix develop --command bash  -c "just movement-full-node native build.setup.eth-local.celestia-local.test-ggp-gas-fee -t=false"
 
   mcr:
     if: github.event.label.name == 'cicd:mcr' ||  github.ref == 'refs/heads/main'
@@ -359,24 +268,14 @@
     runs-on: ${{ matrix.runs-on }}
 
     steps:
-      - name: Checkout repository
-        uses: actions/checkout@v4
-
-<<<<<<< HEAD
-      - name: Install Nix
-        uses: DeterminateSystems/nix-installer-action@main
-
-      - uses: cachix/cachix-action@v15
-        with:
-          name: movementlabs
-          authToken: "${{ secrets.CACHIX_AUTH_TOKEN }}"
-
-      - name: Run MCR Client Tests
-        run: nix develop --command bash  -c "just mcr-client native build.local.test -t=false"
-=======
+    - name: Checkout repository
+      uses: actions/checkout@v4
+
+    - name: Install Nix
+      uses: DeterminateSystems/nix-installer-action@main
+
     - name: Run MCR Client Tests
       run: nix develop --command bash  -c "just mcr-client native build.local.test -t=false"
->>>>>>> 37d3b40a
 
   ## any use of Move CLI requires ubuntu-24.04 and to not run on buildjet
   move-modules-test:
@@ -386,39 +285,14 @@
         include:
           - os: ubuntu-24.04
             arch: x86_64
-            runs-on: ubuntu-24.04
-
-    runs-on: ${{ matrix.runs-on }}
-
-    steps:
-      - name: Checkout repository
-        uses: actions/checkout@v4
-
-      - name: Install Aptos CLI
-        run: |
-          curl -fsSL "https://aptos.dev/scripts/install_cli.py" | python3
-
-      - name: Install Nix
-        uses: DeterminateSystems/nix-installer-action@main
-
-      - uses: cachix/cachix-action@v15
-        with:
-          name: movementlabs
-          authToken: "${{ secrets.CACHIX_AUTH_TOKEN }}"
-
-      - name: Run Aptos Tests
-        run: |
-          nix develop --command bash -c "
-            set -e
-            set -x
-            chmod +x .github/scripts/update_move_toml.sh && \
-            ./.github/scripts/update_move_toml.sh && \
-            cd protocol-units/bridge/move-modules && \
-            aptos move test
-          "
-
-<<<<<<< HEAD
-=======
+            runs-on: ubuntu-24.04 
+
+    runs-on: ${{ matrix.runs-on }}
+
+    steps:
+    - name: Checkout repository
+      uses: actions/checkout@v4
+
     - name: Install Aptos CLI
       run: |
         curl -fsSL "https://aptos.dev/scripts/install_cli.py" | python3
@@ -437,7 +311,6 @@
           aptos move test
         "
   
->>>>>>> 37d3b40a
   solidity-bridge-tests:
     if: github.event.label.name == 'cicd:bridge' ||  github.ref == 'refs/heads/main'
     strategy:
@@ -450,37 +323,12 @@
     runs-on: ${{ matrix.runs-on }}
 
     steps:
-      - name: Checkout repository
-        uses: actions/checkout@v4
-
-      - name: Install Nix
-        uses: DeterminateSystems/nix-installer-action@main
-
-<<<<<<< HEAD
-      - uses: cachix/cachix-action@v15
-        with:
-          name: movementlabs
-          authToken: "${{ secrets.CACHIX_AUTH_TOKEN }}"
-
-      - name: Run foundry tests
-        run: |
-          nix develop --command bash -c "
-              cd protocol-units/bridge/contracts && \
-              forge test --fork-url https://ethereum-sepolia-rpc.publicnode.com -vv
-          "
-
-# any use of Move CLI requires ubuntu-24.04 and to not run on buildjet
-bridge-client-integration:
-  if: github.event.label.name == 'cicd:bridge' ||  github.ref == 'refs/heads/main' || github.ref == 'refs/heads/feature/trusted-relayer'
-  strategy:
-    matrix:
-      include:
-        - os: ubuntu-24.04
-          arch: x86_64
-          runs-on: ubuntu-24.04
-  runs-on: ${{ matrix.runs-on }}
-  steps:
-=======
+    - name: Checkout repository
+      uses: actions/checkout@v4
+
+    - name: Install Nix
+      uses: DeterminateSystems/nix-installer-action@main
+
     - name: Run foundry tests
       run: |
         nix develop --command bash -c "
@@ -499,7 +347,6 @@
             runs-on: ubuntu-24.04 
     runs-on: ${{ matrix.runs-on }}
     steps:
->>>>>>> 37d3b40a
     - name: Checkout repository
       uses: actions/checkout@v4
     - name: Install Movement CLI
@@ -526,11 +373,7 @@
     - uses: cachix/cachix-action@v15
       with:
         name: movementlabs
-<<<<<<< HEAD
-        authToken: "${{ secrets.CACHIX_AUTH_TOKEN }}"
-=======
         authToken: '${{ secrets.CACHIX_AUTH_TOKEN }}'
->>>>>>> 37d3b40a
     - name: Run eth_movement tests
       run: |
         nix develop --command bash -c "rust_backtrace=1 cargo test --test client_eth_tests -- --nocapture --test-threads=1"
@@ -560,4 +403,4 @@
 #
 #    - name: Run Indexer tests in nix environment
 #      # adjust the log level while debugging
-#      run: CELESTIA_LOG_LEVEL=FATAL nix develop --command bash  -c "just movement-full-node native build.celestia-local.indexer.hasura.indexer-test -t=false"+#      run: CELESTIA_LOG_LEVEL=FATAL nix develop --command bash  -c "just movement-full-node native build.celestia-local.indexer.hasura.indexer-test -t=false"
