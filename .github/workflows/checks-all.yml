name: Checks

on:
  pull_request:
    types:
      - labeled
      - opened
      - synchronize
  push:
    branches:
      - '**' 

jobs:
 
  build:
    strategy:
      matrix:
        include:
          - os: ubuntu-22.04
            arch: x86_64
            runs-on: buildjet-8vcpu-ubuntu-2204
          - os: macos-13-latest
            arch: arm64
            runs-on: macos-13-xlarge

    runs-on: ${{ matrix.runs-on }}

    steps:
    - name: Checkout repository
      uses: actions/checkout@v4

    - name: Install Nix
      uses: DeterminateSystems/nix-installer-action@main

    - uses: cachix/cachix-action@v15
      with:
        name: movementlabs
        authToken: '${{ secrets.CACHIX_AUTH_TOKEN }}'

    - name: Run Cargo Check in nix environment
      run: |
        nix develop --command bash  -c "cargo check --all-targets"  

  unit-tests:
    strategy:
      matrix:
        include:
          - os: ubuntu-22.04
            arch: x86_64
            runs-on: buildjet-8vcpu-ubuntu-2204
          - os: macos-13-latest
            arch: arm64
            runs-on: macos-13-xlarge

    runs-on: ${{ matrix.runs-on }}

    steps:
    - name: Checkout repository
      uses: actions/checkout@v4

    - name: Install Nix
      uses: DeterminateSystems/nix-installer-action@main

    - name: Run unit tests in nix environment
      run: |
        nix develop --command bash <<EOF
          cargo test \
            -p maptos-opt-executor \
            -p memseq \
            -p move-rocks \
            -p movement-types \
            -p movement-config
        EOF

  movement-full-node-local:
    if: github.event.label.name == 'cicd:movement-full-node' ||  github.ref == 'refs/heads/main'
    strategy:
      matrix:
        include:
          - os: ubuntu-22.04
            arch: x86_64
            runs-on: buildjet-16vcpu-ubuntu-2204

    runs-on: ${{ matrix.runs-on }}

    steps:
    - name: Checkout repository
      uses: actions/checkout@v4
      with:
        submodules: true

    - name: Install Nix
      uses: DeterminateSystems/nix-installer-action@main

    - uses: cachix/cachix-action@v15
      with:
        name: movementlabs
        authToken: '${{ secrets.CACHIX_AUTH_TOKEN }}'

    - name: Run Movement Full Node Tests Against Local ETH and Local Celestia
      env:
        CELESTIA_LOG_LEVEL: FATAL # adjust the log level while debugging
      run: |
<<<<<<< HEAD
        nix develop --command bash \
          -c "just suzuka-full-node native build.setup.eth-local.celestia-local.test.telemetry.test-telemetry -t=false"
        nix develop --command bash \
          -c "just suzuka-full-node native build.setup.eth-local.celestia-local.test -t=false"  
=======
        nix develop --command bash  -c "just movement-full-node native build.setup.eth-local.celestia-local.test -t=false"
        nix develop --command bash  -c "just movement-full-node native build.setup.eth-local.celestia-local.test -t=false"  
>>>>>>> a209fa33

  movement-full-node-malicious:
    if: github.event.label.name == 'cicd:movement-full-node-malicious' ||  github.ref == 'refs/heads/main'

    strategy:
      matrix:
        include:
          - os: ubuntu-22.04
            arch: x86_64
            runs-on: buildjet-16vcpu-ubuntu-2204

    runs-on: ${{ matrix.runs-on }}

    steps:
    - name: Checkout repository
      uses: actions/checkout@v4
      with:
        submodules: true

    - name: Install Nix
      uses: DeterminateSystems/nix-installer-action@main

    - name: Run Movement Full Node Gas DoS Test
      env:
        CELESTIA_LOG_LEVEL: FATAL # adjust the log level while debugging
      run: |
        nix develop --command bash  -c "just movement-full-node native build.setup.eth-local.celestia-local.gas-dos -t=false"

  movement-multi-node-local:
    if: github.event.label.name == 'cicd:movement-multi-node-local' ||  github.ref == 'refs/heads/main'
    strategy:
      matrix:
        include:
          - os: ubuntu-22.04
            arch: x86_64
            runs-on: buildjet-16vcpu-ubuntu-2204

    runs-on: ${{ matrix.runs-on }}

    steps:
    - name: Checkout repository
      uses: actions/checkout@v4
      with:
        submodules: true

    - name: Install Nix
      uses: DeterminateSystems/nix-installer-action@main

    - name: Run Movement Full Node Tests Against Local ETH and Local Celestia
      env:
        CELESTIA_LOG_LEVEL: FATAL # adjust the log level while debugging
        AWS_SECRET_ACCESS_KEY: ${{ secrets.AWS_SECRET_ACCESS_KEY }}
        AWS_ACCESS_KEY_ID: ${{ secrets.AWS_ACCESS_KEY_ID }}
      run: |
        nix develop --command bash  -c "just movement-full-node native build.setup.eth-local.celestia-local.test-followers -t=false"

  movement-indexer-local:
    if: github.event.label.name == 'cicd:movement-full-node' ||  github.ref == 'refs/heads/main'
    strategy:
      matrix:
        include:
          - os: ubuntu-22.04
            arch: x86_64
            runs-on: buildjet-16vcpu-ubuntu-2204

    runs-on: ${{ matrix.runs-on }}

    steps:
    - name: Checkout repository
      uses: actions/checkout@v4
      with:
        submodules: true

    - name: Install Nix
      uses: DeterminateSystems/nix-installer-action@main

    - name: Run Movement Full Node + indexer Tests Against Local ETH and Local Celestia
      env:
        CELESTIA_LOG_LEVEL: FATAL # adjust the log level while debugging
      run: |
        nix develop --command bash  -c "just movement-full-node native build.celestia-local.indexer.hasura.indexer-test -t=false"
  
  movement-full-node-remote:
    if: false 
    strategy:
      matrix:
        include:
          - os: ubuntu-22.04
            arch: x86_64
            runs-on: buildjet-8vcpu-ubuntu-2204

    runs-on: ${{ matrix.runs-on }}

    steps:
    - name: Checkout repository
      uses: actions/checkout@v4
      with:
        submodules: true

    - name: Install Nix
      uses: DeterminateSystems/nix-installer-action@main

    - uses: cachix/cachix-action@v15
      with:
        name: movementlabs
        authToken: '${{ secrets.CACHIX_AUTH_TOKEN }}'

    - name: Run Movement Full Node Tests Against Holesky and Local Celestia
      env: 
        CELESTIA_LOG_LEVEL: FATAL # adjust the log level while debugging
        MCR_DEPLOYMENT_ACCOUNT_PRIVATE_KEY: ${{ secrets.MCR_DEPLOYMENT_ACCOUNT_PRIVATE_KEY }}
      run: |
        nix develop --command bash  -c "just movement-full-node native build.setup.eth-holesky.celestia-local.test -t=false"
        nix develop --command bash  -c "just movement-full-node native build.setup.eth-holesky.celestia-local.test -t=false"

  movement-celestia-da-light-node:
    if: false # this is effectively tested by the above
    strategy:
      matrix:
        include:
          - os: ubuntu-22.04
            arch: x86_64
            runs-on: buildjet-8vcpu-ubuntu-2204

    runs-on: ${{ matrix.runs-on }}

    steps:
    - name: Checkout repository
      uses: actions/checkout@v4

    - name: Install Nix
      uses: DeterminateSystems/nix-installer-action@main

    - uses: cachix/cachix-action@v15
      with:
        name: movementlabs
        authToken: '${{ secrets.CACHIX_AUTH_TOKEN }}'

    - name: Run Movement DA Light Node tests in nix environment
      # adjust the log level while debugging
      run: CELESTIA_LOG_LEVEL=FATAL nix develop --command bash  -c "just movement-celestia-da-light-node native build.setup.test.local -t=false"  

    - name: Run foundry tests
      # Run the foundry solidity contracts using the WETH9 contract on sepolia
      run: cd protocol-units/bridge/contracts && forge test --fork-url https://ethereum-sepolia-rpc.publicnode.com -vv  

  mcr:
    if: github.event.label.name == 'cicd:mcr' ||  github.ref == 'refs/heads/main'
    strategy:
      matrix:
        include:
          - os: ubuntu-22.04
            arch: x86_64
            runs-on: buildjet-8vcpu-ubuntu-2204

    runs-on: ${{ matrix.runs-on }}

    steps:
    - name: Checkout repository
      uses: actions/checkout@v4

    - name: Install Nix
      uses: DeterminateSystems/nix-installer-action@main


    - uses: cachix/cachix-action@v15
      with:
        name: movementlabs
        authToken: '${{ secrets.CACHIX_AUTH_TOKEN }}'

    - name: Run MCR Client Tests
      run: nix develop --command bash  -c "just mcr-client native build.local.test -t=false"

  ## any use of Move CLI requires ubuntu-24.04 and to not run on buildjet
  move-modules-test:
    if: github.event.label.name == 'cicd:bridge' ||  github.ref == 'refs/heads/main'
    strategy:
      matrix:
        include:
          - os: ubuntu-24.04
            arch: x86_64
            runs-on: ubuntu-24.04 

    runs-on: ${{ matrix.runs-on }}

    steps:
    - name: Checkout repository
      uses: actions/checkout@v4

    - name: Install Aptos CLI
      run: |
        curl -fsSL "https://aptos.dev/scripts/install_cli.py" | python3

    - name: Install Nix
      uses: DeterminateSystems/nix-installer-action@main

    - uses: cachix/cachix-action@v15
      with:
        name: movementlabs
        authToken: '${{ secrets.CACHIX_AUTH_TOKEN }}'

    - name: Run Aptos Tests
      run: |
        nix develop --command bash -c "
          set -e
          set -x
          chmod +x .github/scripts/update_move_toml.sh && \
          ./.github/scripts/update_move_toml.sh && \
          cd protocol-units/bridge/move-modules && \
          aptos move test
        "
  
  solidity-bridge-tests:
    if: github.event.label.name == 'cicd:bridge' ||  github.ref == 'refs/heads/main'
    strategy:
      matrix:
        include:
          - os: ubuntu-22.04
            arch: x86_64
            runs-on: buildjet-8vcpu-ubuntu-2204

    runs-on: ${{ matrix.runs-on }}

    steps:
    - name: Checkout repository
      uses: actions/checkout@v4

    - name: Install Nix
      uses: DeterminateSystems/nix-installer-action@main

    - uses: cachix/cachix-action@v15
      with:
        name: movementlabs
        authToken: '${{ secrets.CACHIX_AUTH_TOKEN }}'

    - name: Run foundry tests
      run: |
        nix develop --command bash -c "
            cd protocol-units/bridge/contracts && \
            forge test --fork-url https://ethereum-sepolia-rpc.publicnode.com -vv
        "

  ## any use of Move CLI requires ubuntu-24.04 and to not run on buildjet
  # bridge-client-integration:
  #   if: github.event.label.name == 'cicd:bridge' ||  github.ref == 'refs/heads/main'
  #   strategy:
  #     matrix:
  #       include:
  #         - os: ubuntu-24.04
  #           arch: x86_64
  #           runs-on: ubuntu-24.04 
  #
  #   runs-on: ${{ matrix.runs-on }}
  #
  #   steps:
  #   - name: Checkout repository
  #     uses: actions/checkout@v4
  #
  #   - name: Install Movement CLI
  #     run: |
  #       sudo apt-get update 
  #       sudo apt-get install -y build-essential
  #       sudo apt-get install -y binutils
  #       sudo apt-get install -y lld
  #       sudo apt-get install -y libudev-dev
  #       sudo apt-get install -y libdw-dev
  #       which ld
  #       which lld
  #       which gcc
  #       which cc
  #       echo $PATH
  #       export GIT_CLONE_PROTECTION_ACTIVE=false
  #       git clone https://github.com/movementlabsxyz/aptos-core/ 
  #       cd aptos-core
  #       cargo build -p movement
  #       sudo cp target/debug/movement /usr/local/bin/
  #       cd -
  #
  #   - name: Install Nix
  #     uses: DeterminateSystems/nix-installer-action@main
  #
  #   - uses: cachix/cachix-action@v15
  #     with:
  #       name: movementlabs
  #       authToken: '${{ secrets.CACHIX_AUTH_TOKEN }}'
  #
  #   - name: Run eth_movement tests
  #     run: |
  #       nix develop --command bash -c "rust_backtrace=1 cargo test --test eth_movement -- --nocapture --test-threads=1"
  #
  #   - name: Run movement_eth tests
  #     run: |
  #       nix develop --command bash -c "rust_backtrace=1 cargo test --test movement_eth -- --nocapture --test-threads=1"

#  Indexer:
#    strategy:
#      matrix:
#        include:
#          - os: ubuntu-22.04
#            arch: x86_64
#            runs-on: buildjet-8vcpu-ubuntu-2204
#
#    runs-on: ${{ matrix.runs-on }}
#
#    steps:
#    - name: Checkout repository
#      uses: actions/checkout@v4
#
#    - name: Install Nix
#      uses: DeterminateSystems/nix-installer-action@main
#
#    - name: Run Indexer tests in nix environment
#      # adjust the log level while debugging
#      run: CELESTIA_LOG_LEVEL=FATAL nix develop --command bash  -c "just movement-full-node native build.celestia-local.indexer.hasura.indexer-test -t=false"<|MERGE_RESOLUTION|>--- conflicted
+++ resolved
@@ -101,15 +101,10 @@
       env:
         CELESTIA_LOG_LEVEL: FATAL # adjust the log level while debugging
       run: |
-<<<<<<< HEAD
         nix develop --command bash \
-          -c "just suzuka-full-node native build.setup.eth-local.celestia-local.test.telemetry.test-telemetry -t=false"
+          -c "just movement-full-node native build.setup.eth-local.celestia-local.test.telemetry.test-telemetry -t=false"
         nix develop --command bash \
-          -c "just suzuka-full-node native build.setup.eth-local.celestia-local.test -t=false"  
-=======
-        nix develop --command bash  -c "just movement-full-node native build.setup.eth-local.celestia-local.test -t=false"
-        nix develop --command bash  -c "just movement-full-node native build.setup.eth-local.celestia-local.test -t=false"  
->>>>>>> a209fa33
+          -c "just movement-full-node native build.setup.eth-local.celestia-local.test -t=false"  
 
   movement-full-node-malicious:
     if: github.event.label.name == 'cicd:movement-full-node-malicious' ||  github.ref == 'refs/heads/main'
