--- conflicted
+++ resolved
@@ -360,10 +360,7 @@
       - name: Checkout repository
         uses: actions/checkout@v4
 
-<<<<<<< HEAD
-      - name: Install Nix
-        uses: DeterminateSystems/nix-installer-action@main
-=======
+
     - name: Run MCR Client Tests
       run: nix develop --command bash  -c "just mcr-client native build.local.test -t=false"
  
@@ -378,10 +375,7 @@
       - name: Run cargo fmt
         run: |
           cargo fmt --all -- --check
->>>>>>> 7c4d7eea
-
-      - name: Run MCR Client Tests
-        run: nix develop --command bash  -c "just mcr-client native build.local.test -t=false"
+
 #  Indexer:
 #    strategy:
 #      matrix:
