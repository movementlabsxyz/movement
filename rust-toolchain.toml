--- conflicted
+++ resolved
@@ -1,8 +1,4 @@
 [toolchain]
 channel = "1.75"
-<<<<<<< HEAD
 components = [ "rustfmt", "rust-src", "clippy" ]
-=======
-components = ["rustfmt", "rust-src"]
->>>>>>> e81367d6
 profile = "minimal"